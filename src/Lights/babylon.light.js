--- conflicted
+++ resolved
@@ -1,167 +1,3 @@
-<<<<<<< HEAD
-var __extends = (this && this.__extends) || function (d, b) {
-    for (var p in b) if (b.hasOwnProperty(p)) d[p] = b[p];
-    function __() { this.constructor = d; }
-    d.prototype = b === null ? Object.create(b) : (__.prototype = b.prototype, new __());
-};
-var __decorate = (this && this.__decorate) || function (decorators, target, key, desc) {
-    var c = arguments.length, r = c < 3 ? target : desc === null ? desc = Object.getOwnPropertyDescriptor(target, key) : desc, d;
-    if (typeof Reflect === "object" && typeof Reflect.decorate === "function") r = Reflect.decorate(decorators, target, key, desc);
-    else for (var i = decorators.length - 1; i >= 0; i--) if (d = decorators[i]) r = (c < 3 ? d(r) : c > 3 ? d(target, key, r) : d(target, key)) || r;
-    return c > 3 && r && Object.defineProperty(target, key, r), r;
-};
-var BABYLON;
-(function (BABYLON) {
-    var Light = (function (_super) {
-        __extends(Light, _super);
-        function Light(name, scene) {
-            _super.call(this, name, scene);
-            this.diffuse = new BABYLON.Color3(1.0, 1.0, 1.0);
-            this.specular = new BABYLON.Color3(1.0, 1.0, 1.0);
-            this.intensity = 1.0;
-            this.range = Number.MAX_VALUE;
-            this.includeOnlyWithLayerMask = 0;
-            this.includedOnlyMeshes = new Array();
-            this.excludedMeshes = new Array();
-            this.excludeWithLayerMask = 0;
-            // PBR Properties.
-            this.radius = 0.00001;
-            this._excludedMeshesIds = new Array();
-            this._includedOnlyMeshesIds = new Array();
-            scene.addLight(this);
-        }
-        Light.prototype.getShadowGenerator = function () {
-            return this._shadowGenerator;
-        };
-        Light.prototype.getAbsolutePosition = function () {
-            return BABYLON.Vector3.Zero();
-        };
-        Light.prototype.transferToEffect = function (effect, uniformName0, uniformName1) {
-        };
-        Light.prototype._getWorldMatrix = function () {
-            return BABYLON.Matrix.Identity();
-        };
-        Light.prototype.canAffectMesh = function (mesh) {
-            if (!mesh) {
-                return true;
-            }
-            if (this.includedOnlyMeshes.length > 0 && this.includedOnlyMeshes.indexOf(mesh) === -1) {
-                return false;
-            }
-            if (this.excludedMeshes.length > 0 && this.excludedMeshes.indexOf(mesh) !== -1) {
-                return false;
-            }
-            if (this.includeOnlyWithLayerMask !== 0 && (this.includeOnlyWithLayerMask & mesh.layerMask) === 0) {
-                return false;
-            }
-            if (this.excludeWithLayerMask !== 0 && this.excludeWithLayerMask & mesh.layerMask) {
-                return false;
-            }
-            return true;
-        };
-        Light.prototype.getWorldMatrix = function () {
-            this._currentRenderId = this.getScene().getRenderId();
-            var worldMatrix = this._getWorldMatrix();
-            if (this.parent && this.parent.getWorldMatrix) {
-                if (!this._parentedWorldMatrix) {
-                    this._parentedWorldMatrix = BABYLON.Matrix.Identity();
-                }
-                worldMatrix.multiplyToRef(this.parent.getWorldMatrix(), this._parentedWorldMatrix);
-                this._markSyncedWithParent();
-                return this._parentedWorldMatrix;
-            }
-            return worldMatrix;
-        };
-        Light.prototype.dispose = function () {
-            if (this._shadowGenerator) {
-                this._shadowGenerator.dispose();
-                this._shadowGenerator = null;
-            }
-            // Animations
-            this.getScene().stopAnimation(this);
-            // Remove from scene
-            this.getScene().removeLight(this);
-        };
-        Light.prototype.getTypeID = function () {
-            return 0;
-        };
-        Light.prototype.clone = function (name) {
-            return BABYLON.SerializationHelper.Clone(Light.GetConstructorFromName(this.getTypeID(), name, this.getScene()), this);
-        };
-        Light.prototype.serialize = function () {
-            var serializationObject = BABYLON.SerializationHelper.Serialize(this);
-            // Type
-            serializationObject.type = this.getTypeID();
-            // Parent
-            if (this.parent) {
-                serializationObject.parentId = this.parent.id;
-            }
-            // Animations  
-            BABYLON.Animation.AppendSerializedAnimations(this, serializationObject);
-            serializationObject.ranges = this.serializeAnimationRanges();
-            return serializationObject;
-        };
-        Light.GetConstructorFromName = function (type, name, scene) {
-            switch (type) {
-                case 0:
-                    return function () { return new BABYLON.PointLight(name, BABYLON.Vector3.Zero(), scene); };
-                case 1:
-                    return function () { return new BABYLON.DirectionalLight(name, BABYLON.Vector3.Zero(), scene); };
-                case 2:
-                    return function () { return new BABYLON.SpotLight(name, BABYLON.Vector3.Zero(), BABYLON.Vector3.Zero(), 0, 0, scene); };
-                case 3:
-                    return function () { return new BABYLON.HemisphericLight(name, BABYLON.Vector3.Zero(), scene); };
-            }
-        };
-        Light.Parse = function (parsedLight, scene) {
-            var light = BABYLON.SerializationHelper.Parse(Light.GetConstructorFromName(parsedLight.type, parsedLight.name, scene), parsedLight, scene);
-            // Inclusion / exclusions
-            if (parsedLight.excludedMeshesIds) {
-                light._excludedMeshesIds = parsedLight.excludedMeshesIds;
-            }
-            if (parsedLight.includedOnlyMeshesIds) {
-                light._includedOnlyMeshesIds = parsedLight.includedOnlyMeshesIds;
-            }
-            // Parent
-            if (parsedLight.parentId) {
-                light._waitingParentId = parsedLight.parentId;
-            }
-            // Animations
-            if (parsedLight.animations) {
-                for (var animationIndex = 0; animationIndex < parsedLight.animations.length; animationIndex++) {
-                    var parsedAnimation = parsedLight.animations[animationIndex];
-                    light.animations.push(BABYLON.Animation.Parse(parsedAnimation));
-                }
-                BABYLON.Node.ParseAnimationRanges(light, parsedLight, scene);
-            }
-            if (parsedLight.autoAnimate) {
-                scene.beginAnimation(light, parsedLight.autoAnimateFrom, parsedLight.autoAnimateTo, parsedLight.autoAnimateLoop, parsedLight.autoAnimateSpeed || 1.0);
-            }
-            return light;
-        };
-        __decorate([
-            BABYLON.serializeAsColor3()
-        ], Light.prototype, "diffuse", void 0);
-        __decorate([
-            BABYLON.serializeAsColor3()
-        ], Light.prototype, "specular", void 0);
-        __decorate([
-            BABYLON.serialize()
-        ], Light.prototype, "intensity", void 0);
-        __decorate([
-            BABYLON.serialize()
-        ], Light.prototype, "range", void 0);
-        __decorate([
-            BABYLON.serialize()
-        ], Light.prototype, "includeOnlyWithLayerMask", void 0);
-        __decorate([
-            BABYLON.serialize()
-        ], Light.prototype, "radius", void 0);
-        return Light;
-    }(BABYLON.Node));
-    BABYLON.Light = Light;
-})(BABYLON || (BABYLON = {}));
-=======
 var __extends = (this && this.__extends) || function (d, b) {
     for (var p in b) if (b.hasOwnProperty(p)) d[p] = b[p];
     function __() { this.constructor = d; }
@@ -338,5 +174,4 @@
         return Light;
     })(BABYLON.Node);
     BABYLON.Light = Light;
-})(BABYLON || (BABYLON = {}));
->>>>>>> 9203b1a7
+})(BABYLON || (BABYLON = {}));