--- conflicted
+++ resolved
@@ -1,652 +1,619 @@
-import { NodeMaterialBlockConnectionPointTypes } from './nodeMaterialBlockConnectionPointTypes';
-import { NodeMaterialBuildState } from './nodeMaterialBuildState';
-import { Nullable } from '../../types';
-import { NodeMaterialConnectionPoint } from './nodeMaterialBlockConnectionPoint';
-import { NodeMaterialBlockTargets } from './nodeMaterialBlockTargets';
-import { Effect, EffectFallbacks } from '../effect';
-import { AbstractMesh } from '../../Meshes/abstractMesh';
-import { Mesh } from '../../Meshes/mesh';
-import { NodeMaterial, NodeMaterialDefines } from './nodeMaterial';
-import { InputBlock } from './Blocks/Input/inputBlock';
-import { UniqueIdGenerator } from '../../Misc/uniqueIdGenerator';
-import { Scene } from '../../scene';
-import { _TypeStore } from '../../Misc/typeStore';
-
-/**
- * Defines a block that can be used inside a node based material
- */
-export class NodeMaterialBlock {
-    private _buildId: number;
-    private _buildTarget: NodeMaterialBlockTargets;
-    private _target: NodeMaterialBlockTargets;
-    private _isFinalMerger = false;
-    private _isInput = false;
-
-<<<<<<< HEAD
-    protected _codeVariableName = "";
-=======
-    /** @hidden */
-    public _codeVariableName = "";
->>>>>>> 0958f1e8
-
-    /** @hidden */
-    public _inputs = new Array<NodeMaterialConnectionPoint>();
-    /** @hidden */
-    public _outputs = new Array<NodeMaterialConnectionPoint>();
-
-    /**
-     * Gets or sets the name of the block
-     */
-    public name: string;
-
-    /**
-     * Gets or sets the unique id of the node
-     */
-    public uniqueId: number;
-
-    /**
-     * Gets a boolean indicating that this block is an end block (e.g. it is generating a system value)
-     */
-    public get isFinalMerger(): boolean {
-        return this._isFinalMerger;
-    }
-
-    /**
-     * Gets a boolean indicating that this block is an input (e.g. it sends data to the shader)
-     */
-    public get isInput(): boolean {
-        return this._isInput;
-    }
-
-    /**
-     * Gets or sets the build Id
-     */
-    public get buildId(): number {
-        return this._buildId;
-    }
-
-    public set buildId(value: number) {
-        this._buildId = value;
-    }
-
-    /**
-     * Gets or sets the target of the block
-     */
-    public get target() {
-        return this._target;
-    }
-
-    public set target(value: NodeMaterialBlockTargets) {
-        if ((this._target & value) !== 0) {
-            return;
-        }
-        this._target = value;
-    }
-
-    /**
-     * Gets the list of input points
-     */
-    public get inputs(): NodeMaterialConnectionPoint[] {
-        return this._inputs;
-    }
-
-    /** Gets the list of output points */
-    public get outputs(): NodeMaterialConnectionPoint[] {
-        return this._outputs;
-    }
-
-    /**
-     * Find an input by its name
-     * @param name defines the name of the input to look for
-     * @returns the input or null if not found
-     */
-    public getInputByName(name: string) {
-        let filter = this._inputs.filter((e) => e.name === name);
-
-        if (filter.length) {
-            return filter[0];
-        }
-
-        return null;
-    }
-
-    /**
-     * Find an output by its name
-     * @param name defines the name of the outputto look for
-     * @returns the output or null if not found
-     */
-    public getOutputByName(name: string) {
-        let filter = this._outputs.filter((e) => e.name === name);
-
-        if (filter.length) {
-            return filter[0];
-        }
-
-        return null;
-    }
-
-    /**
-     * Creates a new NodeMaterialBlock
-     * @param name defines the block name
-     * @param target defines the target of that block (Vertex by default)
-     * @param isFinalMerger defines a boolean indicating that this block is an end block (e.g. it is generating a system value). Default is false
-     * @param isInput defines a boolean indicating that this block is an input (e.g. it sends data to the shader). Default is false
-     */
-    public constructor(name: string, target = NodeMaterialBlockTargets.Vertex, isFinalMerger = false, isInput = false) {
-        this.name = name;
-
-        this._target = target;
-
-        this._isFinalMerger = isFinalMerger;
-        this._isInput = isInput;
-        this.uniqueId = UniqueIdGenerator.UniqueId;
-    }
-
-    /**
-     * Initialize the block and prepare the context for build
-     * @param state defines the state that will be used for the build
-     */
-    public initialize(state: NodeMaterialBuildState) {
-        // Do nothing
-    }
-
-    /**
-     * Bind data to effect. Will only be called for blocks with isBindable === true
-     * @param effect defines the effect to bind data to
-     * @param nodeMaterial defines the hosting NodeMaterial
-     * @param mesh defines the mesh that will be rendered
-     */
-    public bind(effect: Effect, nodeMaterial: NodeMaterial, mesh?: Mesh) {
-        // Do nothing
-    }
-
-    protected _declareOutput(output: NodeMaterialConnectionPoint, state: NodeMaterialBuildState): string {
-        return `${state._getGLType(output.type)} ${output.associatedVariableName}`;
-    }
-
-    protected _writeVariable(currentPoint: NodeMaterialConnectionPoint): string {
-        let connectionPoint = currentPoint.connectedPoint;
-
-        if (connectionPoint) {
-            return `${currentPoint.associatedVariableName}`;
-        }
-
-        return `0.`;
-    }
-
-    protected _writeFloat(value: number) {
-        let stringVersion = value.toString();
-
-        if (stringVersion.indexOf(".") === -1) {
-            stringVersion += ".0";
-        }
-        return `${stringVersion}`;
-    }
-
-    /**
-     * Gets the current class name e.g. "NodeMaterialBlock"
-     * @returns the class name
-     */
-    public getClassName() {
-        return "NodeMaterialBlock";
-    }
-
-    /**
-     * Register a new input. Must be called inside a block constructor
-     * @param name defines the connection point name
-     * @param type defines the connection point type
-     * @param isOptional defines a boolean indicating that this input can be omitted
-     * @param target defines the target to use to limit the connection point (will be VertexAndFragment by default)
-     * @returns the current block
-     */
-    public registerInput(name: string, type: NodeMaterialBlockConnectionPointTypes, isOptional: boolean = false, target?: NodeMaterialBlockTargets) {
-        let point = new NodeMaterialConnectionPoint(name, this);
-        point.type = type;
-        point.isOptional = isOptional;
-        if (target) {
-            point.target = target;
-        }
-
-        this._inputs.push(point);
-
-        return this;
-    }
-
-    /**
-     * Register a new output. Must be called inside a block constructor
-     * @param name defines the connection point name
-     * @param type defines the connection point type
-     * @param target defines the target to use to limit the connection point (will be VertexAndFragment by default)
-     * @returns the current block
-     */
-    public registerOutput(name: string, type: NodeMaterialBlockConnectionPointTypes, target?: NodeMaterialBlockTargets) {
-        let point = new NodeMaterialConnectionPoint(name, this);
-        point.type = type;
-        if (target) {
-            point.target = target;
-        }
-
-        this._outputs.push(point);
-
-        return this;
-    }
-
-    /**
-     * Will return the first available input e.g. the first one which is not an uniform or an attribute
-     * @param forOutput defines an optional connection point to check compatibility with
-     * @returns the first available input or null
-     */
-    public getFirstAvailableInput(forOutput: Nullable<NodeMaterialConnectionPoint> = null) {
-        for (var input of this._inputs) {
-            if (!input.connectedPoint) {
-                if (!forOutput || (forOutput.type === input.type) || (input.type === NodeMaterialBlockConnectionPointTypes.AutoDetect)) {
-                    return input;
-                }
-            }
-        }
-
-        return null;
-    }
-
-    /**
-     * Will return the first available output e.g. the first one which is not yet connected and not a varying
-     * @param forBlock defines an optional block to check compatibility with
-     * @returns the first available input or null
-     */
-    public getFirstAvailableOutput(forBlock: Nullable<NodeMaterialBlock> = null) {
-        for (var output of this._outputs) {
-            if (!forBlock || !forBlock.target || forBlock.target === NodeMaterialBlockTargets.Neutral || (forBlock.target & output.target) !== 0) {
-                return output;
-            }
-        }
-
-        return null;
-    }
-
-    /**
-     * Gets the sibling of the given output
-     * @param current defines the current output
-     * @returns the next output in the list or null
-     */
-    public getSiblingOutput(current: NodeMaterialConnectionPoint) {
-        let index = this._outputs.indexOf(current);
-
-        if (index === -1 || index >= this._outputs.length) {
-            return null;
-        }
-
-        return this._outputs[index + 1];
-    }
-
-    /**
-     * Connect current block with another block
-     * @param other defines the block to connect with
-     * @param options define the various options to help pick the right connections
-     * @returns the current block
-     */
-    public connectTo(other: NodeMaterialBlock, options?: {
-        input?: string,
-        output?: string,
-        outputSwizzle?: string
-    }) {
-        if (this._outputs.length === 0) {
-            return;
-        }
-
-        let output = options && options.output ? this.getOutputByName(options.output) : this.getFirstAvailableOutput(other);
-
-        let notFound = true;
-        while (notFound) {
-            let input = options && options.input ? other.getInputByName(options.input) : other.getFirstAvailableInput(output);
-
-            if (output && input && output.canConnectTo(input)) {
-                output.connectTo(input);
-                notFound = false;
-            } else if (!output) {
-                throw "Unable to find a compatible match";
-            } else {
-                output = this.getSiblingOutput(output);
-            }
-        }
-
-        return this;
-    }
-
-    protected _buildBlock(state: NodeMaterialBuildState) {
-        // Empty. Must be defined by child nodes
-    }
-
-    /**
-     * Add uniforms, samplers and uniform buffers at compilation time
-     * @param state defines the state to update
-     * @param nodeMaterial defines the node material requesting the update
-     * @param defines defines the material defines to update
-     */
-    public updateUniformsAndSamples(state: NodeMaterialBuildState, nodeMaterial: NodeMaterial, defines: NodeMaterialDefines) {
-        // Do nothing
-    }
-
-    /**
-     * Add potential fallbacks if shader compilation fails
-     * @param mesh defines the mesh to be rendered
-     * @param fallbacks defines the current prioritized list of fallbacks
-     */
-    public provideFallbacks(mesh: AbstractMesh, fallbacks: EffectFallbacks) {
-        // Do nothing
-    }
-
-    /**
-     * Update defines for shader compilation
-     * @param mesh defines the mesh to be rendered
-     * @param nodeMaterial defines the node material requesting the update
-     * @param defines defines the material defines to update
-     * @param useInstances specifies that instances should be used
-     */
-    public prepareDefines(mesh: AbstractMesh, nodeMaterial: NodeMaterial, defines: NodeMaterialDefines, useInstances: boolean = false) {
-        // Do nothing
-    }
-
-    /**
-     * Initialize defines for shader compilation
-     * @param mesh defines the mesh to be rendered
-     * @param nodeMaterial defines the node material requesting the update
-     * @param defines defines the material defines to be prepared
-     * @param useInstances specifies that instances should be used
-     */
-    public initializeDefines(mesh: AbstractMesh, nodeMaterial: NodeMaterial, defines: NodeMaterialDefines, useInstances: boolean = false) {
-        // Do nothing
-    }
-
-    /**
-     * Lets the block try to connect some inputs automatically
-     * @param material defines the hosting NodeMaterial
-     */
-    public autoConfigure(material: NodeMaterial) {
-        // Do nothing
-    }
-
-    /**
-     * Function called when a block is declared as repeatable content generator
-     * @param vertexShaderState defines the current compilation state for the vertex shader
-     * @param fragmentShaderState defines the current compilation state for the fragment shader
-     * @param mesh defines the mesh to be rendered
-     * @param defines defines the material defines to update
-     */
-    public replaceRepeatableContent(vertexShaderState: NodeMaterialBuildState, fragmentShaderState: NodeMaterialBuildState, mesh: AbstractMesh, defines: NodeMaterialDefines) {
-        // Do nothing
-    }
-
-    /**
-     * Checks if the block is ready
-     * @param mesh defines the mesh to be rendered
-     * @param nodeMaterial defines the node material requesting the update
-     * @param defines defines the material defines to update
-     * @param useInstances specifies that instances should be used
-     * @returns true if the block is ready
-     */
-    public isReady(mesh: AbstractMesh, nodeMaterial: NodeMaterial, defines: NodeMaterialDefines, useInstances: boolean = false) {
-        return true;
-    }
-
-<<<<<<< HEAD
-    private _processBuild(block: NodeMaterialBlock, state: NodeMaterialBuildState, input: NodeMaterialConnectionPoint) {
-        block.build(state);
-=======
-    private _processBuild(block: NodeMaterialBlock, state: NodeMaterialBuildState, input: NodeMaterialConnectionPoint, activeBlocks: NodeMaterialBlock[]) {
-        block.build(state, activeBlocks);
->>>>>>> 0958f1e8
-
-        if (state._vertexState && (block.target & this.target) === 0) { // context switch! We need a varying
-            if ((!block.isInput && state.target !== block._buildTarget) // block was already emitted by vertex shader
-                || (block.isInput && (block as InputBlock).isAttribute) // block is an attribute
-            ) {
-                let connectedPoint = input.connectedPoint!;
-                state._vertexState._emitVaryingFromString("v_" + connectedPoint.associatedVariableName, state._getGLType(connectedPoint.type));
-                state._vertexState.compilationString += `${"v_" + connectedPoint.associatedVariableName} = ${connectedPoint.associatedVariableName};\r\n`;
-                input.associatedVariableName = "v_" + connectedPoint.associatedVariableName;
-                input._enforceAssociatedVariableName = true;
-            }
-        }
-    }
-
-    /**
-     * Compile the current node and generate the shader code
-     * @param state defines the current compilation state (uniforms, samplers, current string)
-<<<<<<< HEAD
-     * @param contextSwitched indicates that the previous block was built for a different context (vertex vs. fragment)
-     * @returns true if already built
-     */
-    public build(state: NodeMaterialBuildState, contextSwitched = false): boolean {
-=======
-     * @param activeBlocks defines the list of active blocks (i.e. blocks to compile)
-     * @returns true if already built
-     */
-    public build(state: NodeMaterialBuildState, activeBlocks: NodeMaterialBlock[]): boolean {
->>>>>>> 0958f1e8
-        if (this._buildId === state.sharedData.buildId) {
-            return true;
-        }
-
-        // Check if "parent" blocks are compiled
-        for (var input of this._inputs) {
-            if (!input.connectedPoint) {
-                if (!input.isOptional) { // Emit a warning
-                    state.sharedData.checks.notConnectedNonOptionalInputs.push(input);
-                }
-                continue;
-            }
-
-            if (this.target !== NodeMaterialBlockTargets.Neutral) {
-                if ((input.target & this.target!) === 0) {
-                    continue;
-                }
-
-                if ((input.target & state.target!) === 0) {
-                    continue;
-                }
-            }
-
-            let block = input.connectedPoint.ownerBlock;
-            if (block && block !== this) {
-<<<<<<< HEAD
-                this._processBuild(block, state, input);
-=======
-                this._processBuild(block, state, input, activeBlocks);
->>>>>>> 0958f1e8
-            }
-        }
-
-        if (this._buildId === state.sharedData.buildId) {
-            return true; // Need to check again as inputs can be connected multiple time to this endpoint
-        }
-
-        // Logs
-        if (state.sharedData.verbose) {
-            console.log(`${state.target === NodeMaterialBlockTargets.Vertex ? "Vertex shader" : "Fragment shader"}: Building ${this.name} [${this.getClassName()}]`);
-        }
-
-        if (!this.isInput) {
-            /** Prepare outputs */
-            for (var output of this._outputs) {
-                if (this.target !== NodeMaterialBlockTargets.Neutral) {
-                    if ((output.target & this.target!) === 0) {
-                        continue;
-                    }
-                    if ((output.target & state.target!) === 0) {
-                        continue;
-                    }
-                }
-
-                if (!output.associatedVariableName) {
-                    output.associatedVariableName = state._getFreeVariableName(output.name);
-                }
-            }
-        }
-
-        // Checks final outputs
-        if (this.isFinalMerger) {
-            switch (state.target) {
-                case NodeMaterialBlockTargets.Vertex:
-                    state.sharedData.checks.emitVertex = true;
-                    break;
-                case NodeMaterialBlockTargets.Fragment:
-                    state.sharedData.checks.emitFragment = true;
-                    break;
-            }
-        }
-
-        if (!this.isInput && state.sharedData.emitComments) {
-            state.compilationString += `\r\n//${this.name}\r\n`;
-        }
-
-        this._buildBlock(state);
-
-        this._buildId = state.sharedData.buildId;
-        this._buildTarget = state.target;
-
-        // Compile connected blocks
-        for (var output of this._outputs) {
-            if ((output.target & state.target) === 0) {
-                continue;
-            }
-
-            for (var endpoint of output.endpoints) {
-                let block = endpoint.ownerBlock;
-
-<<<<<<< HEAD
-                if (block && (block.target & state.target) !== 0) {
-                    this._processBuild(block, state, endpoint);
-=======
-                if (block && (block.target & state.target) !== 0 && activeBlocks.indexOf(block) !== -1) {
-                    this._processBuild(block, state, endpoint, activeBlocks);
->>>>>>> 0958f1e8
-                }
-            }
-        }
-        return false;
-    }
-
-    protected _inputRename(name: string) {
-        return name;
-    }
-
-    protected _outputRename(name: string) {
-        return name;
-    }
-
-    protected _dumpPropertiesCode() {
-        return "";
-    }
-
-    /** @hidden */
-    public _dumpCode(uniqueNames: string[], alreadyDumped: NodeMaterialBlock[]) {
-        alreadyDumped.push(this);
-
-        let codeString: string;
-
-        // Get unique name
-        let nameAsVariableName = this.name.replace(/[^A-Za-z_]+/g, "");
-        this._codeVariableName = nameAsVariableName;
-
-        if (uniqueNames.indexOf(this._codeVariableName) !== -1) {
-            let index = 0;
-            do {
-                index++;
-                this._codeVariableName = nameAsVariableName + index;
-            }
-            while (uniqueNames.indexOf(this._codeVariableName) !== -1);
-        }
-
-        uniqueNames.push(this._codeVariableName);
-
-        // Declaration
-        codeString = `\r\nvar ${this._codeVariableName} = new BABYLON.${this.getClassName()}("${this.name}");\r\n`;
-
-        // Properties
-        codeString += this._dumpPropertiesCode();
-
-        // Inputs
-        for (var input of this.inputs) {
-            if (!input.isConnected) {
-                continue;
-            }
-
-            var connectedOutput = input.connectedPoint!;
-            var connectedBlock = connectedOutput.ownerBlock;
-
-            if (alreadyDumped.indexOf(connectedBlock) === -1) {
-                codeString += connectedBlock._dumpCode(uniqueNames, alreadyDumped);
-            }
-
-<<<<<<< HEAD
-            codeString += `${connectedBlock._codeVariableName}.${connectedBlock._outputRename(connectedOutput.name)}.connectTo(${this._codeVariableName}.${this._outputRename(input.name)});\r\n`;
-=======
-            codeString += `${connectedBlock._codeVariableName}.${connectedBlock._outputRename(connectedOutput.name)}.connectTo(${this._codeVariableName}.${this._inputRename(input.name)});\r\n`;
->>>>>>> 0958f1e8
-        }
-
-        // Outputs
-        for (var output of this.outputs) {
-            if (!output.hasEndpoints) {
-                continue;
-            }
-
-            for (var endpoint of output.endpoints) {
-                var connectedBlock = endpoint.ownerBlock;
-                if (connectedBlock && alreadyDumped.indexOf(connectedBlock) === -1) {
-                    codeString += connectedBlock._dumpCode(uniqueNames, alreadyDumped);
-                }
-            }
-        }
-
-        return codeString;
-    }
-
-    /**
-     * Clone the current block to a new identical block
-     * @param scene defines the hosting scene
-     * @param rootUrl defines the root URL to use to load textures and relative dependencies
-     * @returns a copy of the current block
-     */
-    public clone(scene: Scene, rootUrl: string = "") {
-        let serializationObject = this.serialize();
-
-        let blockType = _TypeStore.GetClass(serializationObject.customType);
-        if (blockType) {
-            let block: NodeMaterialBlock = new blockType();
-            block._deserialize(serializationObject, scene, rootUrl);
-
-            return block;
-        }
-
-        return null;
-    }
-
-    /**
-     * Serializes this block in a JSON representation
-     * @returns the serialized block object
-     */
-    public serialize(): any {
-        let serializationObject: any = {};
-        serializationObject.customType = "BABYLON." + this.getClassName();
-        serializationObject.id = this.uniqueId;
-        serializationObject.name = this.name;
-
-        serializationObject.inputs = [];
-
-        for (var input of this.inputs) {
-            serializationObject.inputs.push(input.serialize());
-        }
-
-        return serializationObject;
-    }
-
-    /** @hidden */
-    public _deserialize(serializationObject: any, scene: Scene, rootUrl: string) {
-<<<<<<< HEAD
-        this.name = serializationObject.name ;
-=======
-        this.name = serializationObject.name;
->>>>>>> 0958f1e8
-    }
+import { NodeMaterialBlockConnectionPointTypes } from './nodeMaterialBlockConnectionPointTypes';
+import { NodeMaterialBuildState } from './nodeMaterialBuildState';
+import { Nullable } from '../../types';
+import { NodeMaterialConnectionPoint } from './nodeMaterialBlockConnectionPoint';
+import { NodeMaterialBlockTargets } from './nodeMaterialBlockTargets';
+import { Effect, EffectFallbacks } from '../effect';
+import { AbstractMesh } from '../../Meshes/abstractMesh';
+import { Mesh } from '../../Meshes/mesh';
+import { NodeMaterial, NodeMaterialDefines } from './nodeMaterial';
+import { InputBlock } from './Blocks/Input/inputBlock';
+import { UniqueIdGenerator } from '../../Misc/uniqueIdGenerator';
+import { Scene } from '../../scene';
+import { _TypeStore } from '../../Misc/typeStore';
+
+/**
+ * Defines a block that can be used inside a node based material
+ */
+export class NodeMaterialBlock {
+    private _buildId: number;
+    private _buildTarget: NodeMaterialBlockTargets;
+    private _target: NodeMaterialBlockTargets;
+    private _isFinalMerger = false;
+    private _isInput = false;
+
+    /** @hidden */
+    public _codeVariableName = "";
+
+    /** @hidden */
+    public _inputs = new Array<NodeMaterialConnectionPoint>();
+    /** @hidden */
+    public _outputs = new Array<NodeMaterialConnectionPoint>();
+
+    /**
+     * Gets or sets the name of the block
+     */
+    public name: string;
+
+    /**
+     * Gets or sets the unique id of the node
+     */
+    public uniqueId: number;
+
+    /**
+     * Gets a boolean indicating that this block is an end block (e.g. it is generating a system value)
+     */
+    public get isFinalMerger(): boolean {
+        return this._isFinalMerger;
+    }
+
+    /**
+     * Gets a boolean indicating that this block is an input (e.g. it sends data to the shader)
+     */
+    public get isInput(): boolean {
+        return this._isInput;
+    }
+
+    /**
+     * Gets or sets the build Id
+     */
+    public get buildId(): number {
+        return this._buildId;
+    }
+
+    public set buildId(value: number) {
+        this._buildId = value;
+    }
+
+    /**
+     * Gets or sets the target of the block
+     */
+    public get target() {
+        return this._target;
+    }
+
+    public set target(value: NodeMaterialBlockTargets) {
+        if ((this._target & value) !== 0) {
+            return;
+        }
+        this._target = value;
+    }
+
+    /**
+     * Gets the list of input points
+     */
+    public get inputs(): NodeMaterialConnectionPoint[] {
+        return this._inputs;
+    }
+
+    /** Gets the list of output points */
+    public get outputs(): NodeMaterialConnectionPoint[] {
+        return this._outputs;
+    }
+
+    /**
+     * Find an input by its name
+     * @param name defines the name of the input to look for
+     * @returns the input or null if not found
+     */
+    public getInputByName(name: string) {
+        let filter = this._inputs.filter((e) => e.name === name);
+
+        if (filter.length) {
+            return filter[0];
+        }
+
+        return null;
+    }
+
+    /**
+     * Find an output by its name
+     * @param name defines the name of the outputto look for
+     * @returns the output or null if not found
+     */
+    public getOutputByName(name: string) {
+        let filter = this._outputs.filter((e) => e.name === name);
+
+        if (filter.length) {
+            return filter[0];
+        }
+
+        return null;
+    }
+
+    /**
+     * Creates a new NodeMaterialBlock
+     * @param name defines the block name
+     * @param target defines the target of that block (Vertex by default)
+     * @param isFinalMerger defines a boolean indicating that this block is an end block (e.g. it is generating a system value). Default is false
+     * @param isInput defines a boolean indicating that this block is an input (e.g. it sends data to the shader). Default is false
+     */
+    public constructor(name: string, target = NodeMaterialBlockTargets.Vertex, isFinalMerger = false, isInput = false) {
+        this.name = name;
+
+        this._target = target;
+
+        this._isFinalMerger = isFinalMerger;
+        this._isInput = isInput;
+        this.uniqueId = UniqueIdGenerator.UniqueId;
+    }
+
+    /**
+     * Initialize the block and prepare the context for build
+     * @param state defines the state that will be used for the build
+     */
+    public initialize(state: NodeMaterialBuildState) {
+        // Do nothing
+    }
+
+    /**
+     * Bind data to effect. Will only be called for blocks with isBindable === true
+     * @param effect defines the effect to bind data to
+     * @param nodeMaterial defines the hosting NodeMaterial
+     * @param mesh defines the mesh that will be rendered
+     */
+    public bind(effect: Effect, nodeMaterial: NodeMaterial, mesh?: Mesh) {
+        // Do nothing
+    }
+
+    protected _declareOutput(output: NodeMaterialConnectionPoint, state: NodeMaterialBuildState): string {
+        return `${state._getGLType(output.type)} ${output.associatedVariableName}`;
+    }
+
+    protected _writeVariable(currentPoint: NodeMaterialConnectionPoint): string {
+        let connectionPoint = currentPoint.connectedPoint;
+
+        if (connectionPoint) {
+            return `${currentPoint.associatedVariableName}`;
+        }
+
+        return `0.`;
+    }
+
+    protected _writeFloat(value: number) {
+        let stringVersion = value.toString();
+
+        if (stringVersion.indexOf(".") === -1) {
+            stringVersion += ".0";
+        }
+        return `${stringVersion}`;
+    }
+
+    /**
+     * Gets the current class name e.g. "NodeMaterialBlock"
+     * @returns the class name
+     */
+    public getClassName() {
+        return "NodeMaterialBlock";
+    }
+
+    /**
+     * Register a new input. Must be called inside a block constructor
+     * @param name defines the connection point name
+     * @param type defines the connection point type
+     * @param isOptional defines a boolean indicating that this input can be omitted
+     * @param target defines the target to use to limit the connection point (will be VertexAndFragment by default)
+     * @returns the current block
+     */
+    public registerInput(name: string, type: NodeMaterialBlockConnectionPointTypes, isOptional: boolean = false, target?: NodeMaterialBlockTargets) {
+        let point = new NodeMaterialConnectionPoint(name, this);
+        point.type = type;
+        point.isOptional = isOptional;
+        if (target) {
+            point.target = target;
+        }
+
+        this._inputs.push(point);
+
+        return this;
+    }
+
+    /**
+     * Register a new output. Must be called inside a block constructor
+     * @param name defines the connection point name
+     * @param type defines the connection point type
+     * @param target defines the target to use to limit the connection point (will be VertexAndFragment by default)
+     * @returns the current block
+     */
+    public registerOutput(name: string, type: NodeMaterialBlockConnectionPointTypes, target?: NodeMaterialBlockTargets) {
+        let point = new NodeMaterialConnectionPoint(name, this);
+        point.type = type;
+        if (target) {
+            point.target = target;
+        }
+
+        this._outputs.push(point);
+
+        return this;
+    }
+
+    /**
+     * Will return the first available input e.g. the first one which is not an uniform or an attribute
+     * @param forOutput defines an optional connection point to check compatibility with
+     * @returns the first available input or null
+     */
+    public getFirstAvailableInput(forOutput: Nullable<NodeMaterialConnectionPoint> = null) {
+        for (var input of this._inputs) {
+            if (!input.connectedPoint) {
+                if (!forOutput || (forOutput.type === input.type) || (input.type === NodeMaterialBlockConnectionPointTypes.AutoDetect)) {
+                    return input;
+                }
+            }
+        }
+
+        return null;
+    }
+
+    /**
+     * Will return the first available output e.g. the first one which is not yet connected and not a varying
+     * @param forBlock defines an optional block to check compatibility with
+     * @returns the first available input or null
+     */
+    public getFirstAvailableOutput(forBlock: Nullable<NodeMaterialBlock> = null) {
+        for (var output of this._outputs) {
+            if (!forBlock || !forBlock.target || forBlock.target === NodeMaterialBlockTargets.Neutral || (forBlock.target & output.target) !== 0) {
+                return output;
+            }
+        }
+
+        return null;
+    }
+
+    /**
+     * Gets the sibling of the given output
+     * @param current defines the current output
+     * @returns the next output in the list or null
+     */
+    public getSiblingOutput(current: NodeMaterialConnectionPoint) {
+        let index = this._outputs.indexOf(current);
+
+        if (index === -1 || index >= this._outputs.length) {
+            return null;
+        }
+
+        return this._outputs[index + 1];
+    }
+
+    /**
+     * Connect current block with another block
+     * @param other defines the block to connect with
+     * @param options define the various options to help pick the right connections
+     * @returns the current block
+     */
+    public connectTo(other: NodeMaterialBlock, options?: {
+        input?: string,
+        output?: string,
+        outputSwizzle?: string
+    }) {
+        if (this._outputs.length === 0) {
+            return;
+        }
+
+        let output = options && options.output ? this.getOutputByName(options.output) : this.getFirstAvailableOutput(other);
+
+        let notFound = true;
+        while (notFound) {
+            let input = options && options.input ? other.getInputByName(options.input) : other.getFirstAvailableInput(output);
+
+            if (output && input && output.canConnectTo(input)) {
+                output.connectTo(input);
+                notFound = false;
+            } else if (!output) {
+                throw "Unable to find a compatible match";
+            } else {
+                output = this.getSiblingOutput(output);
+            }
+        }
+
+        return this;
+    }
+
+    protected _buildBlock(state: NodeMaterialBuildState) {
+        // Empty. Must be defined by child nodes
+    }
+
+    /**
+     * Add uniforms, samplers and uniform buffers at compilation time
+     * @param state defines the state to update
+     * @param nodeMaterial defines the node material requesting the update
+     * @param defines defines the material defines to update
+     */
+    public updateUniformsAndSamples(state: NodeMaterialBuildState, nodeMaterial: NodeMaterial, defines: NodeMaterialDefines) {
+        // Do nothing
+    }
+
+    /**
+     * Add potential fallbacks if shader compilation fails
+     * @param mesh defines the mesh to be rendered
+     * @param fallbacks defines the current prioritized list of fallbacks
+     */
+    public provideFallbacks(mesh: AbstractMesh, fallbacks: EffectFallbacks) {
+        // Do nothing
+    }
+
+    /**
+     * Update defines for shader compilation
+     * @param mesh defines the mesh to be rendered
+     * @param nodeMaterial defines the node material requesting the update
+     * @param defines defines the material defines to update
+     * @param useInstances specifies that instances should be used
+     */
+    public prepareDefines(mesh: AbstractMesh, nodeMaterial: NodeMaterial, defines: NodeMaterialDefines, useInstances: boolean = false) {
+        // Do nothing
+    }
+
+    /**
+     * Initialize defines for shader compilation
+     * @param mesh defines the mesh to be rendered
+     * @param nodeMaterial defines the node material requesting the update
+     * @param defines defines the material defines to be prepared
+     * @param useInstances specifies that instances should be used
+     */
+    public initializeDefines(mesh: AbstractMesh, nodeMaterial: NodeMaterial, defines: NodeMaterialDefines, useInstances: boolean = false) {
+        // Do nothing
+    }
+
+    /**
+     * Lets the block try to connect some inputs automatically
+     * @param material defines the hosting NodeMaterial
+     */
+    public autoConfigure(material: NodeMaterial) {
+        // Do nothing
+    }
+
+    /**
+     * Function called when a block is declared as repeatable content generator
+     * @param vertexShaderState defines the current compilation state for the vertex shader
+     * @param fragmentShaderState defines the current compilation state for the fragment shader
+     * @param mesh defines the mesh to be rendered
+     * @param defines defines the material defines to update
+     */
+    public replaceRepeatableContent(vertexShaderState: NodeMaterialBuildState, fragmentShaderState: NodeMaterialBuildState, mesh: AbstractMesh, defines: NodeMaterialDefines) {
+        // Do nothing
+    }
+
+    /**
+     * Checks if the block is ready
+     * @param mesh defines the mesh to be rendered
+     * @param nodeMaterial defines the node material requesting the update
+     * @param defines defines the material defines to update
+     * @param useInstances specifies that instances should be used
+     * @returns true if the block is ready
+     */
+    public isReady(mesh: AbstractMesh, nodeMaterial: NodeMaterial, defines: NodeMaterialDefines, useInstances: boolean = false) {
+        return true;
+    }
+
+    private _processBuild(block: NodeMaterialBlock, state: NodeMaterialBuildState, input: NodeMaterialConnectionPoint, activeBlocks: NodeMaterialBlock[]) {
+        block.build(state, activeBlocks);
+
+        if (state._vertexState && (block.target & this.target) === 0) { // context switch! We need a varying
+            if ((!block.isInput && state.target !== block._buildTarget) // block was already emitted by vertex shader
+                || (block.isInput && (block as InputBlock).isAttribute) // block is an attribute
+            ) {
+                let connectedPoint = input.connectedPoint!;
+                state._vertexState._emitVaryingFromString("v_" + connectedPoint.associatedVariableName, state._getGLType(connectedPoint.type));
+                state._vertexState.compilationString += `${"v_" + connectedPoint.associatedVariableName} = ${connectedPoint.associatedVariableName};\r\n`;
+                input.associatedVariableName = "v_" + connectedPoint.associatedVariableName;
+                input._enforceAssociatedVariableName = true;
+            }
+        }
+    }
+
+    /**
+     * Compile the current node and generate the shader code
+     * @param state defines the current compilation state (uniforms, samplers, current string)
+     * @param activeBlocks defines the list of active blocks (i.e. blocks to compile)
+     * @returns true if already built
+     */
+    public build(state: NodeMaterialBuildState, activeBlocks: NodeMaterialBlock[]): boolean {
+        if (this._buildId === state.sharedData.buildId) {
+            return true;
+        }
+
+        // Check if "parent" blocks are compiled
+        for (var input of this._inputs) {
+            if (!input.connectedPoint) {
+                if (!input.isOptional) { // Emit a warning
+                    state.sharedData.checks.notConnectedNonOptionalInputs.push(input);
+                }
+                continue;
+            }
+
+            if (this.target !== NodeMaterialBlockTargets.Neutral) {
+                if ((input.target & this.target!) === 0) {
+                    continue;
+                }
+
+                if ((input.target & state.target!) === 0) {
+                    continue;
+                }
+            }
+
+            let block = input.connectedPoint.ownerBlock;
+            if (block && block !== this) {
+                this._processBuild(block, state, input, activeBlocks);
+            }
+        }
+
+        if (this._buildId === state.sharedData.buildId) {
+            return true; // Need to check again as inputs can be connected multiple time to this endpoint
+        }
+
+        // Logs
+        if (state.sharedData.verbose) {
+            console.log(`${state.target === NodeMaterialBlockTargets.Vertex ? "Vertex shader" : "Fragment shader"}: Building ${this.name} [${this.getClassName()}]`);
+        }
+
+        if (!this.isInput) {
+            /** Prepare outputs */
+            for (var output of this._outputs) {
+                if (this.target !== NodeMaterialBlockTargets.Neutral) {
+                    if ((output.target & this.target!) === 0) {
+                        continue;
+                    }
+                    if ((output.target & state.target!) === 0) {
+                        continue;
+                    }
+                }
+
+                if (!output.associatedVariableName) {
+                    output.associatedVariableName = state._getFreeVariableName(output.name);
+                }
+            }
+        }
+
+        // Checks final outputs
+        if (this.isFinalMerger) {
+            switch (state.target) {
+                case NodeMaterialBlockTargets.Vertex:
+                    state.sharedData.checks.emitVertex = true;
+                    break;
+                case NodeMaterialBlockTargets.Fragment:
+                    state.sharedData.checks.emitFragment = true;
+                    break;
+            }
+        }
+
+        if (!this.isInput && state.sharedData.emitComments) {
+            state.compilationString += `\r\n//${this.name}\r\n`;
+        }
+
+        this._buildBlock(state);
+
+        this._buildId = state.sharedData.buildId;
+        this._buildTarget = state.target;
+
+        // Compile connected blocks
+        for (var output of this._outputs) {
+            if ((output.target & state.target) === 0) {
+                continue;
+            }
+
+            for (var endpoint of output.endpoints) {
+                let block = endpoint.ownerBlock;
+
+                if (block && (block.target & state.target) !== 0 && activeBlocks.indexOf(block) !== -1) {
+                    this._processBuild(block, state, endpoint, activeBlocks);
+                }
+            }
+        }
+        return false;
+    }
+
+    protected _inputRename(name: string) {
+        return name;
+    }
+
+    protected _outputRename(name: string) {
+        return name;
+    }
+
+    protected _dumpPropertiesCode() {
+        return "";
+    }
+
+    /** @hidden */
+    public _dumpCode(uniqueNames: string[], alreadyDumped: NodeMaterialBlock[]) {
+        alreadyDumped.push(this);
+
+        let codeString: string;
+
+        // Get unique name
+        let nameAsVariableName = this.name.replace(/[^A-Za-z_]+/g, "");
+        this._codeVariableName = nameAsVariableName;
+
+        if (uniqueNames.indexOf(this._codeVariableName) !== -1) {
+            let index = 0;
+            do {
+                index++;
+                this._codeVariableName = nameAsVariableName + index;
+            }
+            while (uniqueNames.indexOf(this._codeVariableName) !== -1);
+        }
+
+        uniqueNames.push(this._codeVariableName);
+
+        // Declaration
+        codeString = `\r\nvar ${this._codeVariableName} = new BABYLON.${this.getClassName()}("${this.name}");\r\n`;
+
+        // Properties
+        codeString += this._dumpPropertiesCode();
+
+        // Inputs
+        for (var input of this.inputs) {
+            if (!input.isConnected) {
+                continue;
+            }
+
+            var connectedOutput = input.connectedPoint!;
+            var connectedBlock = connectedOutput.ownerBlock;
+
+            if (alreadyDumped.indexOf(connectedBlock) === -1) {
+                codeString += connectedBlock._dumpCode(uniqueNames, alreadyDumped);
+            }
+
+            codeString += `${connectedBlock._codeVariableName}.${connectedBlock._outputRename(connectedOutput.name)}.connectTo(${this._codeVariableName}.${this._inputRename(input.name)});\r\n`;
+        }
+
+        // Outputs
+        for (var output of this.outputs) {
+            if (!output.hasEndpoints) {
+                continue;
+            }
+
+            for (var endpoint of output.endpoints) {
+                var connectedBlock = endpoint.ownerBlock;
+                if (connectedBlock && alreadyDumped.indexOf(connectedBlock) === -1) {
+                    codeString += connectedBlock._dumpCode(uniqueNames, alreadyDumped);
+                }
+            }
+        }
+
+        return codeString;
+    }
+
+    /**
+     * Clone the current block to a new identical block
+     * @param scene defines the hosting scene
+     * @param rootUrl defines the root URL to use to load textures and relative dependencies
+     * @returns a copy of the current block
+     */
+    public clone(scene: Scene, rootUrl: string = "") {
+        let serializationObject = this.serialize();
+
+        let blockType = _TypeStore.GetClass(serializationObject.customType);
+        if (blockType) {
+            let block: NodeMaterialBlock = new blockType();
+            block._deserialize(serializationObject, scene, rootUrl);
+
+            return block;
+        }
+
+        return null;
+    }
+
+    /**
+     * Serializes this block in a JSON representation
+     * @returns the serialized block object
+     */
+    public serialize(): any {
+        let serializationObject: any = {};
+        serializationObject.customType = "BABYLON." + this.getClassName();
+        serializationObject.id = this.uniqueId;
+        serializationObject.name = this.name;
+
+        serializationObject.inputs = [];
+
+        for (var input of this.inputs) {
+            serializationObject.inputs.push(input.serialize());
+        }
+
+        return serializationObject;
+    }
+
+    /** @hidden */
+    public _deserialize(serializationObject: any, scene: Scene, rootUrl: string) {
+        this.name = serializationObject.name;
+    }
 }