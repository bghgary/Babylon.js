--- conflicted
+++ resolved
@@ -1,261 +1,254 @@
-import { Nullable } from '../types';
-import { Texture } from '../Materials/Textures/texture';
-import { Engine } from '../Engines/engine';
-import { VertexBuffer } from '../Meshes/buffer';
-import { Viewport } from '../Maths/math.viewport';
-import { Constants } from '../Engines/constants';
-import { Observable } from '../Misc/observable';
-import { Effect } from './effect';
-import { DataBuffer } from '../Meshes/dataBuffer';
-
-// Prevents ES6 Crash if not imported.
-import "../Shaders/postprocess.vertex";
-
-export interface IEffectRendererOptions {
-    positions?: number[];
-    indices?: number[];
-}
-
-/**
- * Helper class to render one or more effects
- */
-export class EffectRenderer {
-<<<<<<< HEAD
-    // Fullscreen quad buffers by default.
-    private static _DefaultOptions: IEffectRendererOptions = {
-        positions: [1, 1, -1, 1, -1, -1, 1, -1],
-        indices: [0, 1, 2, 0, 2, 3]
-    };
-
-    private _vertexBuffers: {[key: string]: VertexBuffer};
-=======
-    // Fullscreen quad buffers
-    private static _Vertices = [1, 1, -1, 1, -1, -1, 1, -1];
-    private static _Indices = [0, 1, 2, 0, 2, 3];
-    private _vertexBuffers: { [key: string]: VertexBuffer };
->>>>>>> da3c098b
-    private _indexBuffer: DataBuffer;
-
-    private _ringBufferIndex = 0;
-    private _ringScreenBuffer: Nullable<Array<Texture>> = null;
-    private _fullscreenViewport = new Viewport(0, 0, 1, 1);
-
-    private _getNextFrameBuffer(incrementIndex = true) {
-        if (!this._ringScreenBuffer) {
-            this._ringScreenBuffer = [];
-            for (var i = 0; i < 2; i++) {
-                var internalTexture = this.engine.createRenderTargetTexture(
-                    {
-                        width: this.engine.getRenderWidth(true),
-                        height: this.engine.getRenderHeight(true),
-                    },
-                    {
-                        generateDepthBuffer: false,
-                        generateStencilBuffer: false,
-                        generateMipMaps: false,
-                        samplingMode: Constants.TEXTURE_NEAREST_NEAREST,
-                    },
-                );
-                var texture = new Texture("", null);
-                texture._texture = internalTexture;
-                this._ringScreenBuffer.push(texture);
-            }
-        }
-        var ret = this._ringScreenBuffer[this._ringBufferIndex];
-        if (incrementIndex) {
-            this._ringBufferIndex = (this._ringBufferIndex + 1) % 2;
-        }
-        return ret;
-    }
-
-    /**
-     * Creates an effect renderer
-     * @param engine the engine to use for rendering
-     * @param options defines the options of the effect renderer
-     */
-    constructor(private engine: Engine, options: IEffectRendererOptions = EffectRenderer._DefaultOptions) {
-        options = {
-            ...EffectRenderer._DefaultOptions,
-            ...options,
-        };
-
-        this._vertexBuffers = {
-            [VertexBuffer.PositionKind]: new VertexBuffer(engine, options.positions!, VertexBuffer.PositionKind, false, false, 2),
-        };
-        this._indexBuffer = engine.createIndexBuffer(options.indices!);
-
-        // No need here for full screen render.
-        engine.setDepthBuffer(false);
-        engine.setStencilBuffer(false);
-    }
-
-    /**
-     * Sets the current viewport in normalized coordinates 0-1
-     * @param viewport Defines the viewport to set (defaults to 0 0 1 1)
-     */
-    public setViewport(viewport = this._fullscreenViewport): void {
-        this.engine.setViewport(viewport);
-    }
-
-    /**
-     * Sets the current effect wrapper to use during draw.
-     * The effect needs to be ready before calling this api.
-     * This also sets the default full screen position attribute.
-     * @param effectWrapper Defines the effect to draw with
-     */
-    public applyEffectWrapper(effectWrapper: EffectWrapper): void {
-        this.engine.enableEffect(effectWrapper.effect);
-        this.engine.bindBuffers(this._vertexBuffers, this._indexBuffer, effectWrapper.effect);
-        effectWrapper.onApplyObservable.notifyObservers({});
-    }
-
-    /**
-     * Draws a full screen quad.
-     */
-    public draw(): void {
-        this.engine.drawElementsType(Constants.MATERIAL_TriangleFillMode, 0, 6);
-    }
-
-    /**
-     * renders one or more effects to a specified texture
-     * @param effectWrappers list of effects to renderer
-     * @param outputTexture texture to draw to, if null it will render to the screen
-     */
-    public render(effectWrappers: Array<EffectWrapper> | EffectWrapper, outputTexture: Nullable<Texture> = null) {
-        if (!Array.isArray(effectWrappers)) {
-            effectWrappers = [effectWrappers];
-        }
-
-        // Ensure all effects are ready
-        for (var wrapper of effectWrappers) {
-            if (!wrapper.effect.isReady()) {
-                return;
-            }
-        }
-
-        effectWrappers.forEach((effectWrapper, i) => {
-            var renderTo = outputTexture;
-
-            // for any next effect make it's input the output of the previous effect
-            if (i !== 0) {
-                effectWrapper.effect.onBindObservable.addOnce(() => {
-                    effectWrapper.effect.setTexture("textureSampler", this._getNextFrameBuffer(false));
-                });
-            }
-
-            // Set the output to the next screenbuffer
-            if ((effectWrappers as Array<EffectWrapper>).length > 1 && i != (effectWrappers as Array<EffectWrapper>).length - 1) {
-                renderTo = this._getNextFrameBuffer();
-            } else {
-                renderTo = outputTexture;
-            }
-
-            // Reset state
-            this.setViewport();
-            this.applyEffectWrapper(effectWrapper);
-
-            if (renderTo) {
-                this.engine.bindFramebuffer(renderTo.getInternalTexture()!);
-            }
-
-            this.draw();
-
-            if (renderTo) {
-                this.engine.unBindFramebuffer(renderTo.getInternalTexture()!);
-            }
-        });
-    }
-
-    /**
-     * Disposes of the effect renderer
-     */
-    dispose() {
-        if (this._ringScreenBuffer) {
-            this._ringScreenBuffer.forEach((b) => {
-                b.dispose();
-            });
-            this._ringScreenBuffer = null;
-        }
-
-        var vertexBuffer = this._vertexBuffers[VertexBuffer.PositionKind];
-        if (vertexBuffer) {
-            vertexBuffer.dispose();
-            delete this._vertexBuffers[VertexBuffer.PositionKind];
-        }
-
-        if (this._indexBuffer) {
-            this.engine._releaseBuffer(this._indexBuffer);
-        }
-    }
-}
-
-/**
- * Options to create an EffectWrapper
- */
-interface EffectWrapperCreationOptions {
-    /**
-     * Engine to use to create the effect
-     */
-    engine: Engine;
-    /**
-     * Fragment shader for the effect
-     */
-    fragmentShader: string;
-    /**
-     * Vertex shader for the effect
-     */
-    vertexShader: string;
-    /**
-     * Attributes to use in the shader
-     */
-    attributeNames?: Array<string>;
-    /**
-     * Uniforms to use in the shader
-     */
-    uniformNames?: Array<string>;
-    /**
-     * Texture sampler names to use in the shader
-     */
-    samplerNames?: Array<string>;
-    /**
-     * The friendly name of the effect displayed in Spector.
-     */
-    name?: string;
-}
-
-/**
- * Wraps an effect to be used for rendering
- */
-export class EffectWrapper {
-    /**
-     * Event that is fired right before the effect is drawn (should be used to update uniforms)
-     */
-    public onApplyObservable = new Observable<{}>();
-    /**
-     * The underlying effect
-     */
-    public effect: Effect;
-
-    /**
-     * Creates an effect to be renderer
-     * @param creationOptions options to create the effect
-     */
-    constructor(creationOptions: EffectWrapperCreationOptions) {
-        this.effect = new Effect({
-                fragmentSource: creationOptions.fragmentShader,
-                vertexSource: creationOptions.vertexShader || "postprocess",
-                spectorName: creationOptions.name || "effectWrapper"
-            },
-            creationOptions.attributeNames || ["position"],
-            creationOptions.uniformNames || ["scale"],
-            creationOptions.samplerNames,
-            creationOptions.engine);
-    }
-
-    /**
-    * Disposes of the effect wrapper
-    */
-    public dispose() {
-        this.effect.dispose();
-    }
+import { Nullable } from '../types';
+import { Texture } from '../Materials/Textures/texture';
+import { Engine } from '../Engines/engine';
+import { VertexBuffer } from '../Meshes/buffer';
+import { Viewport } from '../Maths/math.viewport';
+import { Constants } from '../Engines/constants';
+import { Observable } from '../Misc/observable';
+import { Effect } from './effect';
+import { DataBuffer } from '../Meshes/dataBuffer';
+
+// Prevents ES6 Crash if not imported.
+import "../Shaders/postprocess.vertex";
+
+export interface IEffectRendererOptions {
+    positions?: number[];
+    indices?: number[];
+}
+
+/**
+ * Helper class to render one or more effects
+ */
+export class EffectRenderer {
+    // Fullscreen quad buffers by default.
+    private static _DefaultOptions: IEffectRendererOptions = {
+        positions: [1, 1, -1, 1, -1, -1, 1, -1],
+        indices: [0, 1, 2, 0, 2, 3]
+    };
+
+    private _vertexBuffers: {[key: string]: VertexBuffer};
+    private _indexBuffer: DataBuffer;
+
+    private _ringBufferIndex = 0;
+    private _ringScreenBuffer: Nullable<Array<Texture>> = null;
+    private _fullscreenViewport = new Viewport(0, 0, 1, 1);
+
+    private _getNextFrameBuffer(incrementIndex = true) {
+        if (!this._ringScreenBuffer) {
+            this._ringScreenBuffer = [];
+            for (var i = 0; i < 2; i++) {
+                var internalTexture = this.engine.createRenderTargetTexture(
+                    {
+                        width: this.engine.getRenderWidth(true),
+                        height: this.engine.getRenderHeight(true),
+                    },
+                    {
+                        generateDepthBuffer: false,
+                        generateStencilBuffer: false,
+                        generateMipMaps: false,
+                        samplingMode: Constants.TEXTURE_NEAREST_NEAREST,
+                    },
+                );
+                var texture = new Texture("", null);
+                texture._texture = internalTexture;
+                this._ringScreenBuffer.push(texture);
+            }
+        }
+        var ret = this._ringScreenBuffer[this._ringBufferIndex];
+        if (incrementIndex) {
+            this._ringBufferIndex = (this._ringBufferIndex + 1) % 2;
+        }
+        return ret;
+    }
+
+    /**
+     * Creates an effect renderer
+     * @param engine the engine to use for rendering
+     * @param options defines the options of the effect renderer
+     */
+    constructor(private engine: Engine, options: IEffectRendererOptions = EffectRenderer._DefaultOptions) {
+        options = {
+            ...EffectRenderer._DefaultOptions,
+            ...options,
+        };
+
+        this._vertexBuffers = {
+            [VertexBuffer.PositionKind]: new VertexBuffer(engine, options.positions!, VertexBuffer.PositionKind, false, false, 2),
+        };
+        this._indexBuffer = engine.createIndexBuffer(options.indices!);
+
+        // No need here for full screen render.
+        engine.setDepthBuffer(false);
+        engine.setStencilBuffer(false);
+    }
+
+    /**
+     * Sets the current viewport in normalized coordinates 0-1
+     * @param viewport Defines the viewport to set (defaults to 0 0 1 1)
+     */
+    public setViewport(viewport = this._fullscreenViewport): void {
+        this.engine.setViewport(viewport);
+    }
+
+    /**
+     * Sets the current effect wrapper to use during draw.
+     * The effect needs to be ready before calling this api.
+     * This also sets the default full screen position attribute.
+     * @param effectWrapper Defines the effect to draw with
+     */
+    public applyEffectWrapper(effectWrapper: EffectWrapper): void {
+        this.engine.enableEffect(effectWrapper.effect);
+        this.engine.bindBuffers(this._vertexBuffers, this._indexBuffer, effectWrapper.effect);
+        effectWrapper.onApplyObservable.notifyObservers({});
+    }
+
+    /**
+     * Draws a full screen quad.
+     */
+    public draw(): void {
+        this.engine.drawElementsType(Constants.MATERIAL_TriangleFillMode, 0, 6);
+    }
+
+    /**
+     * renders one or more effects to a specified texture
+     * @param effectWrappers list of effects to renderer
+     * @param outputTexture texture to draw to, if null it will render to the screen
+     */
+    public render(effectWrappers: Array<EffectWrapper> | EffectWrapper, outputTexture: Nullable<Texture> = null) {
+        if (!Array.isArray(effectWrappers)) {
+            effectWrappers = [effectWrappers];
+        }
+
+        // Ensure all effects are ready
+        for (var wrapper of effectWrappers) {
+            if (!wrapper.effect.isReady()) {
+                return;
+            }
+        }
+
+        effectWrappers.forEach((effectWrapper, i) => {
+            var renderTo = outputTexture;
+
+            // for any next effect make it's input the output of the previous effect
+            if (i !== 0) {
+                effectWrapper.effect.onBindObservable.addOnce(() => {
+                    effectWrapper.effect.setTexture("textureSampler", this._getNextFrameBuffer(false));
+                });
+            }
+
+            // Set the output to the next screenbuffer
+            if ((effectWrappers as Array<EffectWrapper>).length > 1 && i != (effectWrappers as Array<EffectWrapper>).length - 1) {
+                renderTo = this._getNextFrameBuffer();
+            } else {
+                renderTo = outputTexture;
+            }
+
+            // Reset state
+            this.setViewport();
+            this.applyEffectWrapper(effectWrapper);
+
+            if (renderTo) {
+                this.engine.bindFramebuffer(renderTo.getInternalTexture()!);
+            }
+
+            this.draw();
+
+            if (renderTo) {
+                this.engine.unBindFramebuffer(renderTo.getInternalTexture()!);
+            }
+        });
+    }
+
+    /**
+     * Disposes of the effect renderer
+     */
+    dispose() {
+        if (this._ringScreenBuffer) {
+            this._ringScreenBuffer.forEach((b) => {
+                b.dispose();
+            });
+            this._ringScreenBuffer = null;
+        }
+
+        var vertexBuffer = this._vertexBuffers[VertexBuffer.PositionKind];
+        if (vertexBuffer) {
+            vertexBuffer.dispose();
+            delete this._vertexBuffers[VertexBuffer.PositionKind];
+        }
+
+        if (this._indexBuffer) {
+            this.engine._releaseBuffer(this._indexBuffer);
+        }
+    }
+}
+
+/**
+ * Options to create an EffectWrapper
+ */
+interface EffectWrapperCreationOptions {
+    /**
+     * Engine to use to create the effect
+     */
+    engine: Engine;
+    /**
+     * Fragment shader for the effect
+     */
+    fragmentShader: string;
+    /**
+     * Vertex shader for the effect
+     */
+    vertexShader: string;
+    /**
+     * Attributes to use in the shader
+     */
+    attributeNames?: Array<string>;
+    /**
+     * Uniforms to use in the shader
+     */
+    uniformNames?: Array<string>;
+    /**
+     * Texture sampler names to use in the shader
+     */
+    samplerNames?: Array<string>;
+    /**
+     * The friendly name of the effect displayed in Spector.
+     */
+    name?: string;
+}
+
+/**
+ * Wraps an effect to be used for rendering
+ */
+export class EffectWrapper {
+    /**
+     * Event that is fired right before the effect is drawn (should be used to update uniforms)
+     */
+    public onApplyObservable = new Observable<{}>();
+    /**
+     * The underlying effect
+     */
+    public effect: Effect;
+
+    /**
+     * Creates an effect to be renderer
+     * @param creationOptions options to create the effect
+     */
+    constructor(creationOptions: EffectWrapperCreationOptions) {
+        this.effect = new Effect({
+                fragmentSource: creationOptions.fragmentShader,
+                vertexSource: creationOptions.vertexShader || "postprocess",
+                spectorName: creationOptions.name || "effectWrapper"
+            },
+            creationOptions.attributeNames || ["position"],
+            creationOptions.uniformNames || ["scale"],
+            creationOptions.samplerNames,
+            creationOptions.engine);
+    }
+
+    /**
+    * Disposes of the effect wrapper
+    */
+    public dispose() {
+        this.effect.dispose();
+    }
 }