--- conflicted
+++ resolved
@@ -1,922 +1,918 @@
-import { Logger } from "../../Misc/logger";
-import { Nullable } from "../../types";
-import { Camera } from "../../Cameras/camera";
-import { Scene } from "../../scene";
-import { Vector3 } from "../../Maths/math.vector";
-import { Color3, Color4 } from "../../Maths/math.color";
-import { Mesh } from "../../Meshes/mesh";
-import { AbstractMesh } from "../../Meshes/abstractMesh";
-import { Geometry } from "../../Meshes/geometry";
-import { Node } from "../../node";
-import { TransformNode } from "../../Meshes/transformNode";
-import { Material } from "../../Materials/material";
-import { MultiMaterial } from "../../Materials/multiMaterial";
-import { CubeTexture } from "../../Materials/Textures/cubeTexture";
-import { HDRCubeTexture } from "../../Materials/Textures/hdrCubeTexture";
-import { AnimationGroup } from "../../Animations/animationGroup";
-import { Light } from "../../Lights/light";
-import { SceneComponentConstants } from "../../sceneComponent";
-import { SceneLoader } from "../../Loading/sceneLoader";
-import { AbstractScene } from "../../abstractScene";
-import { AssetContainer } from "../../assetContainer";
-import { ActionManager } from "../../Actions/actionManager";
-import { IParticleSystem } from "../../Particles/IParticleSystem";
-import { Skeleton } from "../../Bones/skeleton";
-import { MorphTargetManager } from "../../Morph/morphTargetManager";
-import { CannonJSPlugin } from "../../Physics/Plugins/cannonJSPlugin";
-import { OimoJSPlugin } from "../../Physics/Plugins/oimoJSPlugin";
-import { AmmoJSPlugin } from "../../Physics/Plugins/ammoJSPlugin";
-import { ReflectionProbe } from "../../Probes/reflectionProbe";
-import { GetClass } from '../../Misc/typeStore';
-import { Tools } from '../../Misc/tools';
-import { PostProcess } from '../../PostProcesses/postProcess';
-import { EndsWith } from "../../Misc/stringTools";
-
-/** @hidden */
-export var _BabylonLoaderRegistered = true;
-
-/**
- * Helps setting up some configuration for the babylon file loader.
- */
-export class BabylonFileLoaderConfiguration {
-    /**
-     * The loader does not allow injecting custom physics engine into the plugins.
-     * Unfortunately in ES6, we need to manually inject them into the plugin.
-     * So you could set this variable to your engine import to make it work.
-     */
-    public static LoaderInjectedPhysicsEngine: any = undefined;
-}
-
-var tempIndexContainer: {[key: string]: Node} = {};
-const tempMaterialIndexContainer: {[key: string]: Material} = {};
-
-var parseMaterialByPredicate = (predicate: (parsedMaterial: any) => boolean, parsedData: any, scene: Scene, rootUrl: string) => {
-    if (!parsedData.materials) {
-        return null;
-    }
-
-    for (var index = 0, cache = parsedData.materials.length; index < cache; index++) {
-        var parsedMaterial = parsedData.materials[index];
-        if (predicate(parsedMaterial)) {
-            return Material.Parse(parsedMaterial, scene, rootUrl);
-        }
-    }
-    return null;
-};
-
-var isDescendantOf = (mesh: any, names: Array<any>, hierarchyIds: Array<number>) => {
-    for (var i in names) {
-        if (mesh.name === names[i]) {
-            hierarchyIds.push(mesh.id);
-            return true;
-        }
-    }
-    if (mesh.parentId !== undefined && hierarchyIds.indexOf(mesh.parentId) !== -1) {
-        hierarchyIds.push(mesh.id);
-        return true;
-    }
-    return false;
-};
-
-var logOperation = (operation: string, producer: { file: string, name: string, version: string, exporter_version: string }) => {
-    return operation + " of " + (producer ? producer.file + " from " + producer.name + " version: " + producer.version + ", exporter version: " + producer.exporter_version : "unknown");
-};
-
-var loadDetailLevels = (scene: Scene, mesh: AbstractMesh) => {
-    const mastermesh: Mesh = mesh as Mesh;
-
-    // Every value specified in the ids array of the lod data points to another mesh which should be used as the lower LOD level.
-    // The distances (or coverages) array values specified are used along with the lod mesh ids as a hint to determine the switching threshold for the various LODs.
-    if (mesh._waitingData.lods) {
-        if (mesh._waitingData.lods.ids && mesh._waitingData.lods.ids.length > 0) {
-            const lodmeshes: string[] = mesh._waitingData.lods.ids;
-            const wasenabled: boolean = mastermesh.isEnabled(false);
-            if (mesh._waitingData.lods.distances) {
-                const distances: number[] = mesh._waitingData.lods.distances;
-                if (distances.length >= lodmeshes.length) {
-                    const culling: number = (distances.length > lodmeshes.length) ? distances[distances.length - 1] : 0;
-                    mastermesh.setEnabled(false);
-                    for (let index = 0; index < lodmeshes.length; index++) {
-                        const lodid: string = lodmeshes[index];
-                        const lodmesh: Mesh = scene.getMeshById(lodid) as Mesh;
-                        if (lodmesh != null) {
-                            mastermesh.addLODLevel(distances[index], lodmesh);
-                        }
-                    }
-                    if (culling > 0) {
-                        mastermesh.addLODLevel(culling, null);
-                    }
-                    if (wasenabled === true) {
-                        mastermesh.setEnabled(true);
-                    }
-                } else {
-                    Tools.Warn("Invalid level of detail distances for " + mesh.name);
-                }
-            }
-        }
-        mesh._waitingData.lods = null;
-    }
-};
-
-var findParent = (parentId: any, scene: Scene) => {
-    if (typeof parentId !== "number") {
-        return scene.getLastEntryById(parentId);
-    }
-
-    let parent = tempIndexContainer[parentId];
-
-    return parent;
-};
-
-const findMaterial = (materialId: any, scene: Scene) => {
-    if (typeof materialId !== "number") {
-        return scene.getLastMaterialById(materialId);
-    }
-
-    return tempMaterialIndexContainer[materialId];
-}
-
-var loadAssetContainer = (scene: Scene, data: string, rootUrl: string, onError?: (message: string, exception?: any) => void, addToScene = false): AssetContainer => {
-    var container = new AssetContainer(scene);
-
-    // Entire method running in try block, so ALWAYS logs as far as it got, only actually writes details
-    // when SceneLoader.debugLogging = true (default), or exception encountered.
-    // Everything stored in var log instead of writing separate lines to support only writing in exception,
-    // and avoid problems with multiple concurrent .babylon loads.
-    var log = "importScene has failed JSON parse";
-    try {
-        var parsedData = JSON.parse(data);
-        log = "";
-        var fullDetails = SceneLoader.loggingLevel === SceneLoader.DETAILED_LOGGING;
-
-        var index: number;
-        var cache: number;
-
-        // Environment texture
-        if (parsedData.environmentTexture !== undefined && parsedData.environmentTexture !== null) {
-            // PBR needed for both HDR texture (gamma space) & a sky box
-            var isPBR = parsedData.isPBR !== undefined ? parsedData.isPBR : true;
-            if (parsedData.environmentTextureType && parsedData.environmentTextureType === "BABYLON.HDRCubeTexture") {
-                var hdrSize: number = (parsedData.environmentTextureSize) ? parsedData.environmentTextureSize : 128;
-                var hdrTexture = new HDRCubeTexture((parsedData.environmentTexture.match(/https?:\/\//g) ? "" : rootUrl) + parsedData.environmentTexture, scene, hdrSize, true, !isPBR);
-                if (parsedData.environmentTextureRotationY) {
-                    hdrTexture.rotationY = parsedData.environmentTextureRotationY;
-                }
-                scene.environmentTexture = hdrTexture;
-            } else {
-                if (EndsWith(parsedData.environmentTexture, ".env")) {
-                    var compressedTexture = new CubeTexture((parsedData.environmentTexture.match(/https?:\/\//g) ? "" : rootUrl) + parsedData.environmentTexture, scene);
-                    if (parsedData.environmentTextureRotationY) {
-                        compressedTexture.rotationY = parsedData.environmentTextureRotationY;
-                    }
-                    scene.environmentTexture = compressedTexture;
-                } else {
-                    var cubeTexture = CubeTexture.CreateFromPrefilteredData((parsedData.environmentTexture.match(/https?:\/\//g) ? "" : rootUrl) + parsedData.environmentTexture, scene);
-                    if (parsedData.environmentTextureRotationY) {
-                        cubeTexture.rotationY = parsedData.environmentTextureRotationY;
-                    }
-                    scene.environmentTexture = cubeTexture;
-                }
-            }
-            if (parsedData.createDefaultSkybox === true) {
-                var skyboxScale = (scene.activeCamera !== undefined && scene.activeCamera !== null) ? (scene.activeCamera.maxZ - scene.activeCamera.minZ) / 2 : 1000;
-                var skyboxBlurLevel = parsedData.skyboxBlurLevel || 0;
-                scene.createDefaultSkybox(scene.environmentTexture, isPBR, skyboxScale, skyboxBlurLevel);
-            }
-            container.environmentTexture = scene.environmentTexture;
-        }
-
-        // Environment Intensity
-        if (parsedData.environmentIntensity !== undefined && parsedData.environmentIntensity !== null) {
-            scene.environmentIntensity = parsedData.environmentIntensity;
-        }
-
-        // Lights
-        if (parsedData.lights !== undefined && parsedData.lights !== null) {
-            for (index = 0, cache = parsedData.lights.length; index < cache; index++) {
-                var parsedLight = parsedData.lights[index];
-                var light = Light.Parse(parsedLight, scene);
-                if (light) {
-                    tempIndexContainer[parsedLight.uniqueId] = light;
-                    container.lights.push(light);
-                    light._parentContainer = container;
-                    log += (index === 0 ? "\n\tLights:" : "");
-                    log += "\n\t\t" + light.toString(fullDetails);
-                }
-            }
-        }
-
-        // Reflection probes
-        if (parsedData.reflectionProbes !== undefined && parsedData.reflectionProbes !== null) {
-            for (index = 0, cache = parsedData.reflectionProbes.length; index < cache; index++) {
-                var parsedReflectionProbe = parsedData.reflectionProbes[index];
-                var reflectionProbe = ReflectionProbe.Parse(parsedReflectionProbe, scene, rootUrl);
-                if (reflectionProbe) {
-                    container.reflectionProbes.push(reflectionProbe);
-                    reflectionProbe._parentContainer = container;
-                    log += (index === 0 ? "\n\tReflection Probes:" : "");
-                    log += "\n\t\t" + reflectionProbe.toString(fullDetails);
-                }
-            }
-        }
-
-        // Animations
-        if (parsedData.animations !== undefined && parsedData.animations !== null) {
-            for (index = 0, cache = parsedData.animations.length; index < cache; index++) {
-                var parsedAnimation = parsedData.animations[index];
-                const internalClass = GetClass("BABYLON.Animation");
-                if (internalClass) {
-                    let animation = internalClass.Parse(parsedAnimation);
-                    scene.animations.push(animation);
-                    container.animations.push(animation);
-                    log += (index === 0 ? "\n\tAnimations:" : "");
-                    log += "\n\t\t" + animation.toString(fullDetails);
-                }
-            }
-        }
-
-        // Materials
-        if (parsedData.materials !== undefined && parsedData.materials !== null) {
-            for (index = 0, cache = parsedData.materials.length; index < cache; index++) {
-                var parsedMaterial = parsedData.materials[index];
-                var mat = Material.Parse(parsedMaterial, scene, rootUrl);
-                if (mat) {
-                    tempMaterialIndexContainer[parsedMaterial.uniqueId] = mat;
-                    container.materials.push(mat);
-                    mat._parentContainer = container;
-                    log += (index === 0 ? "\n\tMaterials:" : "");
-                    log += "\n\t\t" + mat.toString(fullDetails);
-
-                    // Textures
-                    var textures = mat.getActiveTextures();
-                    textures.forEach((t) => {
-                        if (container.textures.indexOf(t) == -1) {
-                            container.textures.push(t);
-                            t._parentContainer = container;
-                        }
-                    });
-                }
-            }
-        }
-
-        if (parsedData.multiMaterials !== undefined && parsedData.multiMaterials !== null) {
-            for (index = 0, cache = parsedData.multiMaterials.length; index < cache; index++) {
-                var parsedMultiMaterial = parsedData.multiMaterials[index];
-                var mmat = MultiMaterial.ParseMultiMaterial(parsedMultiMaterial, scene);
-                tempMaterialIndexContainer[parsedMultiMaterial.uniqueId] = mmat;
-                container.multiMaterials.push(mmat);
-                mmat._parentContainer = container;
-
-                log += (index === 0 ? "\n\tMultiMaterials:" : "");
-                log += "\n\t\t" + mmat.toString(fullDetails);
-
-                // Textures
-                var textures = mmat.getActiveTextures();
-                textures.forEach((t) => {
-                    if (container.textures.indexOf(t) == -1) {
-                        container.textures.push(t);
-                        t._parentContainer = container;
-                    }
-                });
-            }
-        }
-
-        // Morph targets
-        if (parsedData.morphTargetManagers !== undefined && parsedData.morphTargetManagers !== null) {
-            for (var managerData of parsedData.morphTargetManagers) {
-                const manager = MorphTargetManager.Parse(managerData, scene);
-                container.morphTargetManagers.push(manager);
-                manager._parentContainer = container;
-            }
-        }
-
-        // Skeletons
-        if (parsedData.skeletons !== undefined && parsedData.skeletons !== null) {
-            for (index = 0, cache = parsedData.skeletons.length; index < cache; index++) {
-                var parsedSkeleton = parsedData.skeletons[index];
-                var skeleton = Skeleton.Parse(parsedSkeleton, scene);
-                container.skeletons.push(skeleton);
-                skeleton._parentContainer = container;
-                log += (index === 0 ? "\n\tSkeletons:" : "");
-                log += "\n\t\t" + skeleton.toString(fullDetails);
-            }
-        }
-
-        // Geometries
-        var geometries = parsedData.geometries;
-        if (geometries !== undefined && geometries !== null) {
-            var addedGeometry = new Array<Nullable<Geometry>>();
-
-            // VertexData
-            var vertexData = geometries.vertexData;
-            if (vertexData !== undefined && vertexData !== null) {
-                for (index = 0, cache = vertexData.length; index < cache; index++) {
-                    var parsedVertexData = vertexData[index];
-                    addedGeometry.push(Geometry.Parse(parsedVertexData, scene, rootUrl));
-                }
-            }
-
-            addedGeometry.forEach((g) => {
-                if (g) {
-                    container.geometries.push(g);
-                    g._parentContainer = container;
-                }
-            });
-        }
-
-        // Transform nodes
-        if (parsedData.transformNodes !== undefined && parsedData.transformNodes !== null) {
-            for (index = 0, cache = parsedData.transformNodes.length; index < cache; index++) {
-                var parsedTransformNode = parsedData.transformNodes[index];
-                var node = TransformNode.Parse(parsedTransformNode, scene, rootUrl);
-                tempIndexContainer[parsedTransformNode.uniqueId] = node;
-                container.transformNodes.push(node);
-                node._parentContainer = container;
-            }
-        }
-
-        // Meshes
-        if (parsedData.meshes !== undefined && parsedData.meshes !== null) {
-            for (index = 0, cache = parsedData.meshes.length; index < cache; index++) {
-                var parsedMesh = parsedData.meshes[index];
-                var mesh = <AbstractMesh>Mesh.Parse(parsedMesh, scene, rootUrl);
-                tempIndexContainer[parsedMesh.uniqueId] = mesh;
-                container.meshes.push(mesh);
-                mesh._parentContainer = container;
-                if (mesh.hasInstances) {
-                    for (var instance of (mesh as Mesh).instances) {
-                        container.meshes.push(instance);
-                        instance._parentContainer = container;
-                    }
-                }
-                log += (index === 0 ? "\n\tMeshes:" : "");
-                log += "\n\t\t" + mesh.toString(fullDetails);
-            }
-        }
-
-        // Cameras
-        if (parsedData.cameras !== undefined && parsedData.cameras !== null) {
-            for (index = 0, cache = parsedData.cameras.length; index < cache; index++) {
-                var parsedCamera = parsedData.cameras[index];
-                var camera = Camera.Parse(parsedCamera, scene);
-                tempIndexContainer[parsedCamera.uniqueId] = camera;
-                container.cameras.push(camera);
-                camera._parentContainer = container;
-                log += (index === 0 ? "\n\tCameras:" : "");
-                log += "\n\t\t" + camera.toString(fullDetails);
-            }
-        }
-
-        // Postprocesses
-        if (parsedData.postProcesses !== undefined && parsedData.postProcesses !== null) {
-            for (index = 0, cache = parsedData.postProcesses.length; index < cache; index++) {
-                var parsedPostProcess = parsedData.postProcesses[index];
-                var postProcess = PostProcess.Parse(parsedPostProcess, scene, rootUrl);
-                if (postProcess) {
-                    container.postProcesses.push(postProcess);
-                    postProcess._parentContainer = container;
-                    log += (index === 0 ? "\n\Postprocesses:" : "");
-                    log += "\n\t\t" + postProcess.toString();
-                }
-            }
-        }
-
-        // Animation Groups
-        if (parsedData.animationGroups !== undefined && parsedData.animationGroups !== null) {
-            for (index = 0, cache = parsedData.animationGroups.length; index < cache; index++) {
-                var parsedAnimationGroup = parsedData.animationGroups[index];
-                var animationGroup = AnimationGroup.Parse(parsedAnimationGroup, scene);
-                container.animationGroups.push(animationGroup);
-                animationGroup._parentContainer = container;
-                log += (index === 0 ? "\n\tAnimationGroups:" : "");
-                log += "\n\t\t" + animationGroup.toString(fullDetails);
-            }
-        }
-
-        // Browsing all the graph to connect the dots
-        for (index = 0, cache = scene.cameras.length; index < cache; index++) {
-            var camera = scene.cameras[index];
-            if (camera._waitingParentId !== null) {
-                camera.parent = findParent(camera._waitingParentId, scene);
-                camera._waitingParentId = null;
-            }
-        }
-
-        for (index = 0, cache = scene.lights.length; index < cache; index++) {
-            let light = scene.lights[index];
-            if (light && light._waitingParentId !== null) {
-                light.parent = findParent(light._waitingParentId, scene);
-                light._waitingParentId = null;
-            }
-        }
-
-        // Connect parents & children and parse actions and lods
-        for (index = 0, cache = scene.transformNodes.length; index < cache; index++) {
-            var transformNode = scene.transformNodes[index];
-            if (transformNode._waitingParentId !== null) {
-                transformNode.parent = findParent(transformNode._waitingParentId, scene);
-                transformNode._waitingParentId = null;
-            }
-        }
-        for (index = 0, cache = scene.meshes.length; index < cache; index++) {
-            var mesh = scene.meshes[index];
-            if (mesh._waitingParentId !== null) {
-                mesh.parent = findParent(mesh._waitingParentId, scene);
-                mesh._waitingParentId = null;
-            }
-            if (mesh._waitingData.lods) {
-                loadDetailLevels(scene, mesh);
-            }
-        }
-
-        // link multimats with materials
-        scene.multiMaterials.forEach(multimat => {
-                multimat._waitingSubMaterialsUniqueIds.forEach(subMaterial => {
-                    multimat.subMaterials.push(findMaterial(subMaterial, scene));
-                })
-                multimat._waitingSubMaterialsUniqueIds = [];
-        })
-
-        // link meshes with materials
-        scene.meshes.forEach(mesh => {
-            if (mesh._waitingMaterialId !== null) {
-                mesh.material = findMaterial(mesh._waitingMaterialId, scene);
-                mesh._waitingMaterialId = null;
-            }
-        });
-
-        // link skeleton transform nodes
-        for (index = 0, cache = scene.skeletons.length; index < cache; index++) {
-            var skeleton = scene.skeletons[index];
-            if (skeleton._hasWaitingData) {
-                if (skeleton.bones != null) {
-                    skeleton.bones.forEach((bone) => {
-                        if (bone._waitingTransformNodeId) {
-                            var linkTransformNode = scene.getLastEntryById(bone._waitingTransformNodeId) as TransformNode;
-                            if (linkTransformNode) {
-                                bone.linkTransformNode(linkTransformNode);
-                            }
-                            bone._waitingTransformNodeId = null;
-                        }
-                    });
-                }
-
-                if (skeleton._waitingOverrideMeshId) {
-                    skeleton.overrideMesh = scene.getMeshById(skeleton._waitingOverrideMeshId);
-                    skeleton._waitingOverrideMeshId = null;
-                }
-                skeleton._hasWaitingData = null;
-            }
-        }
-
-        // freeze world matrix application
-        for (index = 0, cache = scene.meshes.length; index < cache; index++) {
-            var currentMesh = scene.meshes[index];
-            if (currentMesh._waitingData.freezeWorldMatrix) {
-                currentMesh.freezeWorldMatrix();
-                currentMesh._waitingData.freezeWorldMatrix = null;
-            } else {
-                currentMesh.computeWorldMatrix(true);
-            }
-        }
-
-        // Lights exclusions / inclusions
-        for (index = 0, cache = scene.lights.length; index < cache; index++) {
-            let light = scene.lights[index];
-            // Excluded check
-            if (light._excludedMeshesIds.length > 0) {
-                for (var excludedIndex = 0; excludedIndex < light._excludedMeshesIds.length; excludedIndex++) {
-                    var excludedMesh = scene.getMeshById(light._excludedMeshesIds[excludedIndex]);
-
-                    if (excludedMesh) {
-                        light.excludedMeshes.push(excludedMesh);
-                    }
-                }
-
-                light._excludedMeshesIds = [];
-            }
-
-            // Included check
-            if (light._includedOnlyMeshesIds.length > 0) {
-                for (var includedOnlyIndex = 0; includedOnlyIndex < light._includedOnlyMeshesIds.length; includedOnlyIndex++) {
-                    var includedOnlyMesh = scene.getMeshById(light._includedOnlyMeshesIds[includedOnlyIndex]);
-
-                    if (includedOnlyMesh) {
-                        light.includedOnlyMeshes.push(includedOnlyMesh);
-                    }
-                }
-
-                light._includedOnlyMeshesIds = [];
-            }
-        }
-
-        AbstractScene.Parse(parsedData, scene, container, rootUrl);
-
-        // Actions (scene) Done last as it can access other objects.
-        for (index = 0, cache = scene.meshes.length; index < cache; index++) {
-            var mesh = scene.meshes[index];
-            if (mesh._waitingData.actions) {
-                ActionManager.Parse(mesh._waitingData.actions, mesh, scene);
-                mesh._waitingData.actions = null;
-            }
-        }
-        if (parsedData.actions !== undefined && parsedData.actions !== null) {
-            ActionManager.Parse(parsedData.actions, null, scene);
-        }
-    } catch (err) {
-        let msg = logOperation("loadAssets", parsedData ? parsedData.producer : "Unknown") + log;
-        if (onError) {
-            onError(msg, err);
-        } else {
-            Logger.Log(msg);
-            throw err;
-        }
-    } finally {
-        tempIndexContainer = {};
-
-        if (!addToScene) {
-            container.removeAllFromScene();
-        }
-        if (log !== null && SceneLoader.loggingLevel !== SceneLoader.NO_LOGGING) {
-            Logger.Log(logOperation("loadAssets", parsedData ? parsedData.producer : "Unknown") + (SceneLoader.loggingLevel !== SceneLoader.MINIMAL_LOGGING ? log : ""));
-        }
-    }
-
-    return container;
-};
-
-SceneLoader.RegisterPlugin({
-    name: "babylon.js",
-    extensions: ".babylon",
-    canDirectLoad: (data: string) => {
-        if (data.indexOf("babylon") !== -1) { // We consider that the producer string is filled
-            return true;
-        }
-
-        return false;
-    },
-    importMesh: (meshesNames: any, scene: Scene, data: any, rootUrl: string, meshes: AbstractMesh[], particleSystems: IParticleSystem[], skeletons: Skeleton[], onError?: (message: string, exception?: any) => void): boolean => {
-        // Entire method running in try block, so ALWAYS logs as far as it got, only actually writes details
-        // when SceneLoader.debugLogging = true (default), or exception encountered.
-        // Everything stored in var log instead of writing separate lines to support only writing in exception,
-        // and avoid problems with multiple concurrent .babylon loads.
-        var log = "importMesh has failed JSON parse";
-        try {
-            var parsedData = JSON.parse(data);
-            log = "";
-            var fullDetails = SceneLoader.loggingLevel === SceneLoader.DETAILED_LOGGING;
-            if (!meshesNames) {
-                meshesNames = null;
-            } else if (!Array.isArray(meshesNames)) {
-                meshesNames = [meshesNames];
-            }
-
-            var hierarchyIds = new Array<number>();
-
-            // Transform nodes (the overall idea is to load all of them as this is super fast and then get rid of the ones we don't need)
-            var loadedTransformNodes = [];
-            if (parsedData.transformNodes !== undefined && parsedData.transformNodes !== null) {
-                for (index = 0, cache = parsedData.transformNodes.length; index < cache; index++) {
-                    const parsedTransformNode = parsedData.transformNodes[index];
-                    loadedTransformNodes.push(TransformNode.Parse(parsedTransformNode, scene, rootUrl));
-                }
-            }
-
-            if (parsedData.meshes !== undefined && parsedData.meshes !== null) {
-                var loadedSkeletonsIds = [];
-<<<<<<< HEAD
-                var loadedMaterialsIds : string[] = [];
-                const loadedMaterialsUniqueIds : string[] = [];
-=======
-                var loadedMorphTargetsIds = [];
-                var loadedMaterialsIds = [];
->>>>>>> 04b9df83
-                var index: number;
-                var cache: number;
-                for (index = 0, cache = parsedData.meshes.length; index < cache; index++) {
-                    var parsedMesh = parsedData.meshes[index];
-
-                    if (meshesNames === null || isDescendantOf(parsedMesh, meshesNames, hierarchyIds)) {
-                        if (meshesNames !== null) {
-                            // Remove found mesh name from list.
-                            delete meshesNames[meshesNames.indexOf(parsedMesh.name)];
-                        }
-
-                        //Geometry?
-                        if (parsedMesh.geometryId !== undefined && parsedMesh.geometryId !== null) {
-                            //does the file contain geometries?
-                            if (parsedData.geometries !== undefined && parsedData.geometries !== null) {
-                                //find the correct geometry and add it to the scene
-                                var found: boolean = false;
-                                ["boxes", "spheres", "cylinders", "toruses", "grounds", "planes", "torusKnots", "vertexData"].forEach((geometryType: string) => {
-                                    if (found === true || !parsedData.geometries[geometryType] || !(Array.isArray(parsedData.geometries[geometryType]))) {
-                                        return;
-                                    } else {
-                                        parsedData.geometries[geometryType].forEach((parsedGeometryData: any) => {
-                                            if (parsedGeometryData.id === parsedMesh.geometryId) {
-                                                switch (geometryType) {
-                                                    case "vertexData":
-                                                        Geometry.Parse(parsedGeometryData, scene, rootUrl);
-                                                        break;
-                                                }
-                                                found = true;
-                                            }
-                                        });
-
-                                    }
-                                });
-                                if (found === false) {
-                                    Logger.Warn("Geometry not found for mesh " + parsedMesh.id);
-                                }
-                            }
-                        }
-
-                        // Material ?
-                        if (parsedMesh.materialUniqueId || parsedMesh.materialId) {
-                            // if we have a unique ID, look up and store in loadedMaterialsUniqueIds, else use loadedMaterialsIds
-                            const materialArray = parsedMesh.materialUniqueId ? loadedMaterialsUniqueIds : loadedMaterialsIds;
-                            var materialFound = (materialArray.indexOf(parsedMesh.materialUniqueId || parsedMesh.materialId) !== -1);
-                            if (materialFound === false && parsedData.multiMaterials !== undefined && parsedData.multiMaterials !== null) {
-                                // Loads a submaterial of a multimaterial
-                                const loadSubMaterial = (subMatId: string, predicate: (parsedMaterial: any) => boolean) => {
-                                    materialArray.push(subMatId);
-                                    var mat = parseMaterialByPredicate(predicate, parsedData, scene, rootUrl);
-                                    if (mat) {
-                                        log += "\n\tMaterial " + mat.toString(fullDetails);
-                                    }
-                                }
-                                for (var multimatIndex = 0, multimatCache = parsedData.multiMaterials.length; multimatIndex < multimatCache; multimatIndex++) {
-                                    const parsedMultiMaterial = parsedData.multiMaterials[multimatIndex];
-                                    if ((parsedMesh.materialUniqueId && parsedMultiMaterial.uniqueId === parsedMesh.materialUniqueId) || parsedMultiMaterial.id === parsedMesh.materialId) {
-                                        if (parsedMultiMaterial.materialsUniqueIds) { // if the materials inside the multimat are stored by unique id
-                                            parsedMultiMaterial.materialsUniqueIds.forEach((subMatId: string) => loadSubMaterial(subMatId, parsedMaterial => parsedMaterial.uniqueId === subMatId));
-                                        } else { // if the mats are stored by id instead
-                                            parsedMultiMaterial.materials.forEach((subMatId: string) => loadSubMaterial(subMatId, parsedMaterial => parsedMaterial.id === subMatId));
-                                        }
-                                        materialArray.push(parsedMultiMaterial.uniqueId || parsedMultiMaterial.id);
-                                        var mmat = MultiMaterial.ParseMultiMaterial(parsedMultiMaterial, scene);
-                                        tempMaterialIndexContainer[parsedMultiMaterial.uniqueId] = mmat;
-                                        if (mmat) {
-                                            materialFound = true;
-                                            log += "\n\tMulti-Material " + mmat.toString(fullDetails);
-                                        }
-                                        break;
-                                    }
-                                }
-                            }
-
-                            if (materialFound === false) {
-                                materialArray.push(parsedMesh.parsedMesh.materialUniqueId || parsedMesh.materialId);
-                                var mat = parseMaterialByPredicate((parsedMaterial) => (parsedMesh.MaterialUniqueId && parsedMaterial.uniqueId === parsedMesh.materialUniqueId || parsedMaterial.id === parsedMesh.materialId), parsedData, scene, rootUrl);
-                                if (!mat) {
-                                    Logger.Warn("Material not found for mesh " + parsedMesh.id);
-                                } else {
-                                    log += "\n\tMaterial " + mat.toString(fullDetails);
-                                }
-                            }
-                        }
-
-                        // Skeleton ?
-                        if (parsedMesh.skeletonId > -1 && parsedData.skeletons !== undefined && parsedData.skeletons !== null) {
-                            var skeletonAlreadyLoaded = (loadedSkeletonsIds.indexOf(parsedMesh.skeletonId) > -1);
-                            if (!skeletonAlreadyLoaded) {
-                                for (var skeletonIndex = 0, skeletonCache = parsedData.skeletons.length; skeletonIndex < skeletonCache; skeletonIndex++) {
-                                    var parsedSkeleton = parsedData.skeletons[skeletonIndex];
-                                    if (parsedSkeleton.id === parsedMesh.skeletonId) {
-                                        var skeleton = Skeleton.Parse(parsedSkeleton, scene);
-                                        skeletons.push(skeleton);
-                                        loadedSkeletonsIds.push(parsedSkeleton.id);
-                                        log += "\n\tSkeleton " + skeleton.toString(fullDetails);
-                                    }
-                                }
-                            }
-                        }
-
-                        // Morph targets ?
-                        if (parsedMesh.morphTargetManagerId > -1 && parsedData.morphTargetManagers !== undefined && parsedData.morphTargetManagers !== null) {
-                            var morphTargetAlreadyLoaded = (loadedMorphTargetsIds.indexOf(parsedMesh.morphTargetManagerId) > -1);
-                            if (!morphTargetAlreadyLoaded) {
-                                for (var morphTargetIndex = 0, morphTargetCache = parsedData.morphTargetManagers.length; morphTargetIndex < morphTargetCache; morphTargetIndex++) {
-                                    var parsedMorphTarget = parsedData.morphTargetManagers[morphTargetIndex];
-                                    if (parsedMorphTarget.id === parsedMesh.morphTargetManagerId) {
-                                        var morphTarget = MorphTargetManager.Parse(parsedMorphTarget, scene);
-                                        loadedMorphTargetsIds.push(morphTarget.uniqueId);
-                                        log += "\n\Morph target " + morphTarget.toString();
-                                    }
-                                }
-                            }
-                        }
-
-                        var mesh = Mesh.Parse(parsedMesh, scene, rootUrl);
-                        meshes.push(mesh);
-                        log += "\n\tMesh " + mesh.toString(fullDetails);
-                    }
-                }
-
-                // Connecting parents and lods
-                for (index = 0, cache = scene.transformNodes.length; index < cache; index++) {
-                    var transformNode = scene.transformNodes[index];
-                    if (transformNode._waitingParentId !== null) {
-                        transformNode.parent = scene.getLastEntryById(transformNode._waitingParentId);
-                        transformNode._waitingParentId = null;
-                    }
-                }
-                var currentMesh: AbstractMesh;
-                for (index = 0, cache = scene.meshes.length; index < cache; index++) {
-                    currentMesh = scene.meshes[index];
-                    if (currentMesh._waitingParentId !== null) {
-                        currentMesh.parent = scene.getLastEntryById(currentMesh._waitingParentId);
-                        if (currentMesh.parent?.getClassName() === "TransformNode") {
-                            const loadedTransformNodeIndex = loadedTransformNodes.indexOf(currentMesh.parent as TransformNode);
-                            if (loadedTransformNodeIndex > -1) {
-                                loadedTransformNodes.splice(loadedTransformNodeIndex, 1);
-                            }
-                        }
-                        currentMesh._waitingParentId = null;
-                    }
-                    if (currentMesh._waitingData.lods) {
-                        loadDetailLevels(scene, currentMesh);
-                    }
-                }
-
-                // Remove unused transform nodes
-                for (const transformNode of loadedTransformNodes) {
-                    transformNode.dispose();
-                }
-
-                // link skeleton transform nodes
-                for (index = 0, cache = scene.skeletons.length; index < cache; index++) {
-                    var skeleton = scene.skeletons[index];
-                    if (skeleton._hasWaitingData) {
-                        if (skeleton.bones != null) {
-                            skeleton.bones.forEach((bone) => {
-                                if (bone._waitingTransformNodeId) {
-                                    var linkTransformNode = scene.getLastEntryById(bone._waitingTransformNodeId) as TransformNode;
-                                    if (linkTransformNode) {
-                                        bone.linkTransformNode(linkTransformNode);
-                                    }
-                                    bone._waitingTransformNodeId = null;
-                                }
-                            });
-                        }
-
-                        if (skeleton._waitingOverrideMeshId) {
-                            skeleton.overrideMesh = scene.getMeshById(skeleton._waitingOverrideMeshId);
-                            skeleton._waitingOverrideMeshId = null;
-                        }
-
-                        skeleton._hasWaitingData = null;
-                    }
-                }
-
-                // freeze and compute world matrix application
-                for (index = 0, cache = scene.meshes.length; index < cache; index++) {
-                    currentMesh = scene.meshes[index];
-                    if (currentMesh._waitingData.freezeWorldMatrix) {
-                        currentMesh.freezeWorldMatrix();
-                        currentMesh._waitingData.freezeWorldMatrix = null;
-                    } else {
-                        currentMesh.computeWorldMatrix(true);
-                    }
-                }
-            }
-
-            // Particles
-            if (parsedData.particleSystems !== undefined && parsedData.particleSystems !== null) {
-                let parser = AbstractScene.GetIndividualParser(SceneComponentConstants.NAME_PARTICLESYSTEM);
-                if (parser) {
-                    for (index = 0, cache = parsedData.particleSystems.length; index < cache; index++) {
-                        var parsedParticleSystem = parsedData.particleSystems[index];
-                        if (hierarchyIds.indexOf(parsedParticleSystem.emitterId) !== -1) {
-                            particleSystems.push(parser(parsedParticleSystem, scene, rootUrl));
-                        }
-                    }
-                }
-            }
-
-            return true;
-
-        } catch (err) {
-            let msg = logOperation("importMesh", parsedData ? parsedData.producer : "Unknown") + log;
-            if (onError) {
-                onError(msg, err);
-            } else {
-                Logger.Log(msg);
-                throw err;
-            }
-        } finally {
-            if (log !== null && SceneLoader.loggingLevel !== SceneLoader.NO_LOGGING) {
-                Logger.Log(logOperation("importMesh", parsedData ? parsedData.producer : "Unknown") + (SceneLoader.loggingLevel !== SceneLoader.MINIMAL_LOGGING ? log : ""));
-            }
-        }
-
-        return false;
-    },
-    load: (scene: Scene, data: string, rootUrl: string, onError?: (message: string, exception?: any) => void): boolean => {
-        // Entire method running in try block, so ALWAYS logs as far as it got, only actually writes details
-        // when SceneLoader.debugLogging = true (default), or exception encountered.
-        // Everything stored in var log instead of writing separate lines to support only writing in exception,
-        // and avoid problems with multiple concurrent .babylon loads.
-        var log = "importScene has failed JSON parse";
-        try {
-            var parsedData = JSON.parse(data);
-            log = "";
-
-            // Scene
-            if (parsedData.useDelayedTextureLoading !== undefined && parsedData.useDelayedTextureLoading !== null) {
-                scene.useDelayedTextureLoading = parsedData.useDelayedTextureLoading && !SceneLoader.ForceFullSceneLoadingForIncremental;
-            }
-            if (parsedData.autoClear !== undefined && parsedData.autoClear !== null) {
-                scene.autoClear = parsedData.autoClear;
-            }
-            if (parsedData.clearColor !== undefined && parsedData.clearColor !== null) {
-                scene.clearColor = Color4.FromArray(parsedData.clearColor);
-            }
-            if (parsedData.ambientColor !== undefined && parsedData.ambientColor !== null) {
-                scene.ambientColor = Color3.FromArray(parsedData.ambientColor);
-            }
-            if (parsedData.gravity !== undefined && parsedData.gravity !== null) {
-                scene.gravity = Vector3.FromArray(parsedData.gravity);
-            }
-
-            if (parsedData.useRightHandedSystem !== undefined) {
-                scene.useRightHandedSystem = !!parsedData.useRightHandedSystem;
-            }
-
-            // Fog
-            if (parsedData.fogMode && parsedData.fogMode !== 0) {
-                scene.fogMode = parsedData.fogMode;
-                scene.fogColor = Color3.FromArray(parsedData.fogColor);
-                scene.fogStart = parsedData.fogStart;
-                scene.fogEnd = parsedData.fogEnd;
-                scene.fogDensity = parsedData.fogDensity;
-                log += "\tFog mode for scene:  ";
-                switch (scene.fogMode) {
-                    // getters not compiling, so using hardcoded
-                    case 1: log += "exp\n"; break;
-                    case 2: log += "exp2\n"; break;
-                    case 3: log += "linear\n"; break;
-                }
-            }
-
-            //Physics
-            if (parsedData.physicsEnabled) {
-                var physicsPlugin;
-                if (parsedData.physicsEngine === "cannon") {
-                    physicsPlugin = new CannonJSPlugin(undefined, undefined, BabylonFileLoaderConfiguration.LoaderInjectedPhysicsEngine);
-                } else if (parsedData.physicsEngine === "oimo") {
-                    physicsPlugin = new OimoJSPlugin(undefined, BabylonFileLoaderConfiguration.LoaderInjectedPhysicsEngine);
-                } else if (parsedData.physicsEngine === "ammo") {
-                    physicsPlugin = new AmmoJSPlugin(undefined, BabylonFileLoaderConfiguration.LoaderInjectedPhysicsEngine, undefined);
-                }
-                log = "\tPhysics engine " + (parsedData.physicsEngine ? parsedData.physicsEngine : "oimo") + " enabled\n";
-                //else - default engine, which is currently oimo
-                var physicsGravity = parsedData.physicsGravity ? Vector3.FromArray(parsedData.physicsGravity) : null;
-                scene.enablePhysics(physicsGravity, physicsPlugin);
-            }
-
-            // Metadata
-            if (parsedData.metadata !== undefined && parsedData.metadata !== null) {
-                scene.metadata = parsedData.metadata;
-            }
-
-            //collisions, if defined. otherwise, default is true
-            if (parsedData.collisionsEnabled !== undefined && parsedData.collisionsEnabled !== null) {
-                scene.collisionsEnabled = parsedData.collisionsEnabled;
-            }
-
-            var container = loadAssetContainer(scene, data, rootUrl, onError, true);
-            if (!container) {
-                return false;
-            }
-
-            if (parsedData.autoAnimate) {
-                scene.beginAnimation(scene, parsedData.autoAnimateFrom, parsedData.autoAnimateTo, parsedData.autoAnimateLoop, parsedData.autoAnimateSpeed || 1.0);
-            }
-
-            if (parsedData.activeCameraID !== undefined && parsedData.activeCameraID !== null) {
-                scene.setActiveCameraById(parsedData.activeCameraID);
-            }
-
-            // Finish
-            return true;
-        } catch (err) {
-            let msg = logOperation("importScene", parsedData ? parsedData.producer : "Unknown") + log;
-            if (onError) {
-                onError(msg, err);
-            } else {
-                Logger.Log(msg);
-                throw err;
-            }
-        } finally {
-            if (log !== null && SceneLoader.loggingLevel !== SceneLoader.NO_LOGGING) {
-                Logger.Log(logOperation("importScene", parsedData ? parsedData.producer : "Unknown") + (SceneLoader.loggingLevel !== SceneLoader.MINIMAL_LOGGING ? log : ""));
-            }
-        }
-        return false;
-    },
-    loadAssetContainer: (scene: Scene, data: string, rootUrl: string, onError?: (message: string, exception?: any) => void): AssetContainer => {
-        var container = loadAssetContainer(scene, data, rootUrl, onError);
-        return container;
-    }
-});
+import { Logger } from "../../Misc/logger";
+import { Nullable } from "../../types";
+import { Camera } from "../../Cameras/camera";
+import { Scene } from "../../scene";
+import { Vector3 } from "../../Maths/math.vector";
+import { Color3, Color4 } from "../../Maths/math.color";
+import { Mesh } from "../../Meshes/mesh";
+import { AbstractMesh } from "../../Meshes/abstractMesh";
+import { Geometry } from "../../Meshes/geometry";
+import { Node } from "../../node";
+import { TransformNode } from "../../Meshes/transformNode";
+import { Material } from "../../Materials/material";
+import { MultiMaterial } from "../../Materials/multiMaterial";
+import { CubeTexture } from "../../Materials/Textures/cubeTexture";
+import { HDRCubeTexture } from "../../Materials/Textures/hdrCubeTexture";
+import { AnimationGroup } from "../../Animations/animationGroup";
+import { Light } from "../../Lights/light";
+import { SceneComponentConstants } from "../../sceneComponent";
+import { SceneLoader } from "../../Loading/sceneLoader";
+import { AbstractScene } from "../../abstractScene";
+import { AssetContainer } from "../../assetContainer";
+import { ActionManager } from "../../Actions/actionManager";
+import { IParticleSystem } from "../../Particles/IParticleSystem";
+import { Skeleton } from "../../Bones/skeleton";
+import { MorphTargetManager } from "../../Morph/morphTargetManager";
+import { CannonJSPlugin } from "../../Physics/Plugins/cannonJSPlugin";
+import { OimoJSPlugin } from "../../Physics/Plugins/oimoJSPlugin";
+import { AmmoJSPlugin } from "../../Physics/Plugins/ammoJSPlugin";
+import { ReflectionProbe } from "../../Probes/reflectionProbe";
+import { GetClass } from '../../Misc/typeStore';
+import { Tools } from '../../Misc/tools';
+import { PostProcess } from '../../PostProcesses/postProcess';
+import { EndsWith } from "../../Misc/stringTools";
+
+/** @hidden */
+export var _BabylonLoaderRegistered = true;
+
+/**
+ * Helps setting up some configuration for the babylon file loader.
+ */
+export class BabylonFileLoaderConfiguration {
+    /**
+     * The loader does not allow injecting custom physics engine into the plugins.
+     * Unfortunately in ES6, we need to manually inject them into the plugin.
+     * So you could set this variable to your engine import to make it work.
+     */
+    public static LoaderInjectedPhysicsEngine: any = undefined;
+}
+
+var tempIndexContainer: {[key: string]: Node} = {};
+const tempMaterialIndexContainer: {[key: string]: Material} = {};
+
+var parseMaterialByPredicate = (predicate: (parsedMaterial: any) => boolean, parsedData: any, scene: Scene, rootUrl: string) => {
+    if (!parsedData.materials) {
+        return null;
+    }
+
+    for (var index = 0, cache = parsedData.materials.length; index < cache; index++) {
+        var parsedMaterial = parsedData.materials[index];
+        if (predicate(parsedMaterial)) {
+            return Material.Parse(parsedMaterial, scene, rootUrl);
+        }
+    }
+    return null;
+};
+
+var isDescendantOf = (mesh: any, names: Array<any>, hierarchyIds: Array<number>) => {
+    for (var i in names) {
+        if (mesh.name === names[i]) {
+            hierarchyIds.push(mesh.id);
+            return true;
+        }
+    }
+    if (mesh.parentId !== undefined && hierarchyIds.indexOf(mesh.parentId) !== -1) {
+        hierarchyIds.push(mesh.id);
+        return true;
+    }
+    return false;
+};
+
+var logOperation = (operation: string, producer: { file: string, name: string, version: string, exporter_version: string }) => {
+    return operation + " of " + (producer ? producer.file + " from " + producer.name + " version: " + producer.version + ", exporter version: " + producer.exporter_version : "unknown");
+};
+
+var loadDetailLevels = (scene: Scene, mesh: AbstractMesh) => {
+    const mastermesh: Mesh = mesh as Mesh;
+
+    // Every value specified in the ids array of the lod data points to another mesh which should be used as the lower LOD level.
+    // The distances (or coverages) array values specified are used along with the lod mesh ids as a hint to determine the switching threshold for the various LODs.
+    if (mesh._waitingData.lods) {
+        if (mesh._waitingData.lods.ids && mesh._waitingData.lods.ids.length > 0) {
+            const lodmeshes: string[] = mesh._waitingData.lods.ids;
+            const wasenabled: boolean = mastermesh.isEnabled(false);
+            if (mesh._waitingData.lods.distances) {
+                const distances: number[] = mesh._waitingData.lods.distances;
+                if (distances.length >= lodmeshes.length) {
+                    const culling: number = (distances.length > lodmeshes.length) ? distances[distances.length - 1] : 0;
+                    mastermesh.setEnabled(false);
+                    for (let index = 0; index < lodmeshes.length; index++) {
+                        const lodid: string = lodmeshes[index];
+                        const lodmesh: Mesh = scene.getMeshById(lodid) as Mesh;
+                        if (lodmesh != null) {
+                            mastermesh.addLODLevel(distances[index], lodmesh);
+                        }
+                    }
+                    if (culling > 0) {
+                        mastermesh.addLODLevel(culling, null);
+                    }
+                    if (wasenabled === true) {
+                        mastermesh.setEnabled(true);
+                    }
+                } else {
+                    Tools.Warn("Invalid level of detail distances for " + mesh.name);
+                }
+            }
+        }
+        mesh._waitingData.lods = null;
+    }
+};
+
+var findParent = (parentId: any, scene: Scene) => {
+    if (typeof parentId !== "number") {
+        return scene.getLastEntryById(parentId);
+    }
+
+    let parent = tempIndexContainer[parentId];
+
+    return parent;
+};
+
+const findMaterial = (materialId: any, scene: Scene) => {
+    if (typeof materialId !== "number") {
+        return scene.getLastMaterialById(materialId);
+    }
+
+    return tempMaterialIndexContainer[materialId];
+}
+
+var loadAssetContainer = (scene: Scene, data: string, rootUrl: string, onError?: (message: string, exception?: any) => void, addToScene = false): AssetContainer => {
+    var container = new AssetContainer(scene);
+
+    // Entire method running in try block, so ALWAYS logs as far as it got, only actually writes details
+    // when SceneLoader.debugLogging = true (default), or exception encountered.
+    // Everything stored in var log instead of writing separate lines to support only writing in exception,
+    // and avoid problems with multiple concurrent .babylon loads.
+    var log = "importScene has failed JSON parse";
+    try {
+        var parsedData = JSON.parse(data);
+        log = "";
+        var fullDetails = SceneLoader.loggingLevel === SceneLoader.DETAILED_LOGGING;
+
+        var index: number;
+        var cache: number;
+
+        // Environment texture
+        if (parsedData.environmentTexture !== undefined && parsedData.environmentTexture !== null) {
+            // PBR needed for both HDR texture (gamma space) & a sky box
+            var isPBR = parsedData.isPBR !== undefined ? parsedData.isPBR : true;
+            if (parsedData.environmentTextureType && parsedData.environmentTextureType === "BABYLON.HDRCubeTexture") {
+                var hdrSize: number = (parsedData.environmentTextureSize) ? parsedData.environmentTextureSize : 128;
+                var hdrTexture = new HDRCubeTexture((parsedData.environmentTexture.match(/https?:\/\//g) ? "" : rootUrl) + parsedData.environmentTexture, scene, hdrSize, true, !isPBR);
+                if (parsedData.environmentTextureRotationY) {
+                    hdrTexture.rotationY = parsedData.environmentTextureRotationY;
+                }
+                scene.environmentTexture = hdrTexture;
+            } else {
+                if (EndsWith(parsedData.environmentTexture, ".env")) {
+                    var compressedTexture = new CubeTexture((parsedData.environmentTexture.match(/https?:\/\//g) ? "" : rootUrl) + parsedData.environmentTexture, scene);
+                    if (parsedData.environmentTextureRotationY) {
+                        compressedTexture.rotationY = parsedData.environmentTextureRotationY;
+                    }
+                    scene.environmentTexture = compressedTexture;
+                } else {
+                    var cubeTexture = CubeTexture.CreateFromPrefilteredData((parsedData.environmentTexture.match(/https?:\/\//g) ? "" : rootUrl) + parsedData.environmentTexture, scene);
+                    if (parsedData.environmentTextureRotationY) {
+                        cubeTexture.rotationY = parsedData.environmentTextureRotationY;
+                    }
+                    scene.environmentTexture = cubeTexture;
+                }
+            }
+            if (parsedData.createDefaultSkybox === true) {
+                var skyboxScale = (scene.activeCamera !== undefined && scene.activeCamera !== null) ? (scene.activeCamera.maxZ - scene.activeCamera.minZ) / 2 : 1000;
+                var skyboxBlurLevel = parsedData.skyboxBlurLevel || 0;
+                scene.createDefaultSkybox(scene.environmentTexture, isPBR, skyboxScale, skyboxBlurLevel);
+            }
+            container.environmentTexture = scene.environmentTexture;
+        }
+
+        // Environment Intensity
+        if (parsedData.environmentIntensity !== undefined && parsedData.environmentIntensity !== null) {
+            scene.environmentIntensity = parsedData.environmentIntensity;
+        }
+
+        // Lights
+        if (parsedData.lights !== undefined && parsedData.lights !== null) {
+            for (index = 0, cache = parsedData.lights.length; index < cache; index++) {
+                var parsedLight = parsedData.lights[index];
+                var light = Light.Parse(parsedLight, scene);
+                if (light) {
+                    tempIndexContainer[parsedLight.uniqueId] = light;
+                    container.lights.push(light);
+                    light._parentContainer = container;
+                    log += (index === 0 ? "\n\tLights:" : "");
+                    log += "\n\t\t" + light.toString(fullDetails);
+                }
+            }
+        }
+
+        // Reflection probes
+        if (parsedData.reflectionProbes !== undefined && parsedData.reflectionProbes !== null) {
+            for (index = 0, cache = parsedData.reflectionProbes.length; index < cache; index++) {
+                var parsedReflectionProbe = parsedData.reflectionProbes[index];
+                var reflectionProbe = ReflectionProbe.Parse(parsedReflectionProbe, scene, rootUrl);
+                if (reflectionProbe) {
+                    container.reflectionProbes.push(reflectionProbe);
+                    reflectionProbe._parentContainer = container;
+                    log += (index === 0 ? "\n\tReflection Probes:" : "");
+                    log += "\n\t\t" + reflectionProbe.toString(fullDetails);
+                }
+            }
+        }
+
+        // Animations
+        if (parsedData.animations !== undefined && parsedData.animations !== null) {
+            for (index = 0, cache = parsedData.animations.length; index < cache; index++) {
+                var parsedAnimation = parsedData.animations[index];
+                const internalClass = GetClass("BABYLON.Animation");
+                if (internalClass) {
+                    let animation = internalClass.Parse(parsedAnimation);
+                    scene.animations.push(animation);
+                    container.animations.push(animation);
+                    log += (index === 0 ? "\n\tAnimations:" : "");
+                    log += "\n\t\t" + animation.toString(fullDetails);
+                }
+            }
+        }
+
+        // Materials
+        if (parsedData.materials !== undefined && parsedData.materials !== null) {
+            for (index = 0, cache = parsedData.materials.length; index < cache; index++) {
+                var parsedMaterial = parsedData.materials[index];
+                var mat = Material.Parse(parsedMaterial, scene, rootUrl);
+                if (mat) {
+                    tempMaterialIndexContainer[parsedMaterial.uniqueId] = mat;
+                    container.materials.push(mat);
+                    mat._parentContainer = container;
+                    log += (index === 0 ? "\n\tMaterials:" : "");
+                    log += "\n\t\t" + mat.toString(fullDetails);
+
+                    // Textures
+                    var textures = mat.getActiveTextures();
+                    textures.forEach((t) => {
+                        if (container.textures.indexOf(t) == -1) {
+                            container.textures.push(t);
+                            t._parentContainer = container;
+                        }
+                    });
+                }
+            }
+        }
+
+        if (parsedData.multiMaterials !== undefined && parsedData.multiMaterials !== null) {
+            for (index = 0, cache = parsedData.multiMaterials.length; index < cache; index++) {
+                var parsedMultiMaterial = parsedData.multiMaterials[index];
+                var mmat = MultiMaterial.ParseMultiMaterial(parsedMultiMaterial, scene);
+                tempMaterialIndexContainer[parsedMultiMaterial.uniqueId] = mmat;
+                container.multiMaterials.push(mmat);
+                mmat._parentContainer = container;
+
+                log += (index === 0 ? "\n\tMultiMaterials:" : "");
+                log += "\n\t\t" + mmat.toString(fullDetails);
+
+                // Textures
+                var textures = mmat.getActiveTextures();
+                textures.forEach((t) => {
+                    if (container.textures.indexOf(t) == -1) {
+                        container.textures.push(t);
+                        t._parentContainer = container;
+                    }
+                });
+            }
+        }
+
+        // Morph targets
+        if (parsedData.morphTargetManagers !== undefined && parsedData.morphTargetManagers !== null) {
+            for (var managerData of parsedData.morphTargetManagers) {
+                const manager = MorphTargetManager.Parse(managerData, scene);
+                container.morphTargetManagers.push(manager);
+                manager._parentContainer = container;
+            }
+        }
+
+        // Skeletons
+        if (parsedData.skeletons !== undefined && parsedData.skeletons !== null) {
+            for (index = 0, cache = parsedData.skeletons.length; index < cache; index++) {
+                var parsedSkeleton = parsedData.skeletons[index];
+                var skeleton = Skeleton.Parse(parsedSkeleton, scene);
+                container.skeletons.push(skeleton);
+                skeleton._parentContainer = container;
+                log += (index === 0 ? "\n\tSkeletons:" : "");
+                log += "\n\t\t" + skeleton.toString(fullDetails);
+            }
+        }
+
+        // Geometries
+        var geometries = parsedData.geometries;
+        if (geometries !== undefined && geometries !== null) {
+            var addedGeometry = new Array<Nullable<Geometry>>();
+
+            // VertexData
+            var vertexData = geometries.vertexData;
+            if (vertexData !== undefined && vertexData !== null) {
+                for (index = 0, cache = vertexData.length; index < cache; index++) {
+                    var parsedVertexData = vertexData[index];
+                    addedGeometry.push(Geometry.Parse(parsedVertexData, scene, rootUrl));
+                }
+            }
+
+            addedGeometry.forEach((g) => {
+                if (g) {
+                    container.geometries.push(g);
+                    g._parentContainer = container;
+                }
+            });
+        }
+
+        // Transform nodes
+        if (parsedData.transformNodes !== undefined && parsedData.transformNodes !== null) {
+            for (index = 0, cache = parsedData.transformNodes.length; index < cache; index++) {
+                var parsedTransformNode = parsedData.transformNodes[index];
+                var node = TransformNode.Parse(parsedTransformNode, scene, rootUrl);
+                tempIndexContainer[parsedTransformNode.uniqueId] = node;
+                container.transformNodes.push(node);
+                node._parentContainer = container;
+            }
+        }
+
+        // Meshes
+        if (parsedData.meshes !== undefined && parsedData.meshes !== null) {
+            for (index = 0, cache = parsedData.meshes.length; index < cache; index++) {
+                var parsedMesh = parsedData.meshes[index];
+                var mesh = <AbstractMesh>Mesh.Parse(parsedMesh, scene, rootUrl);
+                tempIndexContainer[parsedMesh.uniqueId] = mesh;
+                container.meshes.push(mesh);
+                mesh._parentContainer = container;
+                if (mesh.hasInstances) {
+                    for (var instance of (mesh as Mesh).instances) {
+                        container.meshes.push(instance);
+                        instance._parentContainer = container;
+                    }
+                }
+                log += (index === 0 ? "\n\tMeshes:" : "");
+                log += "\n\t\t" + mesh.toString(fullDetails);
+            }
+        }
+
+        // Cameras
+        if (parsedData.cameras !== undefined && parsedData.cameras !== null) {
+            for (index = 0, cache = parsedData.cameras.length; index < cache; index++) {
+                var parsedCamera = parsedData.cameras[index];
+                var camera = Camera.Parse(parsedCamera, scene);
+                tempIndexContainer[parsedCamera.uniqueId] = camera;
+                container.cameras.push(camera);
+                camera._parentContainer = container;
+                log += (index === 0 ? "\n\tCameras:" : "");
+                log += "\n\t\t" + camera.toString(fullDetails);
+            }
+        }
+
+        // Postprocesses
+        if (parsedData.postProcesses !== undefined && parsedData.postProcesses !== null) {
+            for (index = 0, cache = parsedData.postProcesses.length; index < cache; index++) {
+                var parsedPostProcess = parsedData.postProcesses[index];
+                var postProcess = PostProcess.Parse(parsedPostProcess, scene, rootUrl);
+                if (postProcess) {
+                    container.postProcesses.push(postProcess);
+                    postProcess._parentContainer = container;
+                    log += (index === 0 ? "\n\Postprocesses:" : "");
+                    log += "\n\t\t" + postProcess.toString();
+                }
+            }
+        }
+
+        // Animation Groups
+        if (parsedData.animationGroups !== undefined && parsedData.animationGroups !== null) {
+            for (index = 0, cache = parsedData.animationGroups.length; index < cache; index++) {
+                var parsedAnimationGroup = parsedData.animationGroups[index];
+                var animationGroup = AnimationGroup.Parse(parsedAnimationGroup, scene);
+                container.animationGroups.push(animationGroup);
+                animationGroup._parentContainer = container;
+                log += (index === 0 ? "\n\tAnimationGroups:" : "");
+                log += "\n\t\t" + animationGroup.toString(fullDetails);
+            }
+        }
+
+        // Browsing all the graph to connect the dots
+        for (index = 0, cache = scene.cameras.length; index < cache; index++) {
+            var camera = scene.cameras[index];
+            if (camera._waitingParentId !== null) {
+                camera.parent = findParent(camera._waitingParentId, scene);
+                camera._waitingParentId = null;
+            }
+        }
+
+        for (index = 0, cache = scene.lights.length; index < cache; index++) {
+            let light = scene.lights[index];
+            if (light && light._waitingParentId !== null) {
+                light.parent = findParent(light._waitingParentId, scene);
+                light._waitingParentId = null;
+            }
+        }
+
+        // Connect parents & children and parse actions and lods
+        for (index = 0, cache = scene.transformNodes.length; index < cache; index++) {
+            var transformNode = scene.transformNodes[index];
+            if (transformNode._waitingParentId !== null) {
+                transformNode.parent = findParent(transformNode._waitingParentId, scene);
+                transformNode._waitingParentId = null;
+            }
+        }
+        for (index = 0, cache = scene.meshes.length; index < cache; index++) {
+            var mesh = scene.meshes[index];
+            if (mesh._waitingParentId !== null) {
+                mesh.parent = findParent(mesh._waitingParentId, scene);
+                mesh._waitingParentId = null;
+            }
+            if (mesh._waitingData.lods) {
+                loadDetailLevels(scene, mesh);
+            }
+        }
+
+        // link multimats with materials
+        scene.multiMaterials.forEach(multimat => {
+                multimat._waitingSubMaterialsUniqueIds.forEach(subMaterial => {
+                    multimat.subMaterials.push(findMaterial(subMaterial, scene));
+                })
+                multimat._waitingSubMaterialsUniqueIds = [];
+        })
+
+        // link meshes with materials
+        scene.meshes.forEach(mesh => {
+            if (mesh._waitingMaterialId !== null) {
+                mesh.material = findMaterial(mesh._waitingMaterialId, scene);
+                mesh._waitingMaterialId = null;
+            }
+        });
+
+        // link skeleton transform nodes
+        for (index = 0, cache = scene.skeletons.length; index < cache; index++) {
+            var skeleton = scene.skeletons[index];
+            if (skeleton._hasWaitingData) {
+                if (skeleton.bones != null) {
+                    skeleton.bones.forEach((bone) => {
+                        if (bone._waitingTransformNodeId) {
+                            var linkTransformNode = scene.getLastEntryById(bone._waitingTransformNodeId) as TransformNode;
+                            if (linkTransformNode) {
+                                bone.linkTransformNode(linkTransformNode);
+                            }
+                            bone._waitingTransformNodeId = null;
+                        }
+                    });
+                }
+
+                if (skeleton._waitingOverrideMeshId) {
+                    skeleton.overrideMesh = scene.getMeshById(skeleton._waitingOverrideMeshId);
+                    skeleton._waitingOverrideMeshId = null;
+                }
+                skeleton._hasWaitingData = null;
+            }
+        }
+
+        // freeze world matrix application
+        for (index = 0, cache = scene.meshes.length; index < cache; index++) {
+            var currentMesh = scene.meshes[index];
+            if (currentMesh._waitingData.freezeWorldMatrix) {
+                currentMesh.freezeWorldMatrix();
+                currentMesh._waitingData.freezeWorldMatrix = null;
+            } else {
+                currentMesh.computeWorldMatrix(true);
+            }
+        }
+
+        // Lights exclusions / inclusions
+        for (index = 0, cache = scene.lights.length; index < cache; index++) {
+            let light = scene.lights[index];
+            // Excluded check
+            if (light._excludedMeshesIds.length > 0) {
+                for (var excludedIndex = 0; excludedIndex < light._excludedMeshesIds.length; excludedIndex++) {
+                    var excludedMesh = scene.getMeshById(light._excludedMeshesIds[excludedIndex]);
+
+                    if (excludedMesh) {
+                        light.excludedMeshes.push(excludedMesh);
+                    }
+                }
+
+                light._excludedMeshesIds = [];
+            }
+
+            // Included check
+            if (light._includedOnlyMeshesIds.length > 0) {
+                for (var includedOnlyIndex = 0; includedOnlyIndex < light._includedOnlyMeshesIds.length; includedOnlyIndex++) {
+                    var includedOnlyMesh = scene.getMeshById(light._includedOnlyMeshesIds[includedOnlyIndex]);
+
+                    if (includedOnlyMesh) {
+                        light.includedOnlyMeshes.push(includedOnlyMesh);
+                    }
+                }
+
+                light._includedOnlyMeshesIds = [];
+            }
+        }
+
+        AbstractScene.Parse(parsedData, scene, container, rootUrl);
+
+        // Actions (scene) Done last as it can access other objects.
+        for (index = 0, cache = scene.meshes.length; index < cache; index++) {
+            var mesh = scene.meshes[index];
+            if (mesh._waitingData.actions) {
+                ActionManager.Parse(mesh._waitingData.actions, mesh, scene);
+                mesh._waitingData.actions = null;
+            }
+        }
+        if (parsedData.actions !== undefined && parsedData.actions !== null) {
+            ActionManager.Parse(parsedData.actions, null, scene);
+        }
+    } catch (err) {
+        let msg = logOperation("loadAssets", parsedData ? parsedData.producer : "Unknown") + log;
+        if (onError) {
+            onError(msg, err);
+        } else {
+            Logger.Log(msg);
+            throw err;
+        }
+    } finally {
+        tempIndexContainer = {};
+
+        if (!addToScene) {
+            container.removeAllFromScene();
+        }
+        if (log !== null && SceneLoader.loggingLevel !== SceneLoader.NO_LOGGING) {
+            Logger.Log(logOperation("loadAssets", parsedData ? parsedData.producer : "Unknown") + (SceneLoader.loggingLevel !== SceneLoader.MINIMAL_LOGGING ? log : ""));
+        }
+    }
+
+    return container;
+};
+
+SceneLoader.RegisterPlugin({
+    name: "babylon.js",
+    extensions: ".babylon",
+    canDirectLoad: (data: string) => {
+        if (data.indexOf("babylon") !== -1) { // We consider that the producer string is filled
+            return true;
+        }
+
+        return false;
+    },
+    importMesh: (meshesNames: any, scene: Scene, data: any, rootUrl: string, meshes: AbstractMesh[], particleSystems: IParticleSystem[], skeletons: Skeleton[], onError?: (message: string, exception?: any) => void): boolean => {
+        // Entire method running in try block, so ALWAYS logs as far as it got, only actually writes details
+        // when SceneLoader.debugLogging = true (default), or exception encountered.
+        // Everything stored in var log instead of writing separate lines to support only writing in exception,
+        // and avoid problems with multiple concurrent .babylon loads.
+        var log = "importMesh has failed JSON parse";
+        try {
+            var parsedData = JSON.parse(data);
+            log = "";
+            var fullDetails = SceneLoader.loggingLevel === SceneLoader.DETAILED_LOGGING;
+            if (!meshesNames) {
+                meshesNames = null;
+            } else if (!Array.isArray(meshesNames)) {
+                meshesNames = [meshesNames];
+            }
+
+            var hierarchyIds = new Array<number>();
+
+            // Transform nodes (the overall idea is to load all of them as this is super fast and then get rid of the ones we don't need)
+            var loadedTransformNodes = [];
+            if (parsedData.transformNodes !== undefined && parsedData.transformNodes !== null) {
+                for (index = 0, cache = parsedData.transformNodes.length; index < cache; index++) {
+                    const parsedTransformNode = parsedData.transformNodes[index];
+                    loadedTransformNodes.push(TransformNode.Parse(parsedTransformNode, scene, rootUrl));
+                }
+            }
+
+            if (parsedData.meshes !== undefined && parsedData.meshes !== null) {
+                var loadedSkeletonsIds = [];
+                var loadedMaterialsIds : string[] = [];
+                const loadedMaterialsUniqueIds : string[] = [];
+                var loadedMorphTargetsIds = [];
+                var index: number;
+                var cache: number;
+                for (index = 0, cache = parsedData.meshes.length; index < cache; index++) {
+                    var parsedMesh = parsedData.meshes[index];
+
+                    if (meshesNames === null || isDescendantOf(parsedMesh, meshesNames, hierarchyIds)) {
+                        if (meshesNames !== null) {
+                            // Remove found mesh name from list.
+                            delete meshesNames[meshesNames.indexOf(parsedMesh.name)];
+                        }
+
+                        //Geometry?
+                        if (parsedMesh.geometryId !== undefined && parsedMesh.geometryId !== null) {
+                            //does the file contain geometries?
+                            if (parsedData.geometries !== undefined && parsedData.geometries !== null) {
+                                //find the correct geometry and add it to the scene
+                                var found: boolean = false;
+                                ["boxes", "spheres", "cylinders", "toruses", "grounds", "planes", "torusKnots", "vertexData"].forEach((geometryType: string) => {
+                                    if (found === true || !parsedData.geometries[geometryType] || !(Array.isArray(parsedData.geometries[geometryType]))) {
+                                        return;
+                                    } else {
+                                        parsedData.geometries[geometryType].forEach((parsedGeometryData: any) => {
+                                            if (parsedGeometryData.id === parsedMesh.geometryId) {
+                                                switch (geometryType) {
+                                                    case "vertexData":
+                                                        Geometry.Parse(parsedGeometryData, scene, rootUrl);
+                                                        break;
+                                                }
+                                                found = true;
+                                            }
+                                        });
+
+                                    }
+                                });
+                                if (found === false) {
+                                    Logger.Warn("Geometry not found for mesh " + parsedMesh.id);
+                                }
+                            }
+                        }
+
+                        // Material ?
+                        if (parsedMesh.materialUniqueId || parsedMesh.materialId) {
+                            // if we have a unique ID, look up and store in loadedMaterialsUniqueIds, else use loadedMaterialsIds
+                            const materialArray = parsedMesh.materialUniqueId ? loadedMaterialsUniqueIds : loadedMaterialsIds;
+                            var materialFound = (materialArray.indexOf(parsedMesh.materialUniqueId || parsedMesh.materialId) !== -1);
+                            if (materialFound === false && parsedData.multiMaterials !== undefined && parsedData.multiMaterials !== null) {
+                                // Loads a submaterial of a multimaterial
+                                const loadSubMaterial = (subMatId: string, predicate: (parsedMaterial: any) => boolean) => {
+                                    materialArray.push(subMatId);
+                                    var mat = parseMaterialByPredicate(predicate, parsedData, scene, rootUrl);
+                                    if (mat) {
+                                        log += "\n\tMaterial " + mat.toString(fullDetails);
+                                    }
+                                }
+                                for (var multimatIndex = 0, multimatCache = parsedData.multiMaterials.length; multimatIndex < multimatCache; multimatIndex++) {
+                                    const parsedMultiMaterial = parsedData.multiMaterials[multimatIndex];
+                                    if ((parsedMesh.materialUniqueId && parsedMultiMaterial.uniqueId === parsedMesh.materialUniqueId) || parsedMultiMaterial.id === parsedMesh.materialId) {
+                                        if (parsedMultiMaterial.materialsUniqueIds) { // if the materials inside the multimat are stored by unique id
+                                            parsedMultiMaterial.materialsUniqueIds.forEach((subMatId: string) => loadSubMaterial(subMatId, parsedMaterial => parsedMaterial.uniqueId === subMatId));
+                                        } else { // if the mats are stored by id instead
+                                            parsedMultiMaterial.materials.forEach((subMatId: string) => loadSubMaterial(subMatId, parsedMaterial => parsedMaterial.id === subMatId));
+                                        }
+                                        materialArray.push(parsedMultiMaterial.uniqueId || parsedMultiMaterial.id);
+                                        var mmat = MultiMaterial.ParseMultiMaterial(parsedMultiMaterial, scene);
+                                        tempMaterialIndexContainer[parsedMultiMaterial.uniqueId] = mmat;
+                                        if (mmat) {
+                                            materialFound = true;
+                                            log += "\n\tMulti-Material " + mmat.toString(fullDetails);
+                                        }
+                                        break;
+                                    }
+                                }
+                            }
+
+                            if (materialFound === false) {
+                                materialArray.push(parsedMesh.parsedMesh.materialUniqueId || parsedMesh.materialId);
+                                var mat = parseMaterialByPredicate((parsedMaterial) => (parsedMesh.MaterialUniqueId && parsedMaterial.uniqueId === parsedMesh.materialUniqueId || parsedMaterial.id === parsedMesh.materialId), parsedData, scene, rootUrl);
+                                if (!mat) {
+                                    Logger.Warn("Material not found for mesh " + parsedMesh.id);
+                                } else {
+                                    log += "\n\tMaterial " + mat.toString(fullDetails);
+                                }
+                            }
+                        }
+
+                        // Skeleton ?
+                        if (parsedMesh.skeletonId > -1 && parsedData.skeletons !== undefined && parsedData.skeletons !== null) {
+                            var skeletonAlreadyLoaded = (loadedSkeletonsIds.indexOf(parsedMesh.skeletonId) > -1);
+                            if (!skeletonAlreadyLoaded) {
+                                for (var skeletonIndex = 0, skeletonCache = parsedData.skeletons.length; skeletonIndex < skeletonCache; skeletonIndex++) {
+                                    var parsedSkeleton = parsedData.skeletons[skeletonIndex];
+                                    if (parsedSkeleton.id === parsedMesh.skeletonId) {
+                                        var skeleton = Skeleton.Parse(parsedSkeleton, scene);
+                                        skeletons.push(skeleton);
+                                        loadedSkeletonsIds.push(parsedSkeleton.id);
+                                        log += "\n\tSkeleton " + skeleton.toString(fullDetails);
+                                    }
+                                }
+                            }
+                        }
+
+                        // Morph targets ?
+                        if (parsedMesh.morphTargetManagerId > -1 && parsedData.morphTargetManagers !== undefined && parsedData.morphTargetManagers !== null) {
+                            var morphTargetAlreadyLoaded = (loadedMorphTargetsIds.indexOf(parsedMesh.morphTargetManagerId) > -1);
+                            if (!morphTargetAlreadyLoaded) {
+                                for (var morphTargetIndex = 0, morphTargetCache = parsedData.morphTargetManagers.length; morphTargetIndex < morphTargetCache; morphTargetIndex++) {
+                                    var parsedMorphTarget = parsedData.morphTargetManagers[morphTargetIndex];
+                                    if (parsedMorphTarget.id === parsedMesh.morphTargetManagerId) {
+                                        var morphTarget = MorphTargetManager.Parse(parsedMorphTarget, scene);
+                                        loadedMorphTargetsIds.push(morphTarget.uniqueId);
+                                        log += "\n\Morph target " + morphTarget.toString();
+                                    }
+                                }
+                            }
+                        }
+
+                        var mesh = Mesh.Parse(parsedMesh, scene, rootUrl);
+                        meshes.push(mesh);
+                        log += "\n\tMesh " + mesh.toString(fullDetails);
+                    }
+                }
+
+                // Connecting parents and lods
+                for (index = 0, cache = scene.transformNodes.length; index < cache; index++) {
+                    var transformNode = scene.transformNodes[index];
+                    if (transformNode._waitingParentId !== null) {
+                        transformNode.parent = scene.getLastEntryById(transformNode._waitingParentId);
+                        transformNode._waitingParentId = null;
+                    }
+                }
+                var currentMesh: AbstractMesh;
+                for (index = 0, cache = scene.meshes.length; index < cache; index++) {
+                    currentMesh = scene.meshes[index];
+                    if (currentMesh._waitingParentId !== null) {
+                        currentMesh.parent = scene.getLastEntryById(currentMesh._waitingParentId);
+                        if (currentMesh.parent?.getClassName() === "TransformNode") {
+                            const loadedTransformNodeIndex = loadedTransformNodes.indexOf(currentMesh.parent as TransformNode);
+                            if (loadedTransformNodeIndex > -1) {
+                                loadedTransformNodes.splice(loadedTransformNodeIndex, 1);
+                            }
+                        }
+                        currentMesh._waitingParentId = null;
+                    }
+                    if (currentMesh._waitingData.lods) {
+                        loadDetailLevels(scene, currentMesh);
+                    }
+                }
+
+                // Remove unused transform nodes
+                for (const transformNode of loadedTransformNodes) {
+                    transformNode.dispose();
+                }
+
+                // link skeleton transform nodes
+                for (index = 0, cache = scene.skeletons.length; index < cache; index++) {
+                    var skeleton = scene.skeletons[index];
+                    if (skeleton._hasWaitingData) {
+                        if (skeleton.bones != null) {
+                            skeleton.bones.forEach((bone) => {
+                                if (bone._waitingTransformNodeId) {
+                                    var linkTransformNode = scene.getLastEntryById(bone._waitingTransformNodeId) as TransformNode;
+                                    if (linkTransformNode) {
+                                        bone.linkTransformNode(linkTransformNode);
+                                    }
+                                    bone._waitingTransformNodeId = null;
+                                }
+                            });
+                        }
+
+                        if (skeleton._waitingOverrideMeshId) {
+                            skeleton.overrideMesh = scene.getMeshById(skeleton._waitingOverrideMeshId);
+                            skeleton._waitingOverrideMeshId = null;
+                        }
+
+                        skeleton._hasWaitingData = null;
+                    }
+                }
+
+                // freeze and compute world matrix application
+                for (index = 0, cache = scene.meshes.length; index < cache; index++) {
+                    currentMesh = scene.meshes[index];
+                    if (currentMesh._waitingData.freezeWorldMatrix) {
+                        currentMesh.freezeWorldMatrix();
+                        currentMesh._waitingData.freezeWorldMatrix = null;
+                    } else {
+                        currentMesh.computeWorldMatrix(true);
+                    }
+                }
+            }
+
+            // Particles
+            if (parsedData.particleSystems !== undefined && parsedData.particleSystems !== null) {
+                let parser = AbstractScene.GetIndividualParser(SceneComponentConstants.NAME_PARTICLESYSTEM);
+                if (parser) {
+                    for (index = 0, cache = parsedData.particleSystems.length; index < cache; index++) {
+                        var parsedParticleSystem = parsedData.particleSystems[index];
+                        if (hierarchyIds.indexOf(parsedParticleSystem.emitterId) !== -1) {
+                            particleSystems.push(parser(parsedParticleSystem, scene, rootUrl));
+                        }
+                    }
+                }
+            }
+
+            return true;
+
+        } catch (err) {
+            let msg = logOperation("importMesh", parsedData ? parsedData.producer : "Unknown") + log;
+            if (onError) {
+                onError(msg, err);
+            } else {
+                Logger.Log(msg);
+                throw err;
+            }
+        } finally {
+            if (log !== null && SceneLoader.loggingLevel !== SceneLoader.NO_LOGGING) {
+                Logger.Log(logOperation("importMesh", parsedData ? parsedData.producer : "Unknown") + (SceneLoader.loggingLevel !== SceneLoader.MINIMAL_LOGGING ? log : ""));
+            }
+        }
+
+        return false;
+    },
+    load: (scene: Scene, data: string, rootUrl: string, onError?: (message: string, exception?: any) => void): boolean => {
+        // Entire method running in try block, so ALWAYS logs as far as it got, only actually writes details
+        // when SceneLoader.debugLogging = true (default), or exception encountered.
+        // Everything stored in var log instead of writing separate lines to support only writing in exception,
+        // and avoid problems with multiple concurrent .babylon loads.
+        var log = "importScene has failed JSON parse";
+        try {
+            var parsedData = JSON.parse(data);
+            log = "";
+
+            // Scene
+            if (parsedData.useDelayedTextureLoading !== undefined && parsedData.useDelayedTextureLoading !== null) {
+                scene.useDelayedTextureLoading = parsedData.useDelayedTextureLoading && !SceneLoader.ForceFullSceneLoadingForIncremental;
+            }
+            if (parsedData.autoClear !== undefined && parsedData.autoClear !== null) {
+                scene.autoClear = parsedData.autoClear;
+            }
+            if (parsedData.clearColor !== undefined && parsedData.clearColor !== null) {
+                scene.clearColor = Color4.FromArray(parsedData.clearColor);
+            }
+            if (parsedData.ambientColor !== undefined && parsedData.ambientColor !== null) {
+                scene.ambientColor = Color3.FromArray(parsedData.ambientColor);
+            }
+            if (parsedData.gravity !== undefined && parsedData.gravity !== null) {
+                scene.gravity = Vector3.FromArray(parsedData.gravity);
+            }
+
+            if (parsedData.useRightHandedSystem !== undefined) {
+                scene.useRightHandedSystem = !!parsedData.useRightHandedSystem;
+            }
+
+            // Fog
+            if (parsedData.fogMode && parsedData.fogMode !== 0) {
+                scene.fogMode = parsedData.fogMode;
+                scene.fogColor = Color3.FromArray(parsedData.fogColor);
+                scene.fogStart = parsedData.fogStart;
+                scene.fogEnd = parsedData.fogEnd;
+                scene.fogDensity = parsedData.fogDensity;
+                log += "\tFog mode for scene:  ";
+                switch (scene.fogMode) {
+                    // getters not compiling, so using hardcoded
+                    case 1: log += "exp\n"; break;
+                    case 2: log += "exp2\n"; break;
+                    case 3: log += "linear\n"; break;
+                }
+            }
+
+            //Physics
+            if (parsedData.physicsEnabled) {
+                var physicsPlugin;
+                if (parsedData.physicsEngine === "cannon") {
+                    physicsPlugin = new CannonJSPlugin(undefined, undefined, BabylonFileLoaderConfiguration.LoaderInjectedPhysicsEngine);
+                } else if (parsedData.physicsEngine === "oimo") {
+                    physicsPlugin = new OimoJSPlugin(undefined, BabylonFileLoaderConfiguration.LoaderInjectedPhysicsEngine);
+                } else if (parsedData.physicsEngine === "ammo") {
+                    physicsPlugin = new AmmoJSPlugin(undefined, BabylonFileLoaderConfiguration.LoaderInjectedPhysicsEngine, undefined);
+                }
+                log = "\tPhysics engine " + (parsedData.physicsEngine ? parsedData.physicsEngine : "oimo") + " enabled\n";
+                //else - default engine, which is currently oimo
+                var physicsGravity = parsedData.physicsGravity ? Vector3.FromArray(parsedData.physicsGravity) : null;
+                scene.enablePhysics(physicsGravity, physicsPlugin);
+            }
+
+            // Metadata
+            if (parsedData.metadata !== undefined && parsedData.metadata !== null) {
+                scene.metadata = parsedData.metadata;
+            }
+
+            //collisions, if defined. otherwise, default is true
+            if (parsedData.collisionsEnabled !== undefined && parsedData.collisionsEnabled !== null) {
+                scene.collisionsEnabled = parsedData.collisionsEnabled;
+            }
+
+            var container = loadAssetContainer(scene, data, rootUrl, onError, true);
+            if (!container) {
+                return false;
+            }
+
+            if (parsedData.autoAnimate) {
+                scene.beginAnimation(scene, parsedData.autoAnimateFrom, parsedData.autoAnimateTo, parsedData.autoAnimateLoop, parsedData.autoAnimateSpeed || 1.0);
+            }
+
+            if (parsedData.activeCameraID !== undefined && parsedData.activeCameraID !== null) {
+                scene.setActiveCameraById(parsedData.activeCameraID);
+            }
+
+            // Finish
+            return true;
+        } catch (err) {
+            let msg = logOperation("importScene", parsedData ? parsedData.producer : "Unknown") + log;
+            if (onError) {
+                onError(msg, err);
+            } else {
+                Logger.Log(msg);
+                throw err;
+            }
+        } finally {
+            if (log !== null && SceneLoader.loggingLevel !== SceneLoader.NO_LOGGING) {
+                Logger.Log(logOperation("importScene", parsedData ? parsedData.producer : "Unknown") + (SceneLoader.loggingLevel !== SceneLoader.MINIMAL_LOGGING ? log : ""));
+            }
+        }
+        return false;
+    },
+    loadAssetContainer: (scene: Scene, data: string, rootUrl: string, onError?: (message: string, exception?: any) => void): AssetContainer => {
+        var container = loadAssetContainer(scene, data, rootUrl, onError);
+        return container;
+    }
+});