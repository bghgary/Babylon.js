import { Logger } from "../../Misc/logger";
import { Observer, Observable } from "../../Misc/observable";
import { Nullable } from "../../types";
import { Camera } from "../../Cameras/camera";
import { FreeCamera } from "../../Cameras/freeCamera";
import { TargetCamera } from "../../Cameras/targetCamera";
import { DeviceOrientationCamera } from "../../Cameras/deviceOrientationCamera";
import { VRDeviceOrientationFreeCamera } from "../../Cameras/VR/vrDeviceOrientationFreeCamera";
import { WebVROptions, WebVRFreeCamera } from "../../Cameras/VR/webVRCamera";
import { PointerEventTypes } from "../../Events/pointerEvents";
import { Scene, IDisposable } from "../../scene";
import { Quaternion, Matrix, Vector3, Color3, Color4, Axis } from "../../Maths/math";
import { Gamepad, StickValues } from "../../Gamepads/gamepad";
import { PoseEnabledController, PoseEnabledControllerType } from "../../Gamepads/Controllers/poseEnabledController";
import { WebVRController } from "../../Gamepads/Controllers/webVRController";
import { Xbox360Pad, Xbox360Button } from "../../Gamepads/xboxGamepad";
import { IDisplayChangedEventArgs } from "../../Engines/engine";
import { AbstractMesh } from "../../Meshes/abstractMesh";
import { TransformNode } from "../../Meshes/transformNode";
import { Mesh } from "../../Meshes/mesh";
import { PickingInfo } from "../../Collisions/pickingInfo";
import { Ray } from "../../Culling/ray";
import { ImageProcessingConfiguration } from "../../Materials/imageProcessingConfiguration";
import { StandardMaterial } from "../../Materials/standardMaterial";
import { DynamicTexture } from "../../Materials/Textures/dynamicTexture";
import { ImageProcessingPostProcess } from "../../PostProcesses/imageProcessingPostProcess";
import { SineEase, EasingFunction, CircleEase } from "../../Animations/easing";
import { Animation } from "../../Animations/animation";
import { VRCameraMetrics } from '../../Cameras/VR/vrCameraMetrics';

import "../../Meshes/Builders/groundBuilder";
import "../../Meshes/Builders/torusBuilder";
import "../../Meshes/Builders/cylinderBuilder";

import "../../Gamepads/gamepadSceneComponent";
import "../../Animations/animatable";

/**
 * Options to modify the vr teleportation behavior.
 */
export interface VRTeleportationOptions {
    /**
     * The name of the mesh which should be used as the teleportation floor. (default: null)
     */
    floorMeshName?: string;
    /**
     * A list of meshes to be used as the teleportation floor. (default: empty)
     */
    floorMeshes?: Mesh[];
}

/**
 * Options to modify the vr experience helper's behavior.
 */
export interface VRExperienceHelperOptions extends WebVROptions {
    /**
     * Create a DeviceOrientationCamera to be used as your out of vr camera. (default: true)
     */
    createDeviceOrientationCamera?: boolean;
    /**
     * Create a VRDeviceOrientationFreeCamera to be used for VR when no external HMD is found. (default: true)
     */
    createFallbackVRDeviceOrientationFreeCamera?: boolean;
    /**
     * Uses the main button on the controller to toggle the laser casted. (default: true)
     */
    laserToggle?: boolean;
    /**
     * A list of meshes to be used as the teleportation floor. If specified, teleportation will be enabled (default: undefined)
     */
    floorMeshes?: Mesh[];
    /**
     * Distortion metrics for the fallback vrDeviceOrientationCamera (default: VRCameraMetrics.Default)
     */
    vrDeviceOrientationCameraMetrics?: VRCameraMetrics;
}

class VRExperienceHelperGazer implements IDisposable {
    /** @hidden */
    public _gazeTracker: Mesh;

    /** @hidden */
    public _currentMeshSelected: Nullable<AbstractMesh>;
    /** @hidden */
    public _currentHit: Nullable<PickingInfo>;

    public static _idCounter = 0;
    /** @hidden */
    public _id: number;

    /** @hidden */
    public _pointerDownOnMeshAsked: boolean = false;
    /** @hidden */
    public _isActionableMesh: boolean = false;

    /** @hidden */
    public _interactionsEnabled: boolean;
    /** @hidden */
    public _teleportationEnabled: boolean;
    /** @hidden */
    public _teleportationRequestInitiated = false;
    /** @hidden */
    public _teleportationBackRequestInitiated = false;
    /** @hidden */
    public _rotationRightAsked = false;
    /** @hidden */
    public _rotationLeftAsked = false;
    /** @hidden */
    public _dpadPressed = true;

    /** @hidden */
    public _activePointer = false;

    constructor(public scene: Scene, gazeTrackerToClone: Nullable<Mesh> = null) {
        this._id = VRExperienceHelperGazer._idCounter++;

        // Gaze tracker
        if (!gazeTrackerToClone) {
            this._gazeTracker = Mesh.CreateTorus("gazeTracker", 0.0035, 0.0025, 20, scene, false);
            this._gazeTracker.bakeCurrentTransformIntoVertices();
            this._gazeTracker.isPickable = false;
            this._gazeTracker.isVisible = false;
            var targetMat = new StandardMaterial("targetMat", scene);
            targetMat.specularColor = Color3.Black();
            targetMat.emissiveColor = new Color3(0.7, 0.7, 0.7);
            targetMat.backFaceCulling = false;
            this._gazeTracker.material = targetMat;
        } else {
            this._gazeTracker = gazeTrackerToClone.clone("gazeTracker");
        }

    }

    /** @hidden */
    public _getForwardRay(length: number): Ray {
        return new Ray(Vector3.Zero(), new Vector3(0, 0, length));
    }

    /** @hidden */
    public _selectionPointerDown() {
        this._pointerDownOnMeshAsked = true;
        if (this._currentHit) {
            this.scene.simulatePointerDown(this._currentHit, { pointerId: this._id });
        }
    }

    /** @hidden */
    public _selectionPointerUp() {
        if (this._currentHit) {
            this.scene.simulatePointerUp(this._currentHit, { pointerId: this._id });
        }
        this._pointerDownOnMeshAsked = false;
    }

    /** @hidden */
    public _activatePointer() {
        this._activePointer = true;
    }

    /** @hidden */
    public _deactivatePointer() {
        this._activePointer = false;
    }

    /** @hidden */
    public _updatePointerDistance(distance: number = 100) {
    }

    public dispose() {
        this._interactionsEnabled = false;
        this._teleportationEnabled = false;
        if (this._gazeTracker) {
            this._gazeTracker.dispose();
        }
    }
}

class VRExperienceHelperControllerGazer extends VRExperienceHelperGazer {
    private _laserPointer: Mesh;
    private _meshAttachedObserver: Nullable<Observer<AbstractMesh>>;
    constructor(public webVRController: WebVRController, scene: Scene, gazeTrackerToClone: Mesh) {
        super(scene, gazeTrackerToClone);
        // Laser pointer
        this._laserPointer = Mesh.CreateCylinder("laserPointer", 1, 0.004, 0.0002, 20, 1, scene, false);
        var laserPointerMaterial = new StandardMaterial("laserPointerMat", scene);
        laserPointerMaterial.emissiveColor = new Color3(0.7, 0.7, 0.7);
        laserPointerMaterial.alpha = 0.6;
        this._laserPointer.material = laserPointerMaterial;
        this._laserPointer.rotation.x = Math.PI / 2;
        this._laserPointer.position.z = -0.5;
        this._laserPointer.isVisible = false;
        this._laserPointer.isPickable = false;

        if (!webVRController.mesh) {
            // Create an empty mesh that is used prior to loading the high quality model
            var preloadMesh = new Mesh("preloadControllerMesh", scene);
            var preloadPointerPose = new Mesh(PoseEnabledController.POINTING_POSE, scene);
            preloadPointerPose.rotation.x = -0.7;
            preloadMesh.addChild(preloadPointerPose);
            webVRController.attachToMesh(preloadMesh);
        }

        this._setLaserPointerParent(webVRController.mesh!);

        this._meshAttachedObserver = webVRController._meshAttachedObservable.add((mesh) => {
            this._setLaserPointerParent(mesh);
        });
    }

    _getForwardRay(length: number): Ray {
        return this.webVRController.getForwardRay(length);
    }

    /** @hidden */
    public _activatePointer() {
        super._activatePointer();
        this._laserPointer.isVisible = true;
    }

    /** @hidden */
    public _deactivatePointer() {
        super._deactivatePointer();
        this._laserPointer.isVisible = false;
    }

    /** @hidden */
    public _setLaserPointerColor(color: Color3) {
        (<StandardMaterial>this._laserPointer.material).emissiveColor = color;
    }

    /** @hidden */
    public _setLaserPointerParent(mesh: AbstractMesh) {
        var makeNotPick = (root: AbstractMesh) => {
            root.isPickable = false;
            root.getChildMeshes().forEach((c) => {
                makeNotPick(c);
            });
        };
        makeNotPick(mesh);
        var meshChildren = mesh.getChildren(undefined, false);

        let laserParent: TransformNode = mesh;
        this.webVRController._pointingPoseNode = null;
        for (var i = 0; i < meshChildren.length; i++) {
            if (meshChildren[i].name && meshChildren[i].name.indexOf(PoseEnabledController.POINTING_POSE) >= 0) {
                laserParent = <TransformNode>meshChildren[i];
                this.webVRController._pointingPoseNode = laserParent;
                break;
            }
        }
        this._laserPointer.parent = laserParent;
    }

    public _updatePointerDistance(distance: number = 100) {
        this._laserPointer.scaling.y = distance;
        this._laserPointer.position.z = -distance / 2;
    }

    dispose() {
        super.dispose();
        this._laserPointer.dispose();
        if (this._meshAttachedObserver) {
            this.webVRController._meshAttachedObservable.remove(this._meshAttachedObserver);
        }
    }
}

class VRExperienceHelperCameraGazer extends VRExperienceHelperGazer {
    constructor(private getCamera: () => Nullable<Camera>, scene: Scene) {
        super(scene);
    }
    _getForwardRay(length: number): Ray {
        var camera = this.getCamera();
        if (camera) {
            return camera.getForwardRay(length);
        } else {
            return new Ray(Vector3.Zero(), Vector3.Forward());
        }
    }
}

class OnAfterEnteringVRObservableEvent {
    success: boolean;
}

/**
 * Helps to quickly add VR support to an existing scene.
 * See http://doc.babylonjs.com/how_to/webvr_helper
 */
export class VRExperienceHelper {
    private _scene: Scene;
    private _position: Vector3;
    private _btnVR: HTMLButtonElement;
    private _btnVRDisplayed: boolean;

    // Can the system support WebVR, even if a headset isn't plugged in?
    private _webVRsupported = false;
    // If WebVR is supported, is a headset plugged in and are we ready to present?
    private _webVRready = false;
    // Are we waiting for the requestPresent callback to complete?
    private _webVRrequesting = false;
    // Are we presenting to the headset right now? (this is the vrDevice state)
    private _webVRpresenting = false;
    // Have we entered VR? (this is the VRExperienceHelper state)
    private _hasEnteredVR: boolean;

    // Are we presenting in the fullscreen fallback?
    private _fullscreenVRpresenting = false;

    private _canvas: Nullable<HTMLCanvasElement>;
    private _webVRCamera: WebVRFreeCamera;
    private _vrDeviceOrientationCamera: Nullable<VRDeviceOrientationFreeCamera>;
    private _deviceOrientationCamera: Nullable<DeviceOrientationCamera>;
    private _existingCamera: Camera;

    private _onKeyDown: (event: KeyboardEvent) => void;
    private _onVrDisplayPresentChange: any;
    private _onVRDisplayChanged: (eventArgs: IDisplayChangedEventArgs) => void;
    private _onVRRequestPresentStart: () => void;
    private _onVRRequestPresentComplete: (success: boolean) => void;

    /**
     * Observable raised right before entering VR.
     */
    public onEnteringVRObservable = new Observable<VRExperienceHelper>();

    /**
     * Observable raised when entering VR has completed.
     */
    public onAfterEnteringVRObservable = new Observable<OnAfterEnteringVRObservableEvent>();

    /**
     * Observable raised when exiting VR.
     */
    public onExitingVRObservable = new Observable<VRExperienceHelper>();

    /**
     * Observable raised when controller mesh is loaded.
     */
    public onControllerMeshLoadedObservable = new Observable<WebVRController>();

    /** Return this.onEnteringVRObservable
     * Note: This one is for backward compatibility. Please use onEnteringVRObservable directly
     */
    public get onEnteringVR(): Observable<VRExperienceHelper> {
        return this.onEnteringVRObservable;
    }

    /** Return this.onExitingVRObservable
     * Note: This one is for backward compatibility. Please use onExitingVRObservable directly
     */
    public get onExitingVR(): Observable<VRExperienceHelper> {
        return this.onExitingVRObservable;
    }

    /** Return this.onControllerMeshLoadedObservable
     * Note: This one is for backward compatibility. Please use onControllerMeshLoadedObservable directly
     */
    public get onControllerMeshLoaded(): Observable<WebVRController> {
        return this.onControllerMeshLoadedObservable;
    }

    private _rayLength: number;
    private _useCustomVRButton: boolean = false;
    private _teleportationRequested: boolean = false;
    private _teleportActive = false;
    private _floorMeshName: string;
    private _floorMeshesCollection: Mesh[] = [];
    private _rotationAllowed: boolean = true;
    private _teleportBackwardsVector = new Vector3(0, -1, -1);
    private _teleportationTarget: Mesh;
    private _isDefaultTeleportationTarget = true;
    private _postProcessMove: ImageProcessingPostProcess;
    private _teleportationFillColor: string = "#444444";
    private _teleportationBorderColor: string = "#FFFFFF";
    private _rotationAngle: number = 0;
    private _haloCenter = new Vector3(0, 0, 0);
    private _cameraGazer: VRExperienceHelperCameraGazer;
    private _padSensibilityUp = 0.65;
    private _padSensibilityDown = 0.35;

    private _leftController: Nullable<VRExperienceHelperControllerGazer> = null;
    private _rightController: Nullable<VRExperienceHelperControllerGazer> = null;

    /**
     * Observable raised when a new mesh is selected based on meshSelectionPredicate
     */
    public onNewMeshSelected = new Observable<AbstractMesh>();

    /**
     * Observable raised when a new mesh is picked based on meshSelectionPredicate
     */
    public onNewMeshPicked = new Observable<PickingInfo>();

    private _circleEase: CircleEase;

    /**
     * Observable raised before camera teleportation
    */
    public onBeforeCameraTeleport = new Observable<Vector3>();

    /**
     *  Observable raised after camera teleportation
    */
    public onAfterCameraTeleport = new Observable<Vector3>();

    /**
    * Observable raised when current selected mesh gets unselected
    */
    public onSelectedMeshUnselected = new Observable<AbstractMesh>();

    private _raySelectionPredicate: (mesh: AbstractMesh) => boolean;

    /**
     * To be optionaly changed by user to define custom ray selection
     */
    public raySelectionPredicate: (mesh: AbstractMesh) => boolean;

    /**
     * To be optionaly changed by user to define custom selection logic (after ray selection)
     */
    public meshSelectionPredicate: (mesh: AbstractMesh) => boolean;

    /**
     * Set teleportation enabled. If set to false camera teleportation will be disabled but camera rotation will be kept.
     */
    public teleportationEnabled: boolean = true;

    private _defaultHeight: number;
    private _teleportationInitialized = false;
    private _interactionsEnabled = false;
    private _interactionsRequested = false;
    private _displayGaze = true;
    private _displayLaserPointer = true;

    /**
     * The mesh used to display where the user is going to teleport.
     */
    public get teleportationTarget(): Mesh {
        return this._teleportationTarget;
    }

    /**
     * Sets the mesh to be used to display where the user is going to teleport.
     */
    public set teleportationTarget(value: Mesh) {
        if (value) {
            value.name = "teleportationTarget";
            this._isDefaultTeleportationTarget = false;
            this._teleportationTarget = value;
        }
    }

    /**
     * The mesh used to display where the user is selecting, this mesh will be cloned and set as the gazeTracker for the left and right controller
     * when set bakeCurrentTransformIntoVertices will be called on the mesh.
     * See http://doc.babylonjs.com/resources/baking_transformations
     */
    public get gazeTrackerMesh(): Mesh {
        return this._cameraGazer._gazeTracker;
    }

    public set gazeTrackerMesh(value: Mesh) {
        if (value) {
            // Dispose of existing meshes
            if (this._cameraGazer._gazeTracker) {
                this._cameraGazer._gazeTracker.dispose();
            }
            if (this._leftController && this._leftController._gazeTracker) {
                this._leftController._gazeTracker.dispose();
            }
            if (this._rightController && this._rightController._gazeTracker) {
                this._rightController._gazeTracker.dispose();
            }

            // Set and create gaze trackers on head and controllers
            this._cameraGazer._gazeTracker = value;
            this._cameraGazer._gazeTracker.bakeCurrentTransformIntoVertices();
            this._cameraGazer._gazeTracker.isPickable = false;
            this._cameraGazer._gazeTracker.isVisible = false;
            this._cameraGazer._gazeTracker.name = "gazeTracker";
            if (this._leftController) {
                this._leftController._gazeTracker = this._cameraGazer._gazeTracker.clone("gazeTracker");
            }

            if (this._rightController) {
                this._rightController._gazeTracker = this._cameraGazer._gazeTracker.clone("gazeTracker");
            }
        }
    }

    /**
     * If the gaze trackers scale should be updated to be constant size when pointing at near/far meshes
     */
    public updateGazeTrackerScale = true;
    /**
     * If the gaze trackers color should be updated when selecting meshes
     */
    public updateGazeTrackerColor = true;

    /**
     * The gaze tracking mesh corresponding to the left controller
     */
    public get leftControllerGazeTrackerMesh(): Nullable<Mesh> {
        if (this._leftController) {
            return this._leftController._gazeTracker;
        }
        return null;
    }

    /**
     * The gaze tracking mesh corresponding to the right controller
     */
    public get rightControllerGazeTrackerMesh(): Nullable<Mesh> {
        if (this._rightController) {
            return this._rightController._gazeTracker;
        }
        return null;
    }

    /**
     * If the ray of the gaze should be displayed.
     */
    public get displayGaze(): boolean {
        return this._displayGaze;
    }

    /**
     * Sets if the ray of the gaze should be displayed.
     */
    public set displayGaze(value: boolean) {
        this._displayGaze = value;
        if (!value) {
            this._cameraGazer._gazeTracker.isVisible = false;

            if (this._leftController) {
                this._leftController._gazeTracker.isVisible = false;
            }

            if (this._rightController) {
                this._rightController._gazeTracker.isVisible = false;
            }
        }
    }

    /**
     * If the ray of the LaserPointer should be displayed.
     */
    public get displayLaserPointer(): boolean {
        return this._displayLaserPointer;
    }

    /**
     * Sets if the ray of the LaserPointer should be displayed.
     */
    public set displayLaserPointer(value: boolean) {
        this._displayLaserPointer = value;
        if (!value) {
            if (this._rightController) {
                this._rightController._deactivatePointer();
                this._rightController._gazeTracker.isVisible = false;
            }
            if (this._leftController) {
                this._leftController._deactivatePointer();
                this._leftController._gazeTracker.isVisible = false;
            }
        }
        else {
            if (this._rightController) {
                this._rightController._activatePointer();
            }
            if (this._leftController) {
                this._leftController._activatePointer();
            }
        }
    }

    /**
     * The deviceOrientationCamera used as the camera when not in VR.
     */
    public get deviceOrientationCamera(): Nullable<DeviceOrientationCamera> {
        return this._deviceOrientationCamera;
    }

    /**
     * Based on the current WebVR support, returns the current VR camera used.
     */
    public get currentVRCamera(): Nullable<Camera> {
        if (this._webVRready) {
            return this._webVRCamera;
        }
        else {
            return this._scene.activeCamera;
        }
    }

    /**
     * The webVRCamera which is used when in VR.
     */
    public get webVRCamera(): WebVRFreeCamera {
        return this._webVRCamera;
    }

    /**
     * The deviceOrientationCamera that is used as a fallback when vr device is not connected.
     */
    public get vrDeviceOrientationCamera(): Nullable<VRDeviceOrientationFreeCamera> {
        return this._vrDeviceOrientationCamera;
    }

    private get _teleportationRequestInitiated(): boolean {
        var result = this._cameraGazer._teleportationRequestInitiated
            || (this._leftController !== null && this._leftController._teleportationRequestInitiated)
            || (this._rightController !== null && this._rightController._teleportationRequestInitiated);
        return result;
    }

    /**
     * Defines wether or not Pointer lock should be requested when switching to
     * full screen.
     */
    public requestPointerLockOnFullScreen = true;

    /**
     * Instantiates a VRExperienceHelper.
     * Helps to quickly add VR support to an existing scene.
     * @param scene The scene the VRExperienceHelper belongs to.
     * @param webVROptions Options to modify the vr experience helper's behavior.
     */
    constructor(scene: Scene,
        /** Options to modify the vr experience helper's behavior. */
        public webVROptions: VRExperienceHelperOptions = {}) {
        this._scene = scene;
        this._canvas = scene.getEngine().getRenderingCanvas();

        // Parse options
        if (webVROptions.createFallbackVRDeviceOrientationFreeCamera === undefined) {
            webVROptions.createFallbackVRDeviceOrientationFreeCamera = true;
        }
        if (webVROptions.createDeviceOrientationCamera === undefined) {
            webVROptions.createDeviceOrientationCamera = true;
        }
        if (webVROptions.laserToggle === undefined) {
            webVROptions.laserToggle = true;
        }
        if (webVROptions.defaultHeight === undefined) {
            webVROptions.defaultHeight = 1.7;
        }
        if (webVROptions.useCustomVRButton) {
            this._useCustomVRButton = true;
            if (webVROptions.customVRButton) {
                this._btnVR = webVROptions.customVRButton;
            }
        }
        if (webVROptions.rayLength) {
            this._rayLength = webVROptions.rayLength;
        }
        this._defaultHeight = webVROptions.defaultHeight;

        if (webVROptions.positionScale) {
            this._rayLength *= webVROptions.positionScale;
            this._defaultHeight *= webVROptions.positionScale;
        }

        this._hasEnteredVR = false;

        // Set position
        if (this._scene.activeCamera) {
            this._position = this._scene.activeCamera.position.clone();
        } else {
            this._position = new Vector3(0, this._defaultHeight, 0);
        }

        // Set non-vr camera
        if (webVROptions.createDeviceOrientationCamera || !this._scene.activeCamera) {
            this._deviceOrientationCamera = new DeviceOrientationCamera("deviceOrientationVRHelper", this._position.clone(), scene);

            // Copy data from existing camera
            if (this._scene.activeCamera) {
                this._deviceOrientationCamera.minZ = this._scene.activeCamera.minZ;
                this._deviceOrientationCamera.maxZ = this._scene.activeCamera.maxZ;
                // Set rotation from previous camera
                if (this._scene.activeCamera instanceof TargetCamera && this._scene.activeCamera.rotation) {
                    var targetCamera = this._scene.activeCamera;
                    if (targetCamera.rotationQuaternion) {
                        this._deviceOrientationCamera.rotationQuaternion.copyFrom(targetCamera.rotationQuaternion);
                    } else {
                        this._deviceOrientationCamera.rotationQuaternion.copyFrom(Quaternion.RotationYawPitchRoll(targetCamera.rotation.y, targetCamera.rotation.x, targetCamera.rotation.z));
                    }
                    this._deviceOrientationCamera.rotation = targetCamera.rotation.clone();
                }
            }

            this._scene.activeCamera = this._deviceOrientationCamera;
            if (this._canvas) {
                this._scene.activeCamera.attachControl(this._canvas);
            }
        } else {
            this._existingCamera = this._scene.activeCamera;
        }

        // Create VR cameras
        if (webVROptions.createFallbackVRDeviceOrientationFreeCamera) {
            this._vrDeviceOrientationCamera = new VRDeviceOrientationFreeCamera("VRDeviceOrientationVRHelper", this._position, this._scene, true, webVROptions.vrDeviceOrientationCameraMetrics);
            this._vrDeviceOrientationCamera.angularSensibility = Number.MAX_VALUE;
        }
        this._webVRCamera = new WebVRFreeCamera("WebVRHelper", this._position, this._scene, webVROptions);
        this._webVRCamera.useStandingMatrix();

        this._cameraGazer = new VRExperienceHelperCameraGazer(() => { return this.currentVRCamera; }, scene);
        // Create default button
        if (!this._useCustomVRButton) {
            this._btnVR = <HTMLButtonElement>document.createElement("BUTTON");
            this._btnVR.className = "babylonVRicon";
            this._btnVR.id = "babylonVRiconbtn";
            this._btnVR.title = "Click to switch to VR";
            var css = ".babylonVRicon { position: absolute; right: 20px; height: 50px; width: 80px; background-color: rgba(51,51,51,0.7); background-image: url(data:image/svg+xml;charset=UTF-8,%3Csvg%20xmlns%3D%22http%3A//www.w3.org/2000/svg%22%20width%3D%222048%22%20height%3D%221152%22%20viewBox%3D%220%200%202048%201152%22%20version%3D%221.1%22%3E%3Cpath%20transform%3D%22rotate%28180%201024%2C576.0000000000001%29%22%20d%3D%22m1109%2C896q17%2C0%2030%2C-12t13%2C-30t-12.5%2C-30.5t-30.5%2C-12.5l-170%2C0q-18%2C0%20-30.5%2C12.5t-12.5%2C30.5t13%2C30t30%2C12l170%2C0zm-85%2C256q59%2C0%20132.5%2C-1.5t154.5%2C-5.5t164.5%2C-11.5t163%2C-20t150%2C-30t124.5%2C-41.5q23%2C-11%2042%2C-24t38%2C-30q27%2C-25%2041%2C-61.5t14%2C-72.5l0%2C-257q0%2C-123%20-47%2C-232t-128%2C-190t-190%2C-128t-232%2C-47l-81%2C0q-37%2C0%20-68.5%2C14t-60.5%2C34.5t-55.5%2C45t-53%2C45t-53%2C34.5t-55.5%2C14t-55.5%2C-14t-53%2C-34.5t-53%2C-45t-55.5%2C-45t-60.5%2C-34.5t-68.5%2C-14l-81%2C0q-123%2C0%20-232%2C47t-190%2C128t-128%2C190t-47%2C232l0%2C257q0%2C68%2038%2C115t97%2C73q54%2C24%20124.5%2C41.5t150%2C30t163%2C20t164.5%2C11.5t154.5%2C5.5t132.5%2C1.5zm939%2C-298q0%2C39%20-24.5%2C67t-58.5%2C42q-54%2C23%20-122%2C39.5t-143.5%2C28t-155.5%2C19t-157%2C11t-148.5%2C5t-129.5%2C1.5q-59%2C0%20-130%2C-1.5t-148%2C-5t-157%2C-11t-155.5%2C-19t-143.5%2C-28t-122%2C-39.5q-34%2C-14%20-58.5%2C-42t-24.5%2C-67l0%2C-257q0%2C-106%2040.5%2C-199t110%2C-162.5t162.5%2C-109.5t199%2C-40l81%2C0q27%2C0%2052%2C14t50%2C34.5t51%2C44.5t55.5%2C44.5t63.5%2C34.5t74%2C14t74%2C-14t63.5%2C-34.5t55.5%2C-44.5t51%2C-44.5t50%2C-34.5t52%2C-14l14%2C0q37%2C0%2070%2C0.5t64.5%2C4.5t63.5%2C12t68%2C23q71%2C30%20128.5%2C78.5t98.5%2C110t63.5%2C133.5t22.5%2C149l0%2C257z%22%20fill%3D%22white%22%20/%3E%3C/svg%3E%0A); background-size: 80%; background-repeat:no-repeat; background-position: center; border: none; outline: none; transition: transform 0.125s ease-out } .babylonVRicon:hover { transform: scale(1.05) } .babylonVRicon:active {background-color: rgba(51,51,51,1) } .babylonVRicon:focus {background-color: rgba(51,51,51,1) }";
            css += ".babylonVRicon.vrdisplaypresenting { display: none; }";
            // TODO: Add user feedback so that they know what state the VRDisplay is in (disconnected, connected, entering-VR)
            // css += ".babylonVRicon.vrdisplaysupported { }";
            // css += ".babylonVRicon.vrdisplayready { }";
            // css += ".babylonVRicon.vrdisplayrequesting { }";

            var style = document.createElement('style');
            style.appendChild(document.createTextNode(css));
            document.getElementsByTagName('head')[0].appendChild(style);

            this.moveButtonToBottomRight();
        }

        // VR button click event
        if (this._btnVR) {
            this._btnVR.addEventListener("click", () => {
                if (!this.isInVRMode) {
                    this.enterVR();
                } else {
                    this.exitVR();
                }
            });
        }

        // Window events
        window.addEventListener("resize", this._onResize);
        document.addEventListener("fullscreenchange", this._onFullscreenChange, false);
        document.addEventListener("mozfullscreenchange", this._onFullscreenChange, false);
        document.addEventListener("webkitfullscreenchange", this._onFullscreenChange, false);
        document.addEventListener("msfullscreenchange", this._onFullscreenChange, false);
        (<any>document).onmsfullscreenchange = this._onFullscreenChange;

        // Display vr button when headset is connected
        if (webVROptions.createFallbackVRDeviceOrientationFreeCamera) {
            this.displayVRButton();
        } else {
            this._scene.getEngine().onVRDisplayChangedObservable.add((e) => {
                if (e.vrDisplay) {
                    this.displayVRButton();
                }
            });
        }

        // Exiting VR mode using 'ESC' key on desktop
        this._onKeyDown = (event: KeyboardEvent) => {
            if (event.keyCode === 27 && this.isInVRMode) {
                this.exitVR();
            }
        };
        document.addEventListener("keydown", this._onKeyDown);

        // Exiting VR mode double tapping the touch screen
        this._scene.onPrePointerObservable.add(() => {
            if (this.isInVRMode) {
                this.exitVR();
                if (this._fullscreenVRpresenting) {
                    this._scene.getEngine().exitFullscreen();
                }
            }
        }, PointerEventTypes.POINTERDOUBLETAP, false);

        // Listen for WebVR display changes
        this._onVRDisplayChanged = (eventArgs: IDisplayChangedEventArgs) => this.onVRDisplayChanged(eventArgs);
        this._onVrDisplayPresentChange = () => this.onVrDisplayPresentChange();
        this._onVRRequestPresentStart = () => {
            this._webVRrequesting = true;
            this.updateButtonVisibility();
        };
        this._onVRRequestPresentComplete = () => {
            this._webVRrequesting = false;
            this.updateButtonVisibility();
        };
        scene.getEngine().onVRDisplayChangedObservable.add(this._onVRDisplayChanged);
        scene.getEngine().onVRRequestPresentStart.add(this._onVRRequestPresentStart);
        scene.getEngine().onVRRequestPresentComplete.add(this._onVRRequestPresentComplete);
        window.addEventListener('vrdisplaypresentchange', this._onVrDisplayPresentChange);

        scene.onDisposeObservable.add(() => {
            this.dispose();
        });

        // Gamepad connection events
        this._webVRCamera.onControllerMeshLoadedObservable.add((webVRController) => this._onDefaultMeshLoaded(webVRController));
        this._scene.gamepadManager.onGamepadConnectedObservable.add(this._onNewGamepadConnected);
        this._scene.gamepadManager.onGamepadDisconnectedObservable.add(this._onNewGamepadDisconnected);

        this.updateButtonVisibility();

        //create easing functions
        this._circleEase = new CircleEase();
        this._circleEase.setEasingMode(EasingFunction.EASINGMODE_EASEINOUT);

        if (this.webVROptions.floorMeshes) {
            this.enableTeleportation({ floorMeshes: this.webVROptions.floorMeshes });
        }
    }

    // Raised when one of the controller has loaded successfully its associated default mesh
    private _onDefaultMeshLoaded(webVRController: WebVRController) {
        if (this._leftController && this._leftController.webVRController == webVRController) {
            if (webVRController.mesh) {
                this._leftController._setLaserPointerParent(webVRController.mesh);
            }
        }
        if (this._rightController && this._rightController.webVRController == webVRController) {
            if (webVRController.mesh) {
                this._rightController._setLaserPointerParent(webVRController.mesh);
            }
        }

        try {
            this.onControllerMeshLoadedObservable.notifyObservers(webVRController);
        }
        catch (err) {
            Logger.Warn("Error in your custom logic onControllerMeshLoaded: " + err);
        }
    }

    private _onResize = () => {
        this.moveButtonToBottomRight();
        if (this._fullscreenVRpresenting && this._webVRready) {
            this.exitVR();
        }
    }

    private _onFullscreenChange = () => {
        if ((<any>document).fullscreen !== undefined) {
            this._fullscreenVRpresenting = (<any>document).fullscreen;
        } else if (document.mozFullScreen !== undefined) {
            this._fullscreenVRpresenting = document.mozFullScreen;
        } else if (document.webkitIsFullScreen !== undefined) {
            this._fullscreenVRpresenting = document.webkitIsFullScreen;
        } else if (document.msIsFullScreen !== undefined) {
            this._fullscreenVRpresenting = document.msIsFullScreen;
        } else if ((<any>document).msFullscreenElement !== undefined) {
            this._fullscreenVRpresenting = (<any>document).msFullscreenElement;
        }
        if (!this._fullscreenVRpresenting && this._canvas) {
            this.exitVR();
            if (!this._useCustomVRButton) {
                this._btnVR.style.top = this._canvas.offsetTop + this._canvas.offsetHeight - 70 + "px";
                this._btnVR.style.left = this._canvas.offsetLeft + this._canvas.offsetWidth - 100 + "px";
            }
        }
    }

    /**
     * Gets a value indicating if we are currently in VR mode.
     */
    public get isInVRMode(): boolean {
        return this._webVRpresenting || this._fullscreenVRpresenting;
    }

    private onVrDisplayPresentChange() {
        var vrDisplay = this._scene.getEngine().getVRDevice();
        if (vrDisplay) {
            var wasPresenting = this._webVRpresenting;
            this._webVRpresenting = vrDisplay.isPresenting;

            if (wasPresenting && !this._webVRpresenting) {
                this.exitVR();
            }
        } else {
            Logger.Warn('Detected VRDisplayPresentChange on an unknown VRDisplay. Did you can enterVR on the vrExperienceHelper?');
        }

        this.updateButtonVisibility();
    }

    private onVRDisplayChanged(eventArgs: IDisplayChangedEventArgs) {
        this._webVRsupported = eventArgs.vrSupported;
        this._webVRready = !!eventArgs.vrDisplay;
        this._webVRpresenting = eventArgs.vrDisplay && eventArgs.vrDisplay.isPresenting;

        this.updateButtonVisibility();
    }

    private moveButtonToBottomRight() {
        if (this._canvas && !this._useCustomVRButton) {
            this._btnVR.style.top = this._canvas.offsetTop + this._canvas.offsetHeight - 70 + "px";
            this._btnVR.style.left = this._canvas.offsetLeft + this._canvas.offsetWidth - 100 + "px";
        }
    }

    private displayVRButton() {
        if (!this._useCustomVRButton && !this._btnVRDisplayed) {
            document.body.appendChild(this._btnVR);
            this._btnVRDisplayed = true;
        }
    }

    private updateButtonVisibility() {
        if (!this._btnVR || this._useCustomVRButton) {
            return;
        }
        this._btnVR.className = "babylonVRicon";
        if (this.isInVRMode) {
            this._btnVR.className += " vrdisplaypresenting";
        } else {
            if (this._webVRready) { this._btnVR.className += " vrdisplayready"; }
            if (this._webVRsupported) { this._btnVR.className += " vrdisplaysupported"; }
            if (this._webVRrequesting) { this._btnVR.className += " vrdisplayrequesting"; }
        }
    }

    private _cachedAngularSensibility = { angularSensibilityX: null, angularSensibilityY: null, angularSensibility: null };
    /**
     * Attempt to enter VR. If a headset is connected and ready, will request present on that.
     * Otherwise, will use the fullscreen API.
     */
    public enterVR() {
        if (this.onEnteringVRObservable) {
            try {
                this.onEnteringVRObservable.notifyObservers(this);
            }
            catch (err) {
                Logger.Warn("Error in your custom logic onEnteringVR: " + err);
            }
        }

        if (this._scene.activeCamera) {
            this._position = this._scene.activeCamera.position.clone();

            if (this.vrDeviceOrientationCamera) {
                this.vrDeviceOrientationCamera.rotation = Quaternion.FromRotationMatrix(this._scene.activeCamera.getWorldMatrix().getRotationMatrix()).toEulerAngles();
                this.vrDeviceOrientationCamera.angularSensibility = 2000;
            }
            if (this.webVRCamera) {
                var currentYRotation = this.webVRCamera.deviceRotationQuaternion.toEulerAngles().y;
                var desiredYRotation = Quaternion.FromRotationMatrix(this._scene.activeCamera.getWorldMatrix().getRotationMatrix()).toEulerAngles().y;
                var delta = desiredYRotation - currentYRotation;
                var currentGlobalRotation = this.webVRCamera.rotationQuaternion.toEulerAngles().y;
                this.webVRCamera.rotationQuaternion = Quaternion.FromEulerAngles(0, currentGlobalRotation + delta, 0);
            }

            // make sure that we return to the last active camera
            this._existingCamera = this._scene.activeCamera;

            // Remove and cache angular sensability to avoid camera rotation when in VR
            if ((<any>this._existingCamera).angularSensibilityX) {
                this._cachedAngularSensibility.angularSensibilityX = (<any>this._existingCamera).angularSensibilityX;
                (<any>this._existingCamera).angularSensibilityX = Number.MAX_VALUE;
            }
            if ((<any>this._existingCamera).angularSensibilityY) {
                this._cachedAngularSensibility.angularSensibilityY = (<any>this._existingCamera).angularSensibilityY;
                (<any>this._existingCamera).angularSensibilityY = Number.MAX_VALUE;
            }
            if ((<any>this._existingCamera).angularSensibility) {
                this._cachedAngularSensibility.angularSensibility = (<any>this._existingCamera).angularSensibility;
                (<any>this._existingCamera).angularSensibility = Number.MAX_VALUE;
            }
        }

        if (this._webVRrequesting) {
            return;
        }

        // If WebVR is supported and a headset is connected
        if (this._webVRready) {
            if (!this._webVRpresenting) {
<<<<<<< HEAD
                this._scene.getEngine().onVRRequestPresentComplete.addOnce((result)=>{
                    this.onAfterEnteringVRObservable.notifyObservers({success: result});
                })
=======
                this._scene.getEngine().onVRRequestPresentComplete.addOnce((result) => {
                    this.onAfterEnteringVRObservable.notifyObservers({success: result});
                });
>>>>>>> 2ceedb9e
                this._webVRCamera.position = this._position;
                this._scene.activeCamera = this._webVRCamera;
            }
        }
        else if (this._vrDeviceOrientationCamera) {
            this._vrDeviceOrientationCamera.position = this._position;
            if (this._scene.activeCamera) {
                this._vrDeviceOrientationCamera.minZ = this._scene.activeCamera.minZ;
            }
            this._scene.activeCamera = this._vrDeviceOrientationCamera;
            this._scene.getEngine().enterFullscreen(this.requestPointerLockOnFullScreen);
            this.updateButtonVisibility();
<<<<<<< HEAD
            this._scene.onAfterRenderObservable.addOnce(()=>{
                this.onAfterEnteringVRObservable.notifyObservers({success: true});
            })
=======
            this._scene.onAfterRenderObservable.addOnce(() => {
                this.onAfterEnteringVRObservable.notifyObservers({success: true});
            });
>>>>>>> 2ceedb9e
        }

        if (this._scene.activeCamera && this._canvas) {
            this._scene.activeCamera.attachControl(this._canvas);
        }

        if (this._interactionsEnabled) {
            this._scene.registerBeforeRender(this.beforeRender);
        }

        if (this._displayLaserPointer) {
            [this._leftController, this._rightController].forEach((controller) => {
                if (controller) {
                    controller._activatePointer();
                }
            });
        }

        this._hasEnteredVR = true;
    }

    /**
     * Attempt to exit VR, or fullscreen.
     */
    public exitVR() {
        if (this._hasEnteredVR) {
            if (this.onExitingVRObservable) {
                try {
                    this.onExitingVRObservable.notifyObservers(this);
                }
                catch (err) {
                    Logger.Warn("Error in your custom logic onExitingVR: " + err);
                }
            }
            if (this._webVRpresenting) {
                this._scene.getEngine().disableVR();
            }
            if (this._scene.activeCamera) {
                this._position = this._scene.activeCamera.position.clone();

            }

            if (this.vrDeviceOrientationCamera) {
                this.vrDeviceOrientationCamera.angularSensibility = Number.MAX_VALUE;
            }

            if (this._deviceOrientationCamera) {
                this._deviceOrientationCamera.position = this._position;
                this._scene.activeCamera = this._deviceOrientationCamera;
                if (this._canvas) {
                    this._scene.activeCamera.attachControl(this._canvas);
                }

                // Restore angular sensibility
                if (this._cachedAngularSensibility.angularSensibilityX) {
                    (<any>this._deviceOrientationCamera).angularSensibilityX = this._cachedAngularSensibility.angularSensibilityX;
                    this._cachedAngularSensibility.angularSensibilityX = null;
                }
                if (this._cachedAngularSensibility.angularSensibilityY) {
                    (<any>this._deviceOrientationCamera).angularSensibilityY = this._cachedAngularSensibility.angularSensibilityY;
                    this._cachedAngularSensibility.angularSensibilityY = null;
                }
                if (this._cachedAngularSensibility.angularSensibility) {
                    (<any>this._deviceOrientationCamera).angularSensibility = this._cachedAngularSensibility.angularSensibility;
                    this._cachedAngularSensibility.angularSensibility = null;
                }
            } else if (this._existingCamera) {
                this._existingCamera.position = this._position;
                this._scene.activeCamera = this._existingCamera;

                // Restore angular sensibility
                if (this._cachedAngularSensibility.angularSensibilityX) {
                    (<any>this._existingCamera).angularSensibilityX = this._cachedAngularSensibility.angularSensibilityX;
                    this._cachedAngularSensibility.angularSensibilityX = null;
                }
                if (this._cachedAngularSensibility.angularSensibilityY) {
                    (<any>this._existingCamera).angularSensibilityY = this._cachedAngularSensibility.angularSensibilityY;
                    this._cachedAngularSensibility.angularSensibilityY = null;
                }
                if (this._cachedAngularSensibility.angularSensibility) {
                    (<any>this._existingCamera).angularSensibility = this._cachedAngularSensibility.angularSensibility;
                    this._cachedAngularSensibility.angularSensibility = null;
                }
            }

            this.updateButtonVisibility();

            if (this._interactionsEnabled) {
                this._scene.unregisterBeforeRender(this.beforeRender);
                this._cameraGazer._gazeTracker.isVisible = false;
                if (this._leftController) {
                    this._leftController._gazeTracker.isVisible = false;
                }
                if (this._rightController) {
                    this._rightController._gazeTracker.isVisible = false;
                }
            }

            // resize to update width and height when exiting vr exits fullscreen
            this._scene.getEngine().resize();

            [this._leftController, this._rightController].forEach((controller) => {
                if (controller) {
                    controller._deactivatePointer();
                }
            });

            this._hasEnteredVR = false;
        }
    }

    /**
     * The position of the vr experience helper.
     */
    public get position(): Vector3 {
        return this._position;
    }

    /**
     * Sets the position of the vr experience helper.
     */
    public set position(value: Vector3) {
        this._position = value;

        if (this._scene.activeCamera) {
            this._scene.activeCamera.position = value;
        }
    }

    /**
     * Enables controllers and user interactions such as selecting and object or clicking on an object.
     */
    public enableInteractions() {
        if (!this._interactionsEnabled) {
            this._interactionsRequested = true;

            if (this._leftController) {
                this._enableInteractionOnController(this._leftController);
            }

            if (this._rightController) {
                this._enableInteractionOnController(this._rightController);
            }

            this.raySelectionPredicate = (mesh) => {
                return mesh.isVisible && (mesh.isPickable || mesh.name === this._floorMeshName);
            };

            this.meshSelectionPredicate = () => {
                return true;
            };

            this._raySelectionPredicate = (mesh) => {
                if (this._isTeleportationFloor(mesh) || (mesh.name.indexOf("gazeTracker") === -1
                    && mesh.name.indexOf("teleportationTarget") === -1
                    && mesh.name.indexOf("torusTeleportation") === -1)) {
                    return this.raySelectionPredicate(mesh);
                }
                return false;
            };

            this._interactionsEnabled = true;
        }
    }

    private get _noControllerIsActive() {
        return !(this._leftController && this._leftController._activePointer) && !(this._rightController && this._rightController._activePointer);
    }

    private beforeRender = () => {
        if (this._leftController && this._leftController._activePointer) {
            this._castRayAndSelectObject(this._leftController);
        }

        if (this._rightController && this._rightController._activePointer) {
            this._castRayAndSelectObject(this._rightController);
        }

        if (this._noControllerIsActive) {
            this._castRayAndSelectObject(this._cameraGazer);
        } else {
            this._cameraGazer._gazeTracker.isVisible = false;
        }

    }

    private _isTeleportationFloor(mesh: AbstractMesh): boolean {
        for (var i = 0; i < this._floorMeshesCollection.length; i++) {
            if (this._floorMeshesCollection[i].id === mesh.id) {
                return true;
            }
        }
        if (this._floorMeshName && mesh.name === this._floorMeshName) {
            return true;
        }
        return false;
    }

    /**
     * Adds a floor mesh to be used for teleportation.
     * @param floorMesh the mesh to be used for teleportation.
     */
    public addFloorMesh(floorMesh: Mesh): void {
        if (!this._floorMeshesCollection) {
            return;
        }

        if (this._floorMeshesCollection.indexOf(floorMesh) > -1) {
            return;
        }

        this._floorMeshesCollection.push(floorMesh);
    }

    /**
     * Removes a floor mesh from being used for teleportation.
     * @param floorMesh the mesh to be removed.
     */
    public removeFloorMesh(floorMesh: Mesh): void {
        if (!this._floorMeshesCollection) {
            return;
        }

        const meshIndex = this._floorMeshesCollection.indexOf(floorMesh);
        if (meshIndex !== -1) {
            this._floorMeshesCollection.splice(meshIndex, 1);
        }
    }

    /**
     * Enables interactions and teleportation using the VR controllers and gaze.
     * @param vrTeleportationOptions options to modify teleportation behavior.
     */
    public enableTeleportation(vrTeleportationOptions: VRTeleportationOptions = {}) {
        if (!this._teleportationInitialized) {
            this._teleportationRequested = true;

            this.enableInteractions();

            if (vrTeleportationOptions.floorMeshName) {
                this._floorMeshName = vrTeleportationOptions.floorMeshName;
            }
            if (vrTeleportationOptions.floorMeshes) {
                this._floorMeshesCollection = vrTeleportationOptions.floorMeshes;
            }

            if (this._leftController != null) {
                this._enableTeleportationOnController(this._leftController);
            }
            if (this._rightController != null) {
                this._enableTeleportationOnController(this._rightController);
            }

            // Creates an image processing post process for the vignette not relying
            // on the main scene configuration for image processing to reduce setup and spaces
            // (gamma/linear) conflicts.
            const imageProcessingConfiguration = new ImageProcessingConfiguration();
            imageProcessingConfiguration.vignetteColor = new Color4(0, 0, 0, 0);
            imageProcessingConfiguration.vignetteEnabled = true;
            this._postProcessMove = new ImageProcessingPostProcess("postProcessMove",
                1.0,
                this._webVRCamera,
                undefined,
                undefined,
                undefined,
                undefined,
                imageProcessingConfiguration);

            this._webVRCamera.detachPostProcess(this._postProcessMove);
            this._teleportationInitialized = true;
            if (this._isDefaultTeleportationTarget) {
                this._createTeleportationCircles();
                this._teleportationTarget.scaling.scaleInPlace(this._webVRCamera.deviceScaleFactor);
            }
        }
    }

    private _onNewGamepadConnected = (gamepad: Gamepad) => {
        if (gamepad.type !== Gamepad.POSE_ENABLED) {
            if (gamepad.leftStick) {
                gamepad.onleftstickchanged((stickValues) => {
                    if (this._teleportationInitialized && this.teleportationEnabled) {
                        // Listening to classic/xbox gamepad only if no VR controller is active
                        if ((!this._leftController && !this._rightController) ||
                            ((this._leftController && !this._leftController._activePointer) &&
                                (this._rightController && !this._rightController._activePointer))) {
                            this._checkTeleportWithRay(stickValues, this._cameraGazer);
                            this._checkTeleportBackwards(stickValues, this._cameraGazer);
                        }
                    }
                });
            }
            if (gamepad.rightStick) {
                gamepad.onrightstickchanged((stickValues) => {
                    if (this._teleportationInitialized) {
                        this._checkRotate(stickValues, this._cameraGazer);
                    }
                });
            }
            if (gamepad.type === Gamepad.XBOX) {
                (<Xbox360Pad>gamepad).onbuttondown((buttonPressed: Xbox360Button) => {
                    if (this._interactionsEnabled && buttonPressed === Xbox360Button.A) {
                        this._cameraGazer._selectionPointerDown();
                    }
                });
                (<Xbox360Pad>gamepad).onbuttonup((buttonPressed: Xbox360Button) => {
                    if (this._interactionsEnabled && buttonPressed === Xbox360Button.A) {
                        this._cameraGazer._selectionPointerUp();
                    }
                });
            }
        } else {
            var webVRController = <WebVRController>gamepad;
            var controller = new VRExperienceHelperControllerGazer(webVRController, this._scene, this._cameraGazer._gazeTracker);

            if (webVRController.hand === "right" || (this._leftController && this._leftController.webVRController != webVRController)) {
                this._rightController = controller;
            } else {
                this._leftController = controller;
            }

            this._tryEnableInteractionOnController(controller);
        }
    }

    // This only succeeds if the controller's mesh exists for the controller so this must be called whenever new controller is connected or when mesh is loaded
    private _tryEnableInteractionOnController = (controller: VRExperienceHelperControllerGazer) => {
        if (this._interactionsRequested && !controller._interactionsEnabled) {
            this._enableInteractionOnController(controller);
        }
        if (this._teleportationRequested && !controller._teleportationEnabled) {
            this._enableTeleportationOnController(controller);
        }
    }

    private _onNewGamepadDisconnected = (gamepad: Gamepad) => {
        if (gamepad instanceof WebVRController) {

            if (gamepad.hand === "left" && this._leftController != null) {
                this._leftController.dispose();
                this._leftController = null;
            }
            if (gamepad.hand === "right" && this._rightController != null) {
                this._rightController.dispose();
                this._rightController = null;
            }
        }
    }

    private _enableInteractionOnController(controller: VRExperienceHelperControllerGazer) {
        var controllerMesh = controller.webVRController.mesh;
        if (controllerMesh) {

            controller._interactionsEnabled = true;
            if (this.isInVRMode && this._displayLaserPointer) {
                controller._activatePointer();
            }
            if (this.webVROptions.laserToggle) {
                controller.webVRController.onMainButtonStateChangedObservable.add((stateObject) => {
                    // Enabling / disabling laserPointer
                    if (this._displayLaserPointer && stateObject.value === 1) {
                        if (controller._activePointer) {
                            controller._deactivatePointer();
                        } else {
                            controller._activatePointer();
                        }
                        if (this.displayGaze) {
                            controller._gazeTracker.isVisible = controller._activePointer;
                        }
                    }
                });
            }
            controller.webVRController.onTriggerStateChangedObservable.add((stateObject) => {
                var gazer: VRExperienceHelperGazer = controller;
                if (this._noControllerIsActive) {
                    gazer = this._cameraGazer;
                }
                if (!gazer._pointerDownOnMeshAsked) {
                    if (stateObject.value > this._padSensibilityUp) {
                        gazer._selectionPointerDown();
                    }
                } else if (stateObject.value < this._padSensibilityDown) {
                    gazer._selectionPointerUp();
                }
            });
        }
    }

    private _checkTeleportWithRay(stateObject: StickValues, gazer: VRExperienceHelperGazer) {
        // Dont teleport if another gaze already requested teleportation
        if (this._teleportationRequestInitiated && !gazer._teleportationRequestInitiated) {
            return;
        }
        if (!gazer._teleportationRequestInitiated) {
            if (stateObject.y < -this._padSensibilityUp && gazer._dpadPressed) {
                gazer._activatePointer();
                gazer._teleportationRequestInitiated = true;
            }
        } else {
            // Listening to the proper controller values changes to confirm teleportation
            if (Math.sqrt(stateObject.y * stateObject.y + stateObject.x * stateObject.x) < this._padSensibilityDown) {
                if (this._teleportActive) {
                    this.teleportCamera(this._haloCenter);
                }

                gazer._teleportationRequestInitiated = false;
            }
        }
    }
    private _checkRotate(stateObject: StickValues, gazer: VRExperienceHelperGazer) {
        // Only rotate when user is not currently selecting a teleportation location
        if (gazer._teleportationRequestInitiated) {
            return;
        }

        if (!gazer._rotationLeftAsked) {
            if (stateObject.x < -this._padSensibilityUp && gazer._dpadPressed) {
                gazer._rotationLeftAsked = true;
                if (this._rotationAllowed) {
                    this._rotateCamera(false);
                }
            }
        } else {
            if (stateObject.x > -this._padSensibilityDown) {
                gazer._rotationLeftAsked = false;
            }
        }

        if (!gazer._rotationRightAsked) {
            if (stateObject.x > this._padSensibilityUp && gazer._dpadPressed) {
                gazer._rotationRightAsked = true;
                if (this._rotationAllowed) {
                    this._rotateCamera(true);
                }
            }
        } else {
            if (stateObject.x < this._padSensibilityDown) {
                gazer._rotationRightAsked = false;
            }
        }
    }
    private _checkTeleportBackwards(stateObject: StickValues, gazer: VRExperienceHelperGazer) {
        // Only teleport backwards when user is not currently selecting a teleportation location
        if (gazer._teleportationRequestInitiated) {
            return;
        }
        // Teleport backwards
        if (stateObject.y > this._padSensibilityUp && gazer._dpadPressed) {
            if (!gazer._teleportationBackRequestInitiated) {
                if (!this.currentVRCamera) {
                    return;
                }

                // Get rotation and position of the current camera
                var rotation = Quaternion.FromRotationMatrix(this.currentVRCamera.getWorldMatrix().getRotationMatrix());
                var position = this.currentVRCamera.position;

                // If the camera has device position, use that instead
                if ((<WebVRFreeCamera>this.currentVRCamera).devicePosition && (<WebVRFreeCamera>this.currentVRCamera).deviceRotationQuaternion) {
                    rotation = (<WebVRFreeCamera>this.currentVRCamera).deviceRotationQuaternion;
                    position = (<WebVRFreeCamera>this.currentVRCamera).devicePosition;
                }

                // Get matrix with only the y rotation of the device rotation
                rotation.toEulerAnglesToRef(this._workingVector);
                this._workingVector.z = 0;
                this._workingVector.x = 0;
                Quaternion.RotationYawPitchRollToRef(this._workingVector.y, this._workingVector.x, this._workingVector.z, this._workingQuaternion);
                this._workingQuaternion.toRotationMatrix(this._workingMatrix);

                // Rotate backwards ray by device rotation to cast at the ground behind the user
                Vector3.TransformCoordinatesToRef(this._teleportBackwardsVector, this._workingMatrix, this._workingVector);

                // Teleport if ray hit the ground and is not to far away eg. backwards off a cliff
                var ray = new Ray(position, this._workingVector);
                var hit = this._scene.pickWithRay(ray, this._raySelectionPredicate);
                if (hit && hit.pickedPoint && hit.pickedMesh && this._isTeleportationFloor(hit.pickedMesh) && hit.distance < 5) {
                    this.teleportCamera(hit.pickedPoint);
                }

                gazer._teleportationBackRequestInitiated = true;
            }
        } else {
            gazer._teleportationBackRequestInitiated = false;
        }

    }

    private _enableTeleportationOnController(controller: VRExperienceHelperControllerGazer) {
        var controllerMesh = controller.webVRController.mesh;
        if (controllerMesh) {
            if (!controller._interactionsEnabled) {
                this._enableInteractionOnController(controller);
            }
            controller._interactionsEnabled = true;
            controller._teleportationEnabled = true;
            if (controller.webVRController.controllerType === PoseEnabledControllerType.VIVE) {
                controller._dpadPressed = false;
                controller.webVRController.onPadStateChangedObservable.add((stateObject) => {
                    controller._dpadPressed = stateObject.pressed;
                    if (!controller._dpadPressed) {
                        controller._rotationLeftAsked = false;
                        controller._rotationRightAsked = false;
                        controller._teleportationBackRequestInitiated = false;
                    }
                });
            }
            controller.webVRController.onPadValuesChangedObservable.add((stateObject) => {
                if (this.teleportationEnabled) {
                    this._checkTeleportBackwards(stateObject, controller);
                    this._checkTeleportWithRay(stateObject, controller);
                }
                this._checkRotate(stateObject, controller);
            });
        }
    }

    private _createTeleportationCircles() {
        this._teleportationTarget = Mesh.CreateGround("teleportationTarget", 2, 2, 2, this._scene);
        this._teleportationTarget.isPickable = false;

        var length = 512;
        var dynamicTexture = new DynamicTexture("DynamicTexture", length, this._scene, true);
        dynamicTexture.hasAlpha = true;
        var context = dynamicTexture.getContext();

        var centerX = length / 2;
        var centerY = length / 2;
        var radius = 200;

        context.beginPath();
        context.arc(centerX, centerY, radius, 0, 2 * Math.PI, false);
        context.fillStyle = this._teleportationFillColor;
        context.fill();
        context.lineWidth = 10;
        context.strokeStyle = this._teleportationBorderColor;
        context.stroke();
        context.closePath();
        dynamicTexture.update();

        var teleportationCircleMaterial = new StandardMaterial("TextPlaneMaterial", this._scene);
        teleportationCircleMaterial.diffuseTexture = dynamicTexture;
        this._teleportationTarget.material = teleportationCircleMaterial;

        var torus = Mesh.CreateTorus("torusTeleportation", 0.75, 0.1, 25, this._scene, false);
        torus.isPickable = false;
        torus.parent = this._teleportationTarget;

        var animationInnerCircle = new Animation("animationInnerCircle", "position.y", 30, Animation.ANIMATIONTYPE_FLOAT, Animation.ANIMATIONLOOPMODE_CYCLE);

        var keys = [];
        keys.push({
            frame: 0,
            value: 0
        });
        keys.push({
            frame: 30,
            value: 0.4
        });
        keys.push({
            frame: 60,
            value: 0
        });

        animationInnerCircle.setKeys(keys);

        var easingFunction = new SineEase();
        easingFunction.setEasingMode(EasingFunction.EASINGMODE_EASEINOUT);
        animationInnerCircle.setEasingFunction(easingFunction);

        torus.animations = [];
        torus.animations.push(animationInnerCircle);

        this._scene.beginAnimation(torus, 0, 60, true);

        this._hideTeleportationTarget();
    }

    private _displayTeleportationTarget() {
        this._teleportActive = true;
        if (this._teleportationInitialized) {
            this._teleportationTarget.isVisible = true;
            if (this._isDefaultTeleportationTarget) {
                (<Mesh>this._teleportationTarget.getChildren()[0]).isVisible = true;
            }
        }
    }

    private _hideTeleportationTarget() {
        this._teleportActive = false;
        if (this._teleportationInitialized) {
            this._teleportationTarget.isVisible = false;
            if (this._isDefaultTeleportationTarget) {
                (<Mesh>this._teleportationTarget.getChildren()[0]).isVisible = false;
            }
        }
    }

    private _rotateCamera(right: boolean) {
        if (!(this.currentVRCamera instanceof FreeCamera)) {
            return;
        }

        if (right) {
            this._rotationAngle++;
        }
        else {
            this._rotationAngle--;
        }

        this.currentVRCamera.animations = [];

        var target = Quaternion.FromRotationMatrix(Matrix.RotationY(Math.PI / 4 * this._rotationAngle));

        var animationRotation = new Animation("animationRotation", "rotationQuaternion", 90, Animation.ANIMATIONTYPE_QUATERNION,
            Animation.ANIMATIONLOOPMODE_CONSTANT);

        var animationRotationKeys = [];
        animationRotationKeys.push({
            frame: 0,
            value: this.currentVRCamera.rotationQuaternion
        });
        animationRotationKeys.push({
            frame: 6,
            value: target
        });

        animationRotation.setKeys(animationRotationKeys);

        animationRotation.setEasingFunction(this._circleEase);

        this.currentVRCamera.animations.push(animationRotation);

        this._postProcessMove.animations = [];

        var animationPP = new Animation("animationPP", "vignetteWeight", 90, Animation.ANIMATIONTYPE_FLOAT,
            Animation.ANIMATIONLOOPMODE_CONSTANT);

        var vignetteWeightKeys = [];
        vignetteWeightKeys.push({
            frame: 0,
            value: 0
        });
        vignetteWeightKeys.push({
            frame: 3,
            value: 4
        });
        vignetteWeightKeys.push({
            frame: 6,
            value: 0
        });

        animationPP.setKeys(vignetteWeightKeys);
        animationPP.setEasingFunction(this._circleEase);
        this._postProcessMove.animations.push(animationPP);

        var animationPP2 = new Animation("animationPP2", "vignetteStretch", 90, Animation.ANIMATIONTYPE_FLOAT,
            Animation.ANIMATIONLOOPMODE_CONSTANT);

        var vignetteStretchKeys = [];
        vignetteStretchKeys.push({
            frame: 0,
            value: 0
        });
        vignetteStretchKeys.push({
            frame: 3,
            value: 10
        });
        vignetteStretchKeys.push({
            frame: 6,
            value: 0
        });

        animationPP2.setKeys(vignetteStretchKeys);
        animationPP2.setEasingFunction(this._circleEase);
        this._postProcessMove.animations.push(animationPP2);

        this._postProcessMove.imageProcessingConfiguration.vignetteWeight = 0;
        this._postProcessMove.imageProcessingConfiguration.vignetteStretch = 0;
        this._postProcessMove.samples = 4;
        this._webVRCamera.attachPostProcess(this._postProcessMove);
        this._scene.beginAnimation(this._postProcessMove, 0, 6, false, 1, () => {
            this._webVRCamera.detachPostProcess(this._postProcessMove);
        });
        this._scene.beginAnimation(this.currentVRCamera, 0, 6, false, 1);
    }

    private _moveTeleportationSelectorTo(hit: PickingInfo, gazer: VRExperienceHelperGazer, ray: Ray) {
        if (hit.pickedPoint) {
            if (gazer._teleportationRequestInitiated) {
                this._displayTeleportationTarget();
                this._haloCenter.copyFrom(hit.pickedPoint);
                this._teleportationTarget.position.copyFrom(hit.pickedPoint);
            }

            var pickNormal = this._convertNormalToDirectionOfRay(hit.getNormal(true, false), ray);
            if (pickNormal) {
                var axis1 = Vector3.Cross(Axis.Y, pickNormal);
                var axis2 = Vector3.Cross(pickNormal, axis1);
                Vector3.RotationFromAxisToRef(axis2, pickNormal, axis1, this._teleportationTarget.rotation);
            }
            this._teleportationTarget.position.y += 0.1;
        }
    }
    private _workingVector = Vector3.Zero();
    private _workingQuaternion = Quaternion.Identity();
    private _workingMatrix = Matrix.Identity();
    /**
     * Teleports the users feet to the desired location
     * @param location The location where the user's feet should be placed
     */
    public teleportCamera(location: Vector3) {
        if (!(this.currentVRCamera instanceof FreeCamera)) {
            return;
        }
        // Teleport the hmd to where the user is looking by moving the anchor to where they are looking minus the
        // offset of the headset from the anchor.
        if (this.webVRCamera.leftCamera) {
            this._workingVector.copyFrom(this.webVRCamera.leftCamera.globalPosition);
            this._workingVector.subtractInPlace(this.webVRCamera.position);
            location.subtractToRef(this._workingVector, this._workingVector);
        } else {
            this._workingVector.copyFrom(location);
        }
        // Add height to account for user's height offset
        if (this.isInVRMode) {
            this._workingVector.y += this.webVRCamera.deviceDistanceToRoomGround() * this._webVRCamera.deviceScaleFactor;
        } else {
            this._workingVector.y += this._defaultHeight;
        }

        this.onBeforeCameraTeleport.notifyObservers(this._workingVector);

        // Create animation from the camera's position to the new location
        this.currentVRCamera.animations = [];
        var animationCameraTeleportation = new Animation("animationCameraTeleportation", "position", 90, Animation.ANIMATIONTYPE_VECTOR3, Animation.ANIMATIONLOOPMODE_CONSTANT);
        var animationCameraTeleportationKeys = [{
            frame: 0,
            value: this.currentVRCamera.position
        },
        {
            frame: 11,
            value: this._workingVector
        }
        ];

        animationCameraTeleportation.setKeys(animationCameraTeleportationKeys);
        animationCameraTeleportation.setEasingFunction(this._circleEase);
        this.currentVRCamera.animations.push(animationCameraTeleportation);

        this._postProcessMove.animations = [];

        var animationPP = new Animation("animationPP", "vignetteWeight", 90, Animation.ANIMATIONTYPE_FLOAT,
            Animation.ANIMATIONLOOPMODE_CONSTANT);

        var vignetteWeightKeys = [];
        vignetteWeightKeys.push({
            frame: 0,
            value: 0
        });
        vignetteWeightKeys.push({
            frame: 5,
            value: 8
        });
        vignetteWeightKeys.push({
            frame: 11,
            value: 0
        });

        animationPP.setKeys(vignetteWeightKeys);
        this._postProcessMove.animations.push(animationPP);

        var animationPP2 = new Animation("animationPP2", "vignetteStretch", 90, Animation.ANIMATIONTYPE_FLOAT,
            Animation.ANIMATIONLOOPMODE_CONSTANT);

        var vignetteStretchKeys = [];
        vignetteStretchKeys.push({
            frame: 0,
            value: 0
        });
        vignetteStretchKeys.push({
            frame: 5,
            value: 10
        });
        vignetteStretchKeys.push({
            frame: 11,
            value: 0
        });

        animationPP2.setKeys(vignetteStretchKeys);
        this._postProcessMove.animations.push(animationPP2);

        this._postProcessMove.imageProcessingConfiguration.vignetteWeight = 0;
        this._postProcessMove.imageProcessingConfiguration.vignetteStretch = 0;

        this._webVRCamera.attachPostProcess(this._postProcessMove);
        this._scene.beginAnimation(this._postProcessMove, 0, 11, false, 1, () => {
            this._webVRCamera.detachPostProcess(this._postProcessMove);
        });
        this._scene.beginAnimation(this.currentVRCamera, 0, 11, false, 1, () => {
            this.onAfterCameraTeleport.notifyObservers(this._workingVector);
        });

        this._hideTeleportationTarget();
    }

    private _convertNormalToDirectionOfRay(normal: Nullable<Vector3>, ray: Ray) {
        if (normal) {
            var angle = Math.acos(Vector3.Dot(normal, ray.direction));
            if (angle < Math.PI / 2) {
                normal.scaleInPlace(-1);
            }
        }
        return normal;
    }

    private _castRayAndSelectObject(gazer: VRExperienceHelperGazer) {
        if (!(this.currentVRCamera instanceof FreeCamera)) {
            return;
        }

        var ray = gazer._getForwardRay(this._rayLength);
        var hit = this._scene.pickWithRay(ray, this._raySelectionPredicate);

        if (hit) {
            // Populate the contrllers mesh that can be used for drag/drop
            if ((<any>gazer)._laserPointer) {
                hit.originMesh = (<any>gazer)._laserPointer.parent;
            }
            this._scene.simulatePointerMove(hit, { pointerId: gazer._id });
        }
        gazer._currentHit = hit;

        // Moving the gazeTracker on the mesh face targetted
        if (hit && hit.pickedPoint) {
            if (this._displayGaze) {
                let multiplier = 1;

                gazer._gazeTracker.isVisible = true;

                if (gazer._isActionableMesh) {
                    multiplier = 3;
                }
                if (this.updateGazeTrackerScale) {
                    gazer._gazeTracker.scaling.x = hit.distance * multiplier;
                    gazer._gazeTracker.scaling.y = hit.distance * multiplier;
                    gazer._gazeTracker.scaling.z = hit.distance * multiplier;
                }

                var pickNormal = this._convertNormalToDirectionOfRay(hit.getNormal(), ray);
                // To avoid z-fighting
                let deltaFighting = 0.002;

                if (pickNormal) {
                    var axis1 = Vector3.Cross(Axis.Y, pickNormal);
                    var axis2 = Vector3.Cross(pickNormal, axis1);
                    Vector3.RotationFromAxisToRef(axis2, pickNormal, axis1, gazer._gazeTracker.rotation);
                }
                gazer._gazeTracker.position.copyFrom(hit.pickedPoint);

                if (gazer._gazeTracker.position.x < 0) {
                    gazer._gazeTracker.position.x += deltaFighting;
                }
                else {
                    gazer._gazeTracker.position.x -= deltaFighting;
                }
                if (gazer._gazeTracker.position.y < 0) {
                    gazer._gazeTracker.position.y += deltaFighting;
                }
                else {
                    gazer._gazeTracker.position.y -= deltaFighting;
                }
                if (gazer._gazeTracker.position.z < 0) {
                    gazer._gazeTracker.position.z += deltaFighting;
                }
                else {
                    gazer._gazeTracker.position.z -= deltaFighting;
                }
            }

            // Changing the size of the laser pointer based on the distance from the targetted point
            gazer._updatePointerDistance(hit.distance);
        }
        else {
            gazer._updatePointerDistance();
            gazer._gazeTracker.isVisible = false;
        }

        if (hit && hit.pickedMesh) {
            // The object selected is the floor, we're in a teleportation scenario
            if (this._teleportationInitialized && this._isTeleportationFloor(hit.pickedMesh) && hit.pickedPoint) {
                // Moving the teleportation area to this targetted point

                //Raise onSelectedMeshUnselected observable if ray collided floor mesh/meshes and a non floor mesh was previously selected
                if (gazer._currentMeshSelected && !this._isTeleportationFloor(gazer._currentMeshSelected)) {
                    this._notifySelectedMeshUnselected(gazer._currentMeshSelected);
                }

                gazer._currentMeshSelected = null;
                if (gazer._teleportationRequestInitiated) {
                    this._moveTeleportationSelectorTo(hit, gazer, ray);
                }
                return;
            }
            // If not, we're in a selection scenario
            //this._teleportationAllowed = false;
            if (hit.pickedMesh !== gazer._currentMeshSelected) {
                if (this.meshSelectionPredicate(hit.pickedMesh)) {
                    this.onNewMeshPicked.notifyObservers(hit);
                    gazer._currentMeshSelected = hit.pickedMesh;
                    if (hit.pickedMesh.isPickable && hit.pickedMesh.actionManager) {
                        this.changeGazeColor(new Color3(0, 0, 1));
                        this.changeLaserColor(new Color3(0.2, 0.2, 1));
                        gazer._isActionableMesh = true;
                    }
                    else {
                        this.changeGazeColor(new Color3(0.7, 0.7, 0.7));
                        this.changeLaserColor(new Color3(0.7, 0.7, 0.7));
                        gazer._isActionableMesh = false;
                    }
                    try {
                        this.onNewMeshSelected.notifyObservers(hit.pickedMesh);
                    }
                    catch (err) {
                        Logger.Warn("Error in your custom logic onNewMeshSelected: " + err);
                    }
                }
                else {
                    this._notifySelectedMeshUnselected(gazer._currentMeshSelected);
                    gazer._currentMeshSelected = null;
                    this.changeGazeColor(new Color3(0.7, 0.7, 0.7));
                    this.changeLaserColor(new Color3(0.7, 0.7, 0.7));
                }
            }
        }
        else {
            this._notifySelectedMeshUnselected(gazer._currentMeshSelected);
            gazer._currentMeshSelected = null;
            //this._teleportationAllowed = false;
            this.changeGazeColor(new Color3(0.7, 0.7, 0.7));
            this.changeLaserColor(new Color3(0.7, 0.7, 0.7));
        }
    }

    private _notifySelectedMeshUnselected(mesh: Nullable<AbstractMesh>) {
        if (mesh) {
            this.onSelectedMeshUnselected.notifyObservers(mesh);
        }
    }

    /**
     * Sets the color of the laser ray from the vr controllers.
     * @param color new color for the ray.
     */
    public changeLaserColor(color: Color3) {
        if (this._leftController) {
            this._leftController._setLaserPointerColor(color);

        }
        if (this._rightController) {
            this._rightController._setLaserPointerColor(color);
        }
    }

    /**
     * Sets the color of the ray from the vr headsets gaze.
     * @param color new color for the ray.
     */
    public changeGazeColor(color: Color3) {
        if (!this.updateGazeTrackerColor) {
            return;
        }
        if (!(<StandardMaterial>this._cameraGazer._gazeTracker.material)) {
            return;
        }
        (<StandardMaterial>this._cameraGazer._gazeTracker.material).emissiveColor = color;
        if (this._leftController) {
            (<StandardMaterial>this._leftController._gazeTracker.material).emissiveColor = color;
        }
        if (this._rightController) {
            (<StandardMaterial>this._rightController._gazeTracker.material).emissiveColor = color;
        }
    }

    /**
     * Exits VR and disposes of the vr experience helper
     */
    public dispose() {
        if (this.isInVRMode) {
            this.exitVR();
        }

        if (this._postProcessMove) {
            this._postProcessMove.dispose();
        }

        if (this._webVRCamera) {
            this._webVRCamera.dispose();
        }
        if (this._vrDeviceOrientationCamera) {
            this._vrDeviceOrientationCamera.dispose();
        }
        if (!this._useCustomVRButton && this._btnVR.parentNode) {
            document.body.removeChild(this._btnVR);
        }

        if (this._deviceOrientationCamera && (this._scene.activeCamera != this._deviceOrientationCamera)) {
            this._deviceOrientationCamera.dispose();
        }

        if (this._cameraGazer) {
            this._cameraGazer.dispose();
        }
        if (this._leftController) {
            this._leftController.dispose();
        }
        if (this._rightController) {
            this._rightController.dispose();
        }

        if (this._teleportationTarget) {
            this._teleportationTarget.dispose();
        }

        this._floorMeshesCollection = [];

        document.removeEventListener("keydown", this._onKeyDown);
        window.removeEventListener('vrdisplaypresentchange', this._onVrDisplayPresentChange);

        window.removeEventListener("resize", this._onResize);
        document.removeEventListener("fullscreenchange", this._onFullscreenChange);
        document.removeEventListener("mozfullscreenchange", this._onFullscreenChange);
        document.removeEventListener("webkitfullscreenchange", this._onFullscreenChange);
        document.removeEventListener("msfullscreenchange", this._onFullscreenChange);
        (<any>document).onmsfullscreenchange = null;

        this._scene.getEngine().onVRDisplayChangedObservable.removeCallback(this._onVRDisplayChanged);
        this._scene.getEngine().onVRRequestPresentStart.removeCallback(this._onVRRequestPresentStart);
        this._scene.getEngine().onVRRequestPresentComplete.removeCallback(this._onVRRequestPresentComplete);
        window.removeEventListener('vrdisplaypresentchange', this._onVrDisplayPresentChange);

        this._scene.gamepadManager.onGamepadConnectedObservable.removeCallback(this._onNewGamepadConnected);
        this._scene.gamepadManager.onGamepadDisconnectedObservable.removeCallback(this._onNewGamepadDisconnected);

        this._scene.unregisterBeforeRender(this.beforeRender);
    }

    /**
     * Gets the name of the VRExperienceHelper class
     * @returns "VRExperienceHelper"
     */
    public getClassName(): string {
        return "VRExperienceHelper";
    }
}
<|MERGE_RESOLUTION|>--- conflicted
+++ resolved
@@ -1,2062 +1,2050 @@
-import { Logger } from "../../Misc/logger";
-import { Observer, Observable } from "../../Misc/observable";
-import { Nullable } from "../../types";
-import { Camera } from "../../Cameras/camera";
-import { FreeCamera } from "../../Cameras/freeCamera";
-import { TargetCamera } from "../../Cameras/targetCamera";
-import { DeviceOrientationCamera } from "../../Cameras/deviceOrientationCamera";
-import { VRDeviceOrientationFreeCamera } from "../../Cameras/VR/vrDeviceOrientationFreeCamera";
-import { WebVROptions, WebVRFreeCamera } from "../../Cameras/VR/webVRCamera";
-import { PointerEventTypes } from "../../Events/pointerEvents";
-import { Scene, IDisposable } from "../../scene";
-import { Quaternion, Matrix, Vector3, Color3, Color4, Axis } from "../../Maths/math";
-import { Gamepad, StickValues } from "../../Gamepads/gamepad";
-import { PoseEnabledController, PoseEnabledControllerType } from "../../Gamepads/Controllers/poseEnabledController";
-import { WebVRController } from "../../Gamepads/Controllers/webVRController";
-import { Xbox360Pad, Xbox360Button } from "../../Gamepads/xboxGamepad";
-import { IDisplayChangedEventArgs } from "../../Engines/engine";
-import { AbstractMesh } from "../../Meshes/abstractMesh";
-import { TransformNode } from "../../Meshes/transformNode";
-import { Mesh } from "../../Meshes/mesh";
-import { PickingInfo } from "../../Collisions/pickingInfo";
-import { Ray } from "../../Culling/ray";
-import { ImageProcessingConfiguration } from "../../Materials/imageProcessingConfiguration";
-import { StandardMaterial } from "../../Materials/standardMaterial";
-import { DynamicTexture } from "../../Materials/Textures/dynamicTexture";
-import { ImageProcessingPostProcess } from "../../PostProcesses/imageProcessingPostProcess";
-import { SineEase, EasingFunction, CircleEase } from "../../Animations/easing";
-import { Animation } from "../../Animations/animation";
-import { VRCameraMetrics } from '../../Cameras/VR/vrCameraMetrics';
-
-import "../../Meshes/Builders/groundBuilder";
-import "../../Meshes/Builders/torusBuilder";
-import "../../Meshes/Builders/cylinderBuilder";
-
-import "../../Gamepads/gamepadSceneComponent";
-import "../../Animations/animatable";
-
-/**
- * Options to modify the vr teleportation behavior.
- */
-export interface VRTeleportationOptions {
-    /**
-     * The name of the mesh which should be used as the teleportation floor. (default: null)
-     */
-    floorMeshName?: string;
-    /**
-     * A list of meshes to be used as the teleportation floor. (default: empty)
-     */
-    floorMeshes?: Mesh[];
-}
-
-/**
- * Options to modify the vr experience helper's behavior.
- */
-export interface VRExperienceHelperOptions extends WebVROptions {
-    /**
-     * Create a DeviceOrientationCamera to be used as your out of vr camera. (default: true)
-     */
-    createDeviceOrientationCamera?: boolean;
-    /**
-     * Create a VRDeviceOrientationFreeCamera to be used for VR when no external HMD is found. (default: true)
-     */
-    createFallbackVRDeviceOrientationFreeCamera?: boolean;
-    /**
-     * Uses the main button on the controller to toggle the laser casted. (default: true)
-     */
-    laserToggle?: boolean;
-    /**
-     * A list of meshes to be used as the teleportation floor. If specified, teleportation will be enabled (default: undefined)
-     */
-    floorMeshes?: Mesh[];
-    /**
-     * Distortion metrics for the fallback vrDeviceOrientationCamera (default: VRCameraMetrics.Default)
-     */
-    vrDeviceOrientationCameraMetrics?: VRCameraMetrics;
-}
-
-class VRExperienceHelperGazer implements IDisposable {
-    /** @hidden */
-    public _gazeTracker: Mesh;
-
-    /** @hidden */
-    public _currentMeshSelected: Nullable<AbstractMesh>;
-    /** @hidden */
-    public _currentHit: Nullable<PickingInfo>;
-
-    public static _idCounter = 0;
-    /** @hidden */
-    public _id: number;
-
-    /** @hidden */
-    public _pointerDownOnMeshAsked: boolean = false;
-    /** @hidden */
-    public _isActionableMesh: boolean = false;
-
-    /** @hidden */
-    public _interactionsEnabled: boolean;
-    /** @hidden */
-    public _teleportationEnabled: boolean;
-    /** @hidden */
-    public _teleportationRequestInitiated = false;
-    /** @hidden */
-    public _teleportationBackRequestInitiated = false;
-    /** @hidden */
-    public _rotationRightAsked = false;
-    /** @hidden */
-    public _rotationLeftAsked = false;
-    /** @hidden */
-    public _dpadPressed = true;
-
-    /** @hidden */
-    public _activePointer = false;
-
-    constructor(public scene: Scene, gazeTrackerToClone: Nullable<Mesh> = null) {
-        this._id = VRExperienceHelperGazer._idCounter++;
-
-        // Gaze tracker
-        if (!gazeTrackerToClone) {
-            this._gazeTracker = Mesh.CreateTorus("gazeTracker", 0.0035, 0.0025, 20, scene, false);
-            this._gazeTracker.bakeCurrentTransformIntoVertices();
-            this._gazeTracker.isPickable = false;
-            this._gazeTracker.isVisible = false;
-            var targetMat = new StandardMaterial("targetMat", scene);
-            targetMat.specularColor = Color3.Black();
-            targetMat.emissiveColor = new Color3(0.7, 0.7, 0.7);
-            targetMat.backFaceCulling = false;
-            this._gazeTracker.material = targetMat;
-        } else {
-            this._gazeTracker = gazeTrackerToClone.clone("gazeTracker");
-        }
-
-    }
-
-    /** @hidden */
-    public _getForwardRay(length: number): Ray {
-        return new Ray(Vector3.Zero(), new Vector3(0, 0, length));
-    }
-
-    /** @hidden */
-    public _selectionPointerDown() {
-        this._pointerDownOnMeshAsked = true;
-        if (this._currentHit) {
-            this.scene.simulatePointerDown(this._currentHit, { pointerId: this._id });
-        }
-    }
-
-    /** @hidden */
-    public _selectionPointerUp() {
-        if (this._currentHit) {
-            this.scene.simulatePointerUp(this._currentHit, { pointerId: this._id });
-        }
-        this._pointerDownOnMeshAsked = false;
-    }
-
-    /** @hidden */
-    public _activatePointer() {
-        this._activePointer = true;
-    }
-
-    /** @hidden */
-    public _deactivatePointer() {
-        this._activePointer = false;
-    }
-
-    /** @hidden */
-    public _updatePointerDistance(distance: number = 100) {
-    }
-
-    public dispose() {
-        this._interactionsEnabled = false;
-        this._teleportationEnabled = false;
-        if (this._gazeTracker) {
-            this._gazeTracker.dispose();
-        }
-    }
-}
-
-class VRExperienceHelperControllerGazer extends VRExperienceHelperGazer {
-    private _laserPointer: Mesh;
-    private _meshAttachedObserver: Nullable<Observer<AbstractMesh>>;
-    constructor(public webVRController: WebVRController, scene: Scene, gazeTrackerToClone: Mesh) {
-        super(scene, gazeTrackerToClone);
-        // Laser pointer
-        this._laserPointer = Mesh.CreateCylinder("laserPointer", 1, 0.004, 0.0002, 20, 1, scene, false);
-        var laserPointerMaterial = new StandardMaterial("laserPointerMat", scene);
-        laserPointerMaterial.emissiveColor = new Color3(0.7, 0.7, 0.7);
-        laserPointerMaterial.alpha = 0.6;
-        this._laserPointer.material = laserPointerMaterial;
-        this._laserPointer.rotation.x = Math.PI / 2;
-        this._laserPointer.position.z = -0.5;
-        this._laserPointer.isVisible = false;
-        this._laserPointer.isPickable = false;
-
-        if (!webVRController.mesh) {
-            // Create an empty mesh that is used prior to loading the high quality model
-            var preloadMesh = new Mesh("preloadControllerMesh", scene);
-            var preloadPointerPose = new Mesh(PoseEnabledController.POINTING_POSE, scene);
-            preloadPointerPose.rotation.x = -0.7;
-            preloadMesh.addChild(preloadPointerPose);
-            webVRController.attachToMesh(preloadMesh);
-        }
-
-        this._setLaserPointerParent(webVRController.mesh!);
-
-        this._meshAttachedObserver = webVRController._meshAttachedObservable.add((mesh) => {
-            this._setLaserPointerParent(mesh);
-        });
-    }
-
-    _getForwardRay(length: number): Ray {
-        return this.webVRController.getForwardRay(length);
-    }
-
-    /** @hidden */
-    public _activatePointer() {
-        super._activatePointer();
-        this._laserPointer.isVisible = true;
-    }
-
-    /** @hidden */
-    public _deactivatePointer() {
-        super._deactivatePointer();
-        this._laserPointer.isVisible = false;
-    }
-
-    /** @hidden */
-    public _setLaserPointerColor(color: Color3) {
-        (<StandardMaterial>this._laserPointer.material).emissiveColor = color;
-    }
-
-    /** @hidden */
-    public _setLaserPointerParent(mesh: AbstractMesh) {
-        var makeNotPick = (root: AbstractMesh) => {
-            root.isPickable = false;
-            root.getChildMeshes().forEach((c) => {
-                makeNotPick(c);
-            });
-        };
-        makeNotPick(mesh);
-        var meshChildren = mesh.getChildren(undefined, false);
-
-        let laserParent: TransformNode = mesh;
-        this.webVRController._pointingPoseNode = null;
-        for (var i = 0; i < meshChildren.length; i++) {
-            if (meshChildren[i].name && meshChildren[i].name.indexOf(PoseEnabledController.POINTING_POSE) >= 0) {
-                laserParent = <TransformNode>meshChildren[i];
-                this.webVRController._pointingPoseNode = laserParent;
-                break;
-            }
-        }
-        this._laserPointer.parent = laserParent;
-    }
-
-    public _updatePointerDistance(distance: number = 100) {
-        this._laserPointer.scaling.y = distance;
-        this._laserPointer.position.z = -distance / 2;
-    }
-
-    dispose() {
-        super.dispose();
-        this._laserPointer.dispose();
-        if (this._meshAttachedObserver) {
-            this.webVRController._meshAttachedObservable.remove(this._meshAttachedObserver);
-        }
-    }
-}
-
-class VRExperienceHelperCameraGazer extends VRExperienceHelperGazer {
-    constructor(private getCamera: () => Nullable<Camera>, scene: Scene) {
-        super(scene);
-    }
-    _getForwardRay(length: number): Ray {
-        var camera = this.getCamera();
-        if (camera) {
-            return camera.getForwardRay(length);
-        } else {
-            return new Ray(Vector3.Zero(), Vector3.Forward());
-        }
-    }
-}
-
-class OnAfterEnteringVRObservableEvent {
-    success: boolean;
-}
-
-/**
- * Helps to quickly add VR support to an existing scene.
- * See http://doc.babylonjs.com/how_to/webvr_helper
- */
-export class VRExperienceHelper {
-    private _scene: Scene;
-    private _position: Vector3;
-    private _btnVR: HTMLButtonElement;
-    private _btnVRDisplayed: boolean;
-
-    // Can the system support WebVR, even if a headset isn't plugged in?
-    private _webVRsupported = false;
-    // If WebVR is supported, is a headset plugged in and are we ready to present?
-    private _webVRready = false;
-    // Are we waiting for the requestPresent callback to complete?
-    private _webVRrequesting = false;
-    // Are we presenting to the headset right now? (this is the vrDevice state)
-    private _webVRpresenting = false;
-    // Have we entered VR? (this is the VRExperienceHelper state)
-    private _hasEnteredVR: boolean;
-
-    // Are we presenting in the fullscreen fallback?
-    private _fullscreenVRpresenting = false;
-
-    private _canvas: Nullable<HTMLCanvasElement>;
-    private _webVRCamera: WebVRFreeCamera;
-    private _vrDeviceOrientationCamera: Nullable<VRDeviceOrientationFreeCamera>;
-    private _deviceOrientationCamera: Nullable<DeviceOrientationCamera>;
-    private _existingCamera: Camera;
-
-    private _onKeyDown: (event: KeyboardEvent) => void;
-    private _onVrDisplayPresentChange: any;
-    private _onVRDisplayChanged: (eventArgs: IDisplayChangedEventArgs) => void;
-    private _onVRRequestPresentStart: () => void;
-    private _onVRRequestPresentComplete: (success: boolean) => void;
-
-    /**
-     * Observable raised right before entering VR.
-     */
-    public onEnteringVRObservable = new Observable<VRExperienceHelper>();
-
-    /**
-     * Observable raised when entering VR has completed.
-     */
-    public onAfterEnteringVRObservable = new Observable<OnAfterEnteringVRObservableEvent>();
-
-    /**
-     * Observable raised when exiting VR.
-     */
-    public onExitingVRObservable = new Observable<VRExperienceHelper>();
-
-    /**
-     * Observable raised when controller mesh is loaded.
-     */
-    public onControllerMeshLoadedObservable = new Observable<WebVRController>();
-
-    /** Return this.onEnteringVRObservable
-     * Note: This one is for backward compatibility. Please use onEnteringVRObservable directly
-     */
-    public get onEnteringVR(): Observable<VRExperienceHelper> {
-        return this.onEnteringVRObservable;
-    }
-
-    /** Return this.onExitingVRObservable
-     * Note: This one is for backward compatibility. Please use onExitingVRObservable directly
-     */
-    public get onExitingVR(): Observable<VRExperienceHelper> {
-        return this.onExitingVRObservable;
-    }
-
-    /** Return this.onControllerMeshLoadedObservable
-     * Note: This one is for backward compatibility. Please use onControllerMeshLoadedObservable directly
-     */
-    public get onControllerMeshLoaded(): Observable<WebVRController> {
-        return this.onControllerMeshLoadedObservable;
-    }
-
-    private _rayLength: number;
-    private _useCustomVRButton: boolean = false;
-    private _teleportationRequested: boolean = false;
-    private _teleportActive = false;
-    private _floorMeshName: string;
-    private _floorMeshesCollection: Mesh[] = [];
-    private _rotationAllowed: boolean = true;
-    private _teleportBackwardsVector = new Vector3(0, -1, -1);
-    private _teleportationTarget: Mesh;
-    private _isDefaultTeleportationTarget = true;
-    private _postProcessMove: ImageProcessingPostProcess;
-    private _teleportationFillColor: string = "#444444";
-    private _teleportationBorderColor: string = "#FFFFFF";
-    private _rotationAngle: number = 0;
-    private _haloCenter = new Vector3(0, 0, 0);
-    private _cameraGazer: VRExperienceHelperCameraGazer;
-    private _padSensibilityUp = 0.65;
-    private _padSensibilityDown = 0.35;
-
-    private _leftController: Nullable<VRExperienceHelperControllerGazer> = null;
-    private _rightController: Nullable<VRExperienceHelperControllerGazer> = null;
-
-    /**
-     * Observable raised when a new mesh is selected based on meshSelectionPredicate
-     */
-    public onNewMeshSelected = new Observable<AbstractMesh>();
-
-    /**
-     * Observable raised when a new mesh is picked based on meshSelectionPredicate
-     */
-    public onNewMeshPicked = new Observable<PickingInfo>();
-
-    private _circleEase: CircleEase;
-
-    /**
-     * Observable raised before camera teleportation
-    */
-    public onBeforeCameraTeleport = new Observable<Vector3>();
-
-    /**
-     *  Observable raised after camera teleportation
-    */
-    public onAfterCameraTeleport = new Observable<Vector3>();
-
-    /**
-    * Observable raised when current selected mesh gets unselected
-    */
-    public onSelectedMeshUnselected = new Observable<AbstractMesh>();
-
-    private _raySelectionPredicate: (mesh: AbstractMesh) => boolean;
-
-    /**
-     * To be optionaly changed by user to define custom ray selection
-     */
-    public raySelectionPredicate: (mesh: AbstractMesh) => boolean;
-
-    /**
-     * To be optionaly changed by user to define custom selection logic (after ray selection)
-     */
-    public meshSelectionPredicate: (mesh: AbstractMesh) => boolean;
-
-    /**
-     * Set teleportation enabled. If set to false camera teleportation will be disabled but camera rotation will be kept.
-     */
-    public teleportationEnabled: boolean = true;
-
-    private _defaultHeight: number;
-    private _teleportationInitialized = false;
-    private _interactionsEnabled = false;
-    private _interactionsRequested = false;
-    private _displayGaze = true;
-    private _displayLaserPointer = true;
-
-    /**
-     * The mesh used to display where the user is going to teleport.
-     */
-    public get teleportationTarget(): Mesh {
-        return this._teleportationTarget;
-    }
-
-    /**
-     * Sets the mesh to be used to display where the user is going to teleport.
-     */
-    public set teleportationTarget(value: Mesh) {
-        if (value) {
-            value.name = "teleportationTarget";
-            this._isDefaultTeleportationTarget = false;
-            this._teleportationTarget = value;
-        }
-    }
-
-    /**
-     * The mesh used to display where the user is selecting, this mesh will be cloned and set as the gazeTracker for the left and right controller
-     * when set bakeCurrentTransformIntoVertices will be called on the mesh.
-     * See http://doc.babylonjs.com/resources/baking_transformations
-     */
-    public get gazeTrackerMesh(): Mesh {
-        return this._cameraGazer._gazeTracker;
-    }
-
-    public set gazeTrackerMesh(value: Mesh) {
-        if (value) {
-            // Dispose of existing meshes
-            if (this._cameraGazer._gazeTracker) {
-                this._cameraGazer._gazeTracker.dispose();
-            }
-            if (this._leftController && this._leftController._gazeTracker) {
-                this._leftController._gazeTracker.dispose();
-            }
-            if (this._rightController && this._rightController._gazeTracker) {
-                this._rightController._gazeTracker.dispose();
-            }
-
-            // Set and create gaze trackers on head and controllers
-            this._cameraGazer._gazeTracker = value;
-            this._cameraGazer._gazeTracker.bakeCurrentTransformIntoVertices();
-            this._cameraGazer._gazeTracker.isPickable = false;
-            this._cameraGazer._gazeTracker.isVisible = false;
-            this._cameraGazer._gazeTracker.name = "gazeTracker";
-            if (this._leftController) {
-                this._leftController._gazeTracker = this._cameraGazer._gazeTracker.clone("gazeTracker");
-            }
-
-            if (this._rightController) {
-                this._rightController._gazeTracker = this._cameraGazer._gazeTracker.clone("gazeTracker");
-            }
-        }
-    }
-
-    /**
-     * If the gaze trackers scale should be updated to be constant size when pointing at near/far meshes
-     */
-    public updateGazeTrackerScale = true;
-    /**
-     * If the gaze trackers color should be updated when selecting meshes
-     */
-    public updateGazeTrackerColor = true;
-
-    /**
-     * The gaze tracking mesh corresponding to the left controller
-     */
-    public get leftControllerGazeTrackerMesh(): Nullable<Mesh> {
-        if (this._leftController) {
-            return this._leftController._gazeTracker;
-        }
-        return null;
-    }
-
-    /**
-     * The gaze tracking mesh corresponding to the right controller
-     */
-    public get rightControllerGazeTrackerMesh(): Nullable<Mesh> {
-        if (this._rightController) {
-            return this._rightController._gazeTracker;
-        }
-        return null;
-    }
-
-    /**
-     * If the ray of the gaze should be displayed.
-     */
-    public get displayGaze(): boolean {
-        return this._displayGaze;
-    }
-
-    /**
-     * Sets if the ray of the gaze should be displayed.
-     */
-    public set displayGaze(value: boolean) {
-        this._displayGaze = value;
-        if (!value) {
-            this._cameraGazer._gazeTracker.isVisible = false;
-
-            if (this._leftController) {
-                this._leftController._gazeTracker.isVisible = false;
-            }
-
-            if (this._rightController) {
-                this._rightController._gazeTracker.isVisible = false;
-            }
-        }
-    }
-
-    /**
-     * If the ray of the LaserPointer should be displayed.
-     */
-    public get displayLaserPointer(): boolean {
-        return this._displayLaserPointer;
-    }
-
-    /**
-     * Sets if the ray of the LaserPointer should be displayed.
-     */
-    public set displayLaserPointer(value: boolean) {
-        this._displayLaserPointer = value;
-        if (!value) {
-            if (this._rightController) {
-                this._rightController._deactivatePointer();
-                this._rightController._gazeTracker.isVisible = false;
-            }
-            if (this._leftController) {
-                this._leftController._deactivatePointer();
-                this._leftController._gazeTracker.isVisible = false;
-            }
-        }
-        else {
-            if (this._rightController) {
-                this._rightController._activatePointer();
-            }
-            if (this._leftController) {
-                this._leftController._activatePointer();
-            }
-        }
-    }
-
-    /**
-     * The deviceOrientationCamera used as the camera when not in VR.
-     */
-    public get deviceOrientationCamera(): Nullable<DeviceOrientationCamera> {
-        return this._deviceOrientationCamera;
-    }
-
-    /**
-     * Based on the current WebVR support, returns the current VR camera used.
-     */
-    public get currentVRCamera(): Nullable<Camera> {
-        if (this._webVRready) {
-            return this._webVRCamera;
-        }
-        else {
-            return this._scene.activeCamera;
-        }
-    }
-
-    /**
-     * The webVRCamera which is used when in VR.
-     */
-    public get webVRCamera(): WebVRFreeCamera {
-        return this._webVRCamera;
-    }
-
-    /**
-     * The deviceOrientationCamera that is used as a fallback when vr device is not connected.
-     */
-    public get vrDeviceOrientationCamera(): Nullable<VRDeviceOrientationFreeCamera> {
-        return this._vrDeviceOrientationCamera;
-    }
-
-    private get _teleportationRequestInitiated(): boolean {
-        var result = this._cameraGazer._teleportationRequestInitiated
-            || (this._leftController !== null && this._leftController._teleportationRequestInitiated)
-            || (this._rightController !== null && this._rightController._teleportationRequestInitiated);
-        return result;
-    }
-
-    /**
-     * Defines wether or not Pointer lock should be requested when switching to
-     * full screen.
-     */
-    public requestPointerLockOnFullScreen = true;
-
-    /**
-     * Instantiates a VRExperienceHelper.
-     * Helps to quickly add VR support to an existing scene.
-     * @param scene The scene the VRExperienceHelper belongs to.
-     * @param webVROptions Options to modify the vr experience helper's behavior.
-     */
-    constructor(scene: Scene,
-        /** Options to modify the vr experience helper's behavior. */
-        public webVROptions: VRExperienceHelperOptions = {}) {
-        this._scene = scene;
-        this._canvas = scene.getEngine().getRenderingCanvas();
-
-        // Parse options
-        if (webVROptions.createFallbackVRDeviceOrientationFreeCamera === undefined) {
-            webVROptions.createFallbackVRDeviceOrientationFreeCamera = true;
-        }
-        if (webVROptions.createDeviceOrientationCamera === undefined) {
-            webVROptions.createDeviceOrientationCamera = true;
-        }
-        if (webVROptions.laserToggle === undefined) {
-            webVROptions.laserToggle = true;
-        }
-        if (webVROptions.defaultHeight === undefined) {
-            webVROptions.defaultHeight = 1.7;
-        }
-        if (webVROptions.useCustomVRButton) {
-            this._useCustomVRButton = true;
-            if (webVROptions.customVRButton) {
-                this._btnVR = webVROptions.customVRButton;
-            }
-        }
-        if (webVROptions.rayLength) {
-            this._rayLength = webVROptions.rayLength;
-        }
-        this._defaultHeight = webVROptions.defaultHeight;
-
-        if (webVROptions.positionScale) {
-            this._rayLength *= webVROptions.positionScale;
-            this._defaultHeight *= webVROptions.positionScale;
-        }
-
-        this._hasEnteredVR = false;
-
-        // Set position
-        if (this._scene.activeCamera) {
-            this._position = this._scene.activeCamera.position.clone();
-        } else {
-            this._position = new Vector3(0, this._defaultHeight, 0);
-        }
-
-        // Set non-vr camera
-        if (webVROptions.createDeviceOrientationCamera || !this._scene.activeCamera) {
-            this._deviceOrientationCamera = new DeviceOrientationCamera("deviceOrientationVRHelper", this._position.clone(), scene);
-
-            // Copy data from existing camera
-            if (this._scene.activeCamera) {
-                this._deviceOrientationCamera.minZ = this._scene.activeCamera.minZ;
-                this._deviceOrientationCamera.maxZ = this._scene.activeCamera.maxZ;
-                // Set rotation from previous camera
-                if (this._scene.activeCamera instanceof TargetCamera && this._scene.activeCamera.rotation) {
-                    var targetCamera = this._scene.activeCamera;
-                    if (targetCamera.rotationQuaternion) {
-                        this._deviceOrientationCamera.rotationQuaternion.copyFrom(targetCamera.rotationQuaternion);
-                    } else {
-                        this._deviceOrientationCamera.rotationQuaternion.copyFrom(Quaternion.RotationYawPitchRoll(targetCamera.rotation.y, targetCamera.rotation.x, targetCamera.rotation.z));
-                    }
-                    this._deviceOrientationCamera.rotation = targetCamera.rotation.clone();
-                }
-            }
-
-            this._scene.activeCamera = this._deviceOrientationCamera;
-            if (this._canvas) {
-                this._scene.activeCamera.attachControl(this._canvas);
-            }
-        } else {
-            this._existingCamera = this._scene.activeCamera;
-        }
-
-        // Create VR cameras
-        if (webVROptions.createFallbackVRDeviceOrientationFreeCamera) {
-            this._vrDeviceOrientationCamera = new VRDeviceOrientationFreeCamera("VRDeviceOrientationVRHelper", this._position, this._scene, true, webVROptions.vrDeviceOrientationCameraMetrics);
-            this._vrDeviceOrientationCamera.angularSensibility = Number.MAX_VALUE;
-        }
-        this._webVRCamera = new WebVRFreeCamera("WebVRHelper", this._position, this._scene, webVROptions);
-        this._webVRCamera.useStandingMatrix();
-
-        this._cameraGazer = new VRExperienceHelperCameraGazer(() => { return this.currentVRCamera; }, scene);
-        // Create default button
-        if (!this._useCustomVRButton) {
-            this._btnVR = <HTMLButtonElement>document.createElement("BUTTON");
-            this._btnVR.className = "babylonVRicon";
-            this._btnVR.id = "babylonVRiconbtn";
-            this._btnVR.title = "Click to switch to VR";
-            var css = ".babylonVRicon { position: absolute; right: 20px; height: 50px; width: 80px; background-color: rgba(51,51,51,0.7); background-image: url(data:image/svg+xml;charset=UTF-8,%3Csvg%20xmlns%3D%22http%3A//www.w3.org/2000/svg%22%20width%3D%222048%22%20height%3D%221152%22%20viewBox%3D%220%200%202048%201152%22%20version%3D%221.1%22%3E%3Cpath%20transform%3D%22rotate%28180%201024%2C576.0000000000001%29%22%20d%3D%22m1109%2C896q17%2C0%2030%2C-12t13%2C-30t-12.5%2C-30.5t-30.5%2C-12.5l-170%2C0q-18%2C0%20-30.5%2C12.5t-12.5%2C30.5t13%2C30t30%2C12l170%2C0zm-85%2C256q59%2C0%20132.5%2C-1.5t154.5%2C-5.5t164.5%2C-11.5t163%2C-20t150%2C-30t124.5%2C-41.5q23%2C-11%2042%2C-24t38%2C-30q27%2C-25%2041%2C-61.5t14%2C-72.5l0%2C-257q0%2C-123%20-47%2C-232t-128%2C-190t-190%2C-128t-232%2C-47l-81%2C0q-37%2C0%20-68.5%2C14t-60.5%2C34.5t-55.5%2C45t-53%2C45t-53%2C34.5t-55.5%2C14t-55.5%2C-14t-53%2C-34.5t-53%2C-45t-55.5%2C-45t-60.5%2C-34.5t-68.5%2C-14l-81%2C0q-123%2C0%20-232%2C47t-190%2C128t-128%2C190t-47%2C232l0%2C257q0%2C68%2038%2C115t97%2C73q54%2C24%20124.5%2C41.5t150%2C30t163%2C20t164.5%2C11.5t154.5%2C5.5t132.5%2C1.5zm939%2C-298q0%2C39%20-24.5%2C67t-58.5%2C42q-54%2C23%20-122%2C39.5t-143.5%2C28t-155.5%2C19t-157%2C11t-148.5%2C5t-129.5%2C1.5q-59%2C0%20-130%2C-1.5t-148%2C-5t-157%2C-11t-155.5%2C-19t-143.5%2C-28t-122%2C-39.5q-34%2C-14%20-58.5%2C-42t-24.5%2C-67l0%2C-257q0%2C-106%2040.5%2C-199t110%2C-162.5t162.5%2C-109.5t199%2C-40l81%2C0q27%2C0%2052%2C14t50%2C34.5t51%2C44.5t55.5%2C44.5t63.5%2C34.5t74%2C14t74%2C-14t63.5%2C-34.5t55.5%2C-44.5t51%2C-44.5t50%2C-34.5t52%2C-14l14%2C0q37%2C0%2070%2C0.5t64.5%2C4.5t63.5%2C12t68%2C23q71%2C30%20128.5%2C78.5t98.5%2C110t63.5%2C133.5t22.5%2C149l0%2C257z%22%20fill%3D%22white%22%20/%3E%3C/svg%3E%0A); background-size: 80%; background-repeat:no-repeat; background-position: center; border: none; outline: none; transition: transform 0.125s ease-out } .babylonVRicon:hover { transform: scale(1.05) } .babylonVRicon:active {background-color: rgba(51,51,51,1) } .babylonVRicon:focus {background-color: rgba(51,51,51,1) }";
-            css += ".babylonVRicon.vrdisplaypresenting { display: none; }";
-            // TODO: Add user feedback so that they know what state the VRDisplay is in (disconnected, connected, entering-VR)
-            // css += ".babylonVRicon.vrdisplaysupported { }";
-            // css += ".babylonVRicon.vrdisplayready { }";
-            // css += ".babylonVRicon.vrdisplayrequesting { }";
-
-            var style = document.createElement('style');
-            style.appendChild(document.createTextNode(css));
-            document.getElementsByTagName('head')[0].appendChild(style);
-
-            this.moveButtonToBottomRight();
-        }
-
-        // VR button click event
-        if (this._btnVR) {
-            this._btnVR.addEventListener("click", () => {
-                if (!this.isInVRMode) {
-                    this.enterVR();
-                } else {
-                    this.exitVR();
-                }
-            });
-        }
-
-        // Window events
-        window.addEventListener("resize", this._onResize);
-        document.addEventListener("fullscreenchange", this._onFullscreenChange, false);
-        document.addEventListener("mozfullscreenchange", this._onFullscreenChange, false);
-        document.addEventListener("webkitfullscreenchange", this._onFullscreenChange, false);
-        document.addEventListener("msfullscreenchange", this._onFullscreenChange, false);
-        (<any>document).onmsfullscreenchange = this._onFullscreenChange;
-
-        // Display vr button when headset is connected
-        if (webVROptions.createFallbackVRDeviceOrientationFreeCamera) {
-            this.displayVRButton();
-        } else {
-            this._scene.getEngine().onVRDisplayChangedObservable.add((e) => {
-                if (e.vrDisplay) {
-                    this.displayVRButton();
-                }
-            });
-        }
-
-        // Exiting VR mode using 'ESC' key on desktop
-        this._onKeyDown = (event: KeyboardEvent) => {
-            if (event.keyCode === 27 && this.isInVRMode) {
-                this.exitVR();
-            }
-        };
-        document.addEventListener("keydown", this._onKeyDown);
-
-        // Exiting VR mode double tapping the touch screen
-        this._scene.onPrePointerObservable.add(() => {
-            if (this.isInVRMode) {
-                this.exitVR();
-                if (this._fullscreenVRpresenting) {
-                    this._scene.getEngine().exitFullscreen();
-                }
-            }
-        }, PointerEventTypes.POINTERDOUBLETAP, false);
-
-        // Listen for WebVR display changes
-        this._onVRDisplayChanged = (eventArgs: IDisplayChangedEventArgs) => this.onVRDisplayChanged(eventArgs);
-        this._onVrDisplayPresentChange = () => this.onVrDisplayPresentChange();
-        this._onVRRequestPresentStart = () => {
-            this._webVRrequesting = true;
-            this.updateButtonVisibility();
-        };
-        this._onVRRequestPresentComplete = () => {
-            this._webVRrequesting = false;
-            this.updateButtonVisibility();
-        };
-        scene.getEngine().onVRDisplayChangedObservable.add(this._onVRDisplayChanged);
-        scene.getEngine().onVRRequestPresentStart.add(this._onVRRequestPresentStart);
-        scene.getEngine().onVRRequestPresentComplete.add(this._onVRRequestPresentComplete);
-        window.addEventListener('vrdisplaypresentchange', this._onVrDisplayPresentChange);
-
-        scene.onDisposeObservable.add(() => {
-            this.dispose();
-        });
-
-        // Gamepad connection events
-        this._webVRCamera.onControllerMeshLoadedObservable.add((webVRController) => this._onDefaultMeshLoaded(webVRController));
-        this._scene.gamepadManager.onGamepadConnectedObservable.add(this._onNewGamepadConnected);
-        this._scene.gamepadManager.onGamepadDisconnectedObservable.add(this._onNewGamepadDisconnected);
-
-        this.updateButtonVisibility();
-
-        //create easing functions
-        this._circleEase = new CircleEase();
-        this._circleEase.setEasingMode(EasingFunction.EASINGMODE_EASEINOUT);
-
-        if (this.webVROptions.floorMeshes) {
-            this.enableTeleportation({ floorMeshes: this.webVROptions.floorMeshes });
-        }
-    }
-
-    // Raised when one of the controller has loaded successfully its associated default mesh
-    private _onDefaultMeshLoaded(webVRController: WebVRController) {
-        if (this._leftController && this._leftController.webVRController == webVRController) {
-            if (webVRController.mesh) {
-                this._leftController._setLaserPointerParent(webVRController.mesh);
-            }
-        }
-        if (this._rightController && this._rightController.webVRController == webVRController) {
-            if (webVRController.mesh) {
-                this._rightController._setLaserPointerParent(webVRController.mesh);
-            }
-        }
-
-        try {
-            this.onControllerMeshLoadedObservable.notifyObservers(webVRController);
-        }
-        catch (err) {
-            Logger.Warn("Error in your custom logic onControllerMeshLoaded: " + err);
-        }
-    }
-
-    private _onResize = () => {
-        this.moveButtonToBottomRight();
-        if (this._fullscreenVRpresenting && this._webVRready) {
-            this.exitVR();
-        }
-    }
-
-    private _onFullscreenChange = () => {
-        if ((<any>document).fullscreen !== undefined) {
-            this._fullscreenVRpresenting = (<any>document).fullscreen;
-        } else if (document.mozFullScreen !== undefined) {
-            this._fullscreenVRpresenting = document.mozFullScreen;
-        } else if (document.webkitIsFullScreen !== undefined) {
-            this._fullscreenVRpresenting = document.webkitIsFullScreen;
-        } else if (document.msIsFullScreen !== undefined) {
-            this._fullscreenVRpresenting = document.msIsFullScreen;
-        } else if ((<any>document).msFullscreenElement !== undefined) {
-            this._fullscreenVRpresenting = (<any>document).msFullscreenElement;
-        }
-        if (!this._fullscreenVRpresenting && this._canvas) {
-            this.exitVR();
-            if (!this._useCustomVRButton) {
-                this._btnVR.style.top = this._canvas.offsetTop + this._canvas.offsetHeight - 70 + "px";
-                this._btnVR.style.left = this._canvas.offsetLeft + this._canvas.offsetWidth - 100 + "px";
-            }
-        }
-    }
-
-    /**
-     * Gets a value indicating if we are currently in VR mode.
-     */
-    public get isInVRMode(): boolean {
-        return this._webVRpresenting || this._fullscreenVRpresenting;
-    }
-
-    private onVrDisplayPresentChange() {
-        var vrDisplay = this._scene.getEngine().getVRDevice();
-        if (vrDisplay) {
-            var wasPresenting = this._webVRpresenting;
-            this._webVRpresenting = vrDisplay.isPresenting;
-
-            if (wasPresenting && !this._webVRpresenting) {
-                this.exitVR();
-            }
-        } else {
-            Logger.Warn('Detected VRDisplayPresentChange on an unknown VRDisplay. Did you can enterVR on the vrExperienceHelper?');
-        }
-
-        this.updateButtonVisibility();
-    }
-
-    private onVRDisplayChanged(eventArgs: IDisplayChangedEventArgs) {
-        this._webVRsupported = eventArgs.vrSupported;
-        this._webVRready = !!eventArgs.vrDisplay;
-        this._webVRpresenting = eventArgs.vrDisplay && eventArgs.vrDisplay.isPresenting;
-
-        this.updateButtonVisibility();
-    }
-
-    private moveButtonToBottomRight() {
-        if (this._canvas && !this._useCustomVRButton) {
-            this._btnVR.style.top = this._canvas.offsetTop + this._canvas.offsetHeight - 70 + "px";
-            this._btnVR.style.left = this._canvas.offsetLeft + this._canvas.offsetWidth - 100 + "px";
-        }
-    }
-
-    private displayVRButton() {
-        if (!this._useCustomVRButton && !this._btnVRDisplayed) {
-            document.body.appendChild(this._btnVR);
-            this._btnVRDisplayed = true;
-        }
-    }
-
-    private updateButtonVisibility() {
-        if (!this._btnVR || this._useCustomVRButton) {
-            return;
-        }
-        this._btnVR.className = "babylonVRicon";
-        if (this.isInVRMode) {
-            this._btnVR.className += " vrdisplaypresenting";
-        } else {
-            if (this._webVRready) { this._btnVR.className += " vrdisplayready"; }
-            if (this._webVRsupported) { this._btnVR.className += " vrdisplaysupported"; }
-            if (this._webVRrequesting) { this._btnVR.className += " vrdisplayrequesting"; }
-        }
-    }
-
-    private _cachedAngularSensibility = { angularSensibilityX: null, angularSensibilityY: null, angularSensibility: null };
-    /**
-     * Attempt to enter VR. If a headset is connected and ready, will request present on that.
-     * Otherwise, will use the fullscreen API.
-     */
-    public enterVR() {
-        if (this.onEnteringVRObservable) {
-            try {
-                this.onEnteringVRObservable.notifyObservers(this);
-            }
-            catch (err) {
-                Logger.Warn("Error in your custom logic onEnteringVR: " + err);
-            }
-        }
-
-        if (this._scene.activeCamera) {
-            this._position = this._scene.activeCamera.position.clone();
-
-            if (this.vrDeviceOrientationCamera) {
-                this.vrDeviceOrientationCamera.rotation = Quaternion.FromRotationMatrix(this._scene.activeCamera.getWorldMatrix().getRotationMatrix()).toEulerAngles();
-                this.vrDeviceOrientationCamera.angularSensibility = 2000;
-            }
-            if (this.webVRCamera) {
-                var currentYRotation = this.webVRCamera.deviceRotationQuaternion.toEulerAngles().y;
-                var desiredYRotation = Quaternion.FromRotationMatrix(this._scene.activeCamera.getWorldMatrix().getRotationMatrix()).toEulerAngles().y;
-                var delta = desiredYRotation - currentYRotation;
-                var currentGlobalRotation = this.webVRCamera.rotationQuaternion.toEulerAngles().y;
-                this.webVRCamera.rotationQuaternion = Quaternion.FromEulerAngles(0, currentGlobalRotation + delta, 0);
-            }
-
-            // make sure that we return to the last active camera
-            this._existingCamera = this._scene.activeCamera;
-
-            // Remove and cache angular sensability to avoid camera rotation when in VR
-            if ((<any>this._existingCamera).angularSensibilityX) {
-                this._cachedAngularSensibility.angularSensibilityX = (<any>this._existingCamera).angularSensibilityX;
-                (<any>this._existingCamera).angularSensibilityX = Number.MAX_VALUE;
-            }
-            if ((<any>this._existingCamera).angularSensibilityY) {
-                this._cachedAngularSensibility.angularSensibilityY = (<any>this._existingCamera).angularSensibilityY;
-                (<any>this._existingCamera).angularSensibilityY = Number.MAX_VALUE;
-            }
-            if ((<any>this._existingCamera).angularSensibility) {
-                this._cachedAngularSensibility.angularSensibility = (<any>this._existingCamera).angularSensibility;
-                (<any>this._existingCamera).angularSensibility = Number.MAX_VALUE;
-            }
-        }
-
-        if (this._webVRrequesting) {
-            return;
-        }
-
-        // If WebVR is supported and a headset is connected
-        if (this._webVRready) {
-            if (!this._webVRpresenting) {
-<<<<<<< HEAD
-                this._scene.getEngine().onVRRequestPresentComplete.addOnce((result)=>{
-                    this.onAfterEnteringVRObservable.notifyObservers({success: result});
-                })
-=======
-                this._scene.getEngine().onVRRequestPresentComplete.addOnce((result) => {
-                    this.onAfterEnteringVRObservable.notifyObservers({success: result});
-                });
->>>>>>> 2ceedb9e
-                this._webVRCamera.position = this._position;
-                this._scene.activeCamera = this._webVRCamera;
-            }
-        }
-        else if (this._vrDeviceOrientationCamera) {
-            this._vrDeviceOrientationCamera.position = this._position;
-            if (this._scene.activeCamera) {
-                this._vrDeviceOrientationCamera.minZ = this._scene.activeCamera.minZ;
-            }
-            this._scene.activeCamera = this._vrDeviceOrientationCamera;
-            this._scene.getEngine().enterFullscreen(this.requestPointerLockOnFullScreen);
-            this.updateButtonVisibility();
-<<<<<<< HEAD
-            this._scene.onAfterRenderObservable.addOnce(()=>{
-                this.onAfterEnteringVRObservable.notifyObservers({success: true});
-            })
-=======
-            this._scene.onAfterRenderObservable.addOnce(() => {
-                this.onAfterEnteringVRObservable.notifyObservers({success: true});
-            });
->>>>>>> 2ceedb9e
-        }
-
-        if (this._scene.activeCamera && this._canvas) {
-            this._scene.activeCamera.attachControl(this._canvas);
-        }
-
-        if (this._interactionsEnabled) {
-            this._scene.registerBeforeRender(this.beforeRender);
-        }
-
-        if (this._displayLaserPointer) {
-            [this._leftController, this._rightController].forEach((controller) => {
-                if (controller) {
-                    controller._activatePointer();
-                }
-            });
-        }
-
-        this._hasEnteredVR = true;
-    }
-
-    /**
-     * Attempt to exit VR, or fullscreen.
-     */
-    public exitVR() {
-        if (this._hasEnteredVR) {
-            if (this.onExitingVRObservable) {
-                try {
-                    this.onExitingVRObservable.notifyObservers(this);
-                }
-                catch (err) {
-                    Logger.Warn("Error in your custom logic onExitingVR: " + err);
-                }
-            }
-            if (this._webVRpresenting) {
-                this._scene.getEngine().disableVR();
-            }
-            if (this._scene.activeCamera) {
-                this._position = this._scene.activeCamera.position.clone();
-
-            }
-
-            if (this.vrDeviceOrientationCamera) {
-                this.vrDeviceOrientationCamera.angularSensibility = Number.MAX_VALUE;
-            }
-
-            if (this._deviceOrientationCamera) {
-                this._deviceOrientationCamera.position = this._position;
-                this._scene.activeCamera = this._deviceOrientationCamera;
-                if (this._canvas) {
-                    this._scene.activeCamera.attachControl(this._canvas);
-                }
-
-                // Restore angular sensibility
-                if (this._cachedAngularSensibility.angularSensibilityX) {
-                    (<any>this._deviceOrientationCamera).angularSensibilityX = this._cachedAngularSensibility.angularSensibilityX;
-                    this._cachedAngularSensibility.angularSensibilityX = null;
-                }
-                if (this._cachedAngularSensibility.angularSensibilityY) {
-                    (<any>this._deviceOrientationCamera).angularSensibilityY = this._cachedAngularSensibility.angularSensibilityY;
-                    this._cachedAngularSensibility.angularSensibilityY = null;
-                }
-                if (this._cachedAngularSensibility.angularSensibility) {
-                    (<any>this._deviceOrientationCamera).angularSensibility = this._cachedAngularSensibility.angularSensibility;
-                    this._cachedAngularSensibility.angularSensibility = null;
-                }
-            } else if (this._existingCamera) {
-                this._existingCamera.position = this._position;
-                this._scene.activeCamera = this._existingCamera;
-
-                // Restore angular sensibility
-                if (this._cachedAngularSensibility.angularSensibilityX) {
-                    (<any>this._existingCamera).angularSensibilityX = this._cachedAngularSensibility.angularSensibilityX;
-                    this._cachedAngularSensibility.angularSensibilityX = null;
-                }
-                if (this._cachedAngularSensibility.angularSensibilityY) {
-                    (<any>this._existingCamera).angularSensibilityY = this._cachedAngularSensibility.angularSensibilityY;
-                    this._cachedAngularSensibility.angularSensibilityY = null;
-                }
-                if (this._cachedAngularSensibility.angularSensibility) {
-                    (<any>this._existingCamera).angularSensibility = this._cachedAngularSensibility.angularSensibility;
-                    this._cachedAngularSensibility.angularSensibility = null;
-                }
-            }
-
-            this.updateButtonVisibility();
-
-            if (this._interactionsEnabled) {
-                this._scene.unregisterBeforeRender(this.beforeRender);
-                this._cameraGazer._gazeTracker.isVisible = false;
-                if (this._leftController) {
-                    this._leftController._gazeTracker.isVisible = false;
-                }
-                if (this._rightController) {
-                    this._rightController._gazeTracker.isVisible = false;
-                }
-            }
-
-            // resize to update width and height when exiting vr exits fullscreen
-            this._scene.getEngine().resize();
-
-            [this._leftController, this._rightController].forEach((controller) => {
-                if (controller) {
-                    controller._deactivatePointer();
-                }
-            });
-
-            this._hasEnteredVR = false;
-        }
-    }
-
-    /**
-     * The position of the vr experience helper.
-     */
-    public get position(): Vector3 {
-        return this._position;
-    }
-
-    /**
-     * Sets the position of the vr experience helper.
-     */
-    public set position(value: Vector3) {
-        this._position = value;
-
-        if (this._scene.activeCamera) {
-            this._scene.activeCamera.position = value;
-        }
-    }
-
-    /**
-     * Enables controllers and user interactions such as selecting and object or clicking on an object.
-     */
-    public enableInteractions() {
-        if (!this._interactionsEnabled) {
-            this._interactionsRequested = true;
-
-            if (this._leftController) {
-                this._enableInteractionOnController(this._leftController);
-            }
-
-            if (this._rightController) {
-                this._enableInteractionOnController(this._rightController);
-            }
-
-            this.raySelectionPredicate = (mesh) => {
-                return mesh.isVisible && (mesh.isPickable || mesh.name === this._floorMeshName);
-            };
-
-            this.meshSelectionPredicate = () => {
-                return true;
-            };
-
-            this._raySelectionPredicate = (mesh) => {
-                if (this._isTeleportationFloor(mesh) || (mesh.name.indexOf("gazeTracker") === -1
-                    && mesh.name.indexOf("teleportationTarget") === -1
-                    && mesh.name.indexOf("torusTeleportation") === -1)) {
-                    return this.raySelectionPredicate(mesh);
-                }
-                return false;
-            };
-
-            this._interactionsEnabled = true;
-        }
-    }
-
-    private get _noControllerIsActive() {
-        return !(this._leftController && this._leftController._activePointer) && !(this._rightController && this._rightController._activePointer);
-    }
-
-    private beforeRender = () => {
-        if (this._leftController && this._leftController._activePointer) {
-            this._castRayAndSelectObject(this._leftController);
-        }
-
-        if (this._rightController && this._rightController._activePointer) {
-            this._castRayAndSelectObject(this._rightController);
-        }
-
-        if (this._noControllerIsActive) {
-            this._castRayAndSelectObject(this._cameraGazer);
-        } else {
-            this._cameraGazer._gazeTracker.isVisible = false;
-        }
-
-    }
-
-    private _isTeleportationFloor(mesh: AbstractMesh): boolean {
-        for (var i = 0; i < this._floorMeshesCollection.length; i++) {
-            if (this._floorMeshesCollection[i].id === mesh.id) {
-                return true;
-            }
-        }
-        if (this._floorMeshName && mesh.name === this._floorMeshName) {
-            return true;
-        }
-        return false;
-    }
-
-    /**
-     * Adds a floor mesh to be used for teleportation.
-     * @param floorMesh the mesh to be used for teleportation.
-     */
-    public addFloorMesh(floorMesh: Mesh): void {
-        if (!this._floorMeshesCollection) {
-            return;
-        }
-
-        if (this._floorMeshesCollection.indexOf(floorMesh) > -1) {
-            return;
-        }
-
-        this._floorMeshesCollection.push(floorMesh);
-    }
-
-    /**
-     * Removes a floor mesh from being used for teleportation.
-     * @param floorMesh the mesh to be removed.
-     */
-    public removeFloorMesh(floorMesh: Mesh): void {
-        if (!this._floorMeshesCollection) {
-            return;
-        }
-
-        const meshIndex = this._floorMeshesCollection.indexOf(floorMesh);
-        if (meshIndex !== -1) {
-            this._floorMeshesCollection.splice(meshIndex, 1);
-        }
-    }
-
-    /**
-     * Enables interactions and teleportation using the VR controllers and gaze.
-     * @param vrTeleportationOptions options to modify teleportation behavior.
-     */
-    public enableTeleportation(vrTeleportationOptions: VRTeleportationOptions = {}) {
-        if (!this._teleportationInitialized) {
-            this._teleportationRequested = true;
-
-            this.enableInteractions();
-
-            if (vrTeleportationOptions.floorMeshName) {
-                this._floorMeshName = vrTeleportationOptions.floorMeshName;
-            }
-            if (vrTeleportationOptions.floorMeshes) {
-                this._floorMeshesCollection = vrTeleportationOptions.floorMeshes;
-            }
-
-            if (this._leftController != null) {
-                this._enableTeleportationOnController(this._leftController);
-            }
-            if (this._rightController != null) {
-                this._enableTeleportationOnController(this._rightController);
-            }
-
-            // Creates an image processing post process for the vignette not relying
-            // on the main scene configuration for image processing to reduce setup and spaces
-            // (gamma/linear) conflicts.
-            const imageProcessingConfiguration = new ImageProcessingConfiguration();
-            imageProcessingConfiguration.vignetteColor = new Color4(0, 0, 0, 0);
-            imageProcessingConfiguration.vignetteEnabled = true;
-            this._postProcessMove = new ImageProcessingPostProcess("postProcessMove",
-                1.0,
-                this._webVRCamera,
-                undefined,
-                undefined,
-                undefined,
-                undefined,
-                imageProcessingConfiguration);
-
-            this._webVRCamera.detachPostProcess(this._postProcessMove);
-            this._teleportationInitialized = true;
-            if (this._isDefaultTeleportationTarget) {
-                this._createTeleportationCircles();
-                this._teleportationTarget.scaling.scaleInPlace(this._webVRCamera.deviceScaleFactor);
-            }
-        }
-    }
-
-    private _onNewGamepadConnected = (gamepad: Gamepad) => {
-        if (gamepad.type !== Gamepad.POSE_ENABLED) {
-            if (gamepad.leftStick) {
-                gamepad.onleftstickchanged((stickValues) => {
-                    if (this._teleportationInitialized && this.teleportationEnabled) {
-                        // Listening to classic/xbox gamepad only if no VR controller is active
-                        if ((!this._leftController && !this._rightController) ||
-                            ((this._leftController && !this._leftController._activePointer) &&
-                                (this._rightController && !this._rightController._activePointer))) {
-                            this._checkTeleportWithRay(stickValues, this._cameraGazer);
-                            this._checkTeleportBackwards(stickValues, this._cameraGazer);
-                        }
-                    }
-                });
-            }
-            if (gamepad.rightStick) {
-                gamepad.onrightstickchanged((stickValues) => {
-                    if (this._teleportationInitialized) {
-                        this._checkRotate(stickValues, this._cameraGazer);
-                    }
-                });
-            }
-            if (gamepad.type === Gamepad.XBOX) {
-                (<Xbox360Pad>gamepad).onbuttondown((buttonPressed: Xbox360Button) => {
-                    if (this._interactionsEnabled && buttonPressed === Xbox360Button.A) {
-                        this._cameraGazer._selectionPointerDown();
-                    }
-                });
-                (<Xbox360Pad>gamepad).onbuttonup((buttonPressed: Xbox360Button) => {
-                    if (this._interactionsEnabled && buttonPressed === Xbox360Button.A) {
-                        this._cameraGazer._selectionPointerUp();
-                    }
-                });
-            }
-        } else {
-            var webVRController = <WebVRController>gamepad;
-            var controller = new VRExperienceHelperControllerGazer(webVRController, this._scene, this._cameraGazer._gazeTracker);
-
-            if (webVRController.hand === "right" || (this._leftController && this._leftController.webVRController != webVRController)) {
-                this._rightController = controller;
-            } else {
-                this._leftController = controller;
-            }
-
-            this._tryEnableInteractionOnController(controller);
-        }
-    }
-
-    // This only succeeds if the controller's mesh exists for the controller so this must be called whenever new controller is connected or when mesh is loaded
-    private _tryEnableInteractionOnController = (controller: VRExperienceHelperControllerGazer) => {
-        if (this._interactionsRequested && !controller._interactionsEnabled) {
-            this._enableInteractionOnController(controller);
-        }
-        if (this._teleportationRequested && !controller._teleportationEnabled) {
-            this._enableTeleportationOnController(controller);
-        }
-    }
-
-    private _onNewGamepadDisconnected = (gamepad: Gamepad) => {
-        if (gamepad instanceof WebVRController) {
-
-            if (gamepad.hand === "left" && this._leftController != null) {
-                this._leftController.dispose();
-                this._leftController = null;
-            }
-            if (gamepad.hand === "right" && this._rightController != null) {
-                this._rightController.dispose();
-                this._rightController = null;
-            }
-        }
-    }
-
-    private _enableInteractionOnController(controller: VRExperienceHelperControllerGazer) {
-        var controllerMesh = controller.webVRController.mesh;
-        if (controllerMesh) {
-
-            controller._interactionsEnabled = true;
-            if (this.isInVRMode && this._displayLaserPointer) {
-                controller._activatePointer();
-            }
-            if (this.webVROptions.laserToggle) {
-                controller.webVRController.onMainButtonStateChangedObservable.add((stateObject) => {
-                    // Enabling / disabling laserPointer
-                    if (this._displayLaserPointer && stateObject.value === 1) {
-                        if (controller._activePointer) {
-                            controller._deactivatePointer();
-                        } else {
-                            controller._activatePointer();
-                        }
-                        if (this.displayGaze) {
-                            controller._gazeTracker.isVisible = controller._activePointer;
-                        }
-                    }
-                });
-            }
-            controller.webVRController.onTriggerStateChangedObservable.add((stateObject) => {
-                var gazer: VRExperienceHelperGazer = controller;
-                if (this._noControllerIsActive) {
-                    gazer = this._cameraGazer;
-                }
-                if (!gazer._pointerDownOnMeshAsked) {
-                    if (stateObject.value > this._padSensibilityUp) {
-                        gazer._selectionPointerDown();
-                    }
-                } else if (stateObject.value < this._padSensibilityDown) {
-                    gazer._selectionPointerUp();
-                }
-            });
-        }
-    }
-
-    private _checkTeleportWithRay(stateObject: StickValues, gazer: VRExperienceHelperGazer) {
-        // Dont teleport if another gaze already requested teleportation
-        if (this._teleportationRequestInitiated && !gazer._teleportationRequestInitiated) {
-            return;
-        }
-        if (!gazer._teleportationRequestInitiated) {
-            if (stateObject.y < -this._padSensibilityUp && gazer._dpadPressed) {
-                gazer._activatePointer();
-                gazer._teleportationRequestInitiated = true;
-            }
-        } else {
-            // Listening to the proper controller values changes to confirm teleportation
-            if (Math.sqrt(stateObject.y * stateObject.y + stateObject.x * stateObject.x) < this._padSensibilityDown) {
-                if (this._teleportActive) {
-                    this.teleportCamera(this._haloCenter);
-                }
-
-                gazer._teleportationRequestInitiated = false;
-            }
-        }
-    }
-    private _checkRotate(stateObject: StickValues, gazer: VRExperienceHelperGazer) {
-        // Only rotate when user is not currently selecting a teleportation location
-        if (gazer._teleportationRequestInitiated) {
-            return;
-        }
-
-        if (!gazer._rotationLeftAsked) {
-            if (stateObject.x < -this._padSensibilityUp && gazer._dpadPressed) {
-                gazer._rotationLeftAsked = true;
-                if (this._rotationAllowed) {
-                    this._rotateCamera(false);
-                }
-            }
-        } else {
-            if (stateObject.x > -this._padSensibilityDown) {
-                gazer._rotationLeftAsked = false;
-            }
-        }
-
-        if (!gazer._rotationRightAsked) {
-            if (stateObject.x > this._padSensibilityUp && gazer._dpadPressed) {
-                gazer._rotationRightAsked = true;
-                if (this._rotationAllowed) {
-                    this._rotateCamera(true);
-                }
-            }
-        } else {
-            if (stateObject.x < this._padSensibilityDown) {
-                gazer._rotationRightAsked = false;
-            }
-        }
-    }
-    private _checkTeleportBackwards(stateObject: StickValues, gazer: VRExperienceHelperGazer) {
-        // Only teleport backwards when user is not currently selecting a teleportation location
-        if (gazer._teleportationRequestInitiated) {
-            return;
-        }
-        // Teleport backwards
-        if (stateObject.y > this._padSensibilityUp && gazer._dpadPressed) {
-            if (!gazer._teleportationBackRequestInitiated) {
-                if (!this.currentVRCamera) {
-                    return;
-                }
-
-                // Get rotation and position of the current camera
-                var rotation = Quaternion.FromRotationMatrix(this.currentVRCamera.getWorldMatrix().getRotationMatrix());
-                var position = this.currentVRCamera.position;
-
-                // If the camera has device position, use that instead
-                if ((<WebVRFreeCamera>this.currentVRCamera).devicePosition && (<WebVRFreeCamera>this.currentVRCamera).deviceRotationQuaternion) {
-                    rotation = (<WebVRFreeCamera>this.currentVRCamera).deviceRotationQuaternion;
-                    position = (<WebVRFreeCamera>this.currentVRCamera).devicePosition;
-                }
-
-                // Get matrix with only the y rotation of the device rotation
-                rotation.toEulerAnglesToRef(this._workingVector);
-                this._workingVector.z = 0;
-                this._workingVector.x = 0;
-                Quaternion.RotationYawPitchRollToRef(this._workingVector.y, this._workingVector.x, this._workingVector.z, this._workingQuaternion);
-                this._workingQuaternion.toRotationMatrix(this._workingMatrix);
-
-                // Rotate backwards ray by device rotation to cast at the ground behind the user
-                Vector3.TransformCoordinatesToRef(this._teleportBackwardsVector, this._workingMatrix, this._workingVector);
-
-                // Teleport if ray hit the ground and is not to far away eg. backwards off a cliff
-                var ray = new Ray(position, this._workingVector);
-                var hit = this._scene.pickWithRay(ray, this._raySelectionPredicate);
-                if (hit && hit.pickedPoint && hit.pickedMesh && this._isTeleportationFloor(hit.pickedMesh) && hit.distance < 5) {
-                    this.teleportCamera(hit.pickedPoint);
-                }
-
-                gazer._teleportationBackRequestInitiated = true;
-            }
-        } else {
-            gazer._teleportationBackRequestInitiated = false;
-        }
-
-    }
-
-    private _enableTeleportationOnController(controller: VRExperienceHelperControllerGazer) {
-        var controllerMesh = controller.webVRController.mesh;
-        if (controllerMesh) {
-            if (!controller._interactionsEnabled) {
-                this._enableInteractionOnController(controller);
-            }
-            controller._interactionsEnabled = true;
-            controller._teleportationEnabled = true;
-            if (controller.webVRController.controllerType === PoseEnabledControllerType.VIVE) {
-                controller._dpadPressed = false;
-                controller.webVRController.onPadStateChangedObservable.add((stateObject) => {
-                    controller._dpadPressed = stateObject.pressed;
-                    if (!controller._dpadPressed) {
-                        controller._rotationLeftAsked = false;
-                        controller._rotationRightAsked = false;
-                        controller._teleportationBackRequestInitiated = false;
-                    }
-                });
-            }
-            controller.webVRController.onPadValuesChangedObservable.add((stateObject) => {
-                if (this.teleportationEnabled) {
-                    this._checkTeleportBackwards(stateObject, controller);
-                    this._checkTeleportWithRay(stateObject, controller);
-                }
-                this._checkRotate(stateObject, controller);
-            });
-        }
-    }
-
-    private _createTeleportationCircles() {
-        this._teleportationTarget = Mesh.CreateGround("teleportationTarget", 2, 2, 2, this._scene);
-        this._teleportationTarget.isPickable = false;
-
-        var length = 512;
-        var dynamicTexture = new DynamicTexture("DynamicTexture", length, this._scene, true);
-        dynamicTexture.hasAlpha = true;
-        var context = dynamicTexture.getContext();
-
-        var centerX = length / 2;
-        var centerY = length / 2;
-        var radius = 200;
-
-        context.beginPath();
-        context.arc(centerX, centerY, radius, 0, 2 * Math.PI, false);
-        context.fillStyle = this._teleportationFillColor;
-        context.fill();
-        context.lineWidth = 10;
-        context.strokeStyle = this._teleportationBorderColor;
-        context.stroke();
-        context.closePath();
-        dynamicTexture.update();
-
-        var teleportationCircleMaterial = new StandardMaterial("TextPlaneMaterial", this._scene);
-        teleportationCircleMaterial.diffuseTexture = dynamicTexture;
-        this._teleportationTarget.material = teleportationCircleMaterial;
-
-        var torus = Mesh.CreateTorus("torusTeleportation", 0.75, 0.1, 25, this._scene, false);
-        torus.isPickable = false;
-        torus.parent = this._teleportationTarget;
-
-        var animationInnerCircle = new Animation("animationInnerCircle", "position.y", 30, Animation.ANIMATIONTYPE_FLOAT, Animation.ANIMATIONLOOPMODE_CYCLE);
-
-        var keys = [];
-        keys.push({
-            frame: 0,
-            value: 0
-        });
-        keys.push({
-            frame: 30,
-            value: 0.4
-        });
-        keys.push({
-            frame: 60,
-            value: 0
-        });
-
-        animationInnerCircle.setKeys(keys);
-
-        var easingFunction = new SineEase();
-        easingFunction.setEasingMode(EasingFunction.EASINGMODE_EASEINOUT);
-        animationInnerCircle.setEasingFunction(easingFunction);
-
-        torus.animations = [];
-        torus.animations.push(animationInnerCircle);
-
-        this._scene.beginAnimation(torus, 0, 60, true);
-
-        this._hideTeleportationTarget();
-    }
-
-    private _displayTeleportationTarget() {
-        this._teleportActive = true;
-        if (this._teleportationInitialized) {
-            this._teleportationTarget.isVisible = true;
-            if (this._isDefaultTeleportationTarget) {
-                (<Mesh>this._teleportationTarget.getChildren()[0]).isVisible = true;
-            }
-        }
-    }
-
-    private _hideTeleportationTarget() {
-        this._teleportActive = false;
-        if (this._teleportationInitialized) {
-            this._teleportationTarget.isVisible = false;
-            if (this._isDefaultTeleportationTarget) {
-                (<Mesh>this._teleportationTarget.getChildren()[0]).isVisible = false;
-            }
-        }
-    }
-
-    private _rotateCamera(right: boolean) {
-        if (!(this.currentVRCamera instanceof FreeCamera)) {
-            return;
-        }
-
-        if (right) {
-            this._rotationAngle++;
-        }
-        else {
-            this._rotationAngle--;
-        }
-
-        this.currentVRCamera.animations = [];
-
-        var target = Quaternion.FromRotationMatrix(Matrix.RotationY(Math.PI / 4 * this._rotationAngle));
-
-        var animationRotation = new Animation("animationRotation", "rotationQuaternion", 90, Animation.ANIMATIONTYPE_QUATERNION,
-            Animation.ANIMATIONLOOPMODE_CONSTANT);
-
-        var animationRotationKeys = [];
-        animationRotationKeys.push({
-            frame: 0,
-            value: this.currentVRCamera.rotationQuaternion
-        });
-        animationRotationKeys.push({
-            frame: 6,
-            value: target
-        });
-
-        animationRotation.setKeys(animationRotationKeys);
-
-        animationRotation.setEasingFunction(this._circleEase);
-
-        this.currentVRCamera.animations.push(animationRotation);
-
-        this._postProcessMove.animations = [];
-
-        var animationPP = new Animation("animationPP", "vignetteWeight", 90, Animation.ANIMATIONTYPE_FLOAT,
-            Animation.ANIMATIONLOOPMODE_CONSTANT);
-
-        var vignetteWeightKeys = [];
-        vignetteWeightKeys.push({
-            frame: 0,
-            value: 0
-        });
-        vignetteWeightKeys.push({
-            frame: 3,
-            value: 4
-        });
-        vignetteWeightKeys.push({
-            frame: 6,
-            value: 0
-        });
-
-        animationPP.setKeys(vignetteWeightKeys);
-        animationPP.setEasingFunction(this._circleEase);
-        this._postProcessMove.animations.push(animationPP);
-
-        var animationPP2 = new Animation("animationPP2", "vignetteStretch", 90, Animation.ANIMATIONTYPE_FLOAT,
-            Animation.ANIMATIONLOOPMODE_CONSTANT);
-
-        var vignetteStretchKeys = [];
-        vignetteStretchKeys.push({
-            frame: 0,
-            value: 0
-        });
-        vignetteStretchKeys.push({
-            frame: 3,
-            value: 10
-        });
-        vignetteStretchKeys.push({
-            frame: 6,
-            value: 0
-        });
-
-        animationPP2.setKeys(vignetteStretchKeys);
-        animationPP2.setEasingFunction(this._circleEase);
-        this._postProcessMove.animations.push(animationPP2);
-
-        this._postProcessMove.imageProcessingConfiguration.vignetteWeight = 0;
-        this._postProcessMove.imageProcessingConfiguration.vignetteStretch = 0;
-        this._postProcessMove.samples = 4;
-        this._webVRCamera.attachPostProcess(this._postProcessMove);
-        this._scene.beginAnimation(this._postProcessMove, 0, 6, false, 1, () => {
-            this._webVRCamera.detachPostProcess(this._postProcessMove);
-        });
-        this._scene.beginAnimation(this.currentVRCamera, 0, 6, false, 1);
-    }
-
-    private _moveTeleportationSelectorTo(hit: PickingInfo, gazer: VRExperienceHelperGazer, ray: Ray) {
-        if (hit.pickedPoint) {
-            if (gazer._teleportationRequestInitiated) {
-                this._displayTeleportationTarget();
-                this._haloCenter.copyFrom(hit.pickedPoint);
-                this._teleportationTarget.position.copyFrom(hit.pickedPoint);
-            }
-
-            var pickNormal = this._convertNormalToDirectionOfRay(hit.getNormal(true, false), ray);
-            if (pickNormal) {
-                var axis1 = Vector3.Cross(Axis.Y, pickNormal);
-                var axis2 = Vector3.Cross(pickNormal, axis1);
-                Vector3.RotationFromAxisToRef(axis2, pickNormal, axis1, this._teleportationTarget.rotation);
-            }
-            this._teleportationTarget.position.y += 0.1;
-        }
-    }
-    private _workingVector = Vector3.Zero();
-    private _workingQuaternion = Quaternion.Identity();
-    private _workingMatrix = Matrix.Identity();
-    /**
-     * Teleports the users feet to the desired location
-     * @param location The location where the user's feet should be placed
-     */
-    public teleportCamera(location: Vector3) {
-        if (!(this.currentVRCamera instanceof FreeCamera)) {
-            return;
-        }
-        // Teleport the hmd to where the user is looking by moving the anchor to where they are looking minus the
-        // offset of the headset from the anchor.
-        if (this.webVRCamera.leftCamera) {
-            this._workingVector.copyFrom(this.webVRCamera.leftCamera.globalPosition);
-            this._workingVector.subtractInPlace(this.webVRCamera.position);
-            location.subtractToRef(this._workingVector, this._workingVector);
-        } else {
-            this._workingVector.copyFrom(location);
-        }
-        // Add height to account for user's height offset
-        if (this.isInVRMode) {
-            this._workingVector.y += this.webVRCamera.deviceDistanceToRoomGround() * this._webVRCamera.deviceScaleFactor;
-        } else {
-            this._workingVector.y += this._defaultHeight;
-        }
-
-        this.onBeforeCameraTeleport.notifyObservers(this._workingVector);
-
-        // Create animation from the camera's position to the new location
-        this.currentVRCamera.animations = [];
-        var animationCameraTeleportation = new Animation("animationCameraTeleportation", "position", 90, Animation.ANIMATIONTYPE_VECTOR3, Animation.ANIMATIONLOOPMODE_CONSTANT);
-        var animationCameraTeleportationKeys = [{
-            frame: 0,
-            value: this.currentVRCamera.position
-        },
-        {
-            frame: 11,
-            value: this._workingVector
-        }
-        ];
-
-        animationCameraTeleportation.setKeys(animationCameraTeleportationKeys);
-        animationCameraTeleportation.setEasingFunction(this._circleEase);
-        this.currentVRCamera.animations.push(animationCameraTeleportation);
-
-        this._postProcessMove.animations = [];
-
-        var animationPP = new Animation("animationPP", "vignetteWeight", 90, Animation.ANIMATIONTYPE_FLOAT,
-            Animation.ANIMATIONLOOPMODE_CONSTANT);
-
-        var vignetteWeightKeys = [];
-        vignetteWeightKeys.push({
-            frame: 0,
-            value: 0
-        });
-        vignetteWeightKeys.push({
-            frame: 5,
-            value: 8
-        });
-        vignetteWeightKeys.push({
-            frame: 11,
-            value: 0
-        });
-
-        animationPP.setKeys(vignetteWeightKeys);
-        this._postProcessMove.animations.push(animationPP);
-
-        var animationPP2 = new Animation("animationPP2", "vignetteStretch", 90, Animation.ANIMATIONTYPE_FLOAT,
-            Animation.ANIMATIONLOOPMODE_CONSTANT);
-
-        var vignetteStretchKeys = [];
-        vignetteStretchKeys.push({
-            frame: 0,
-            value: 0
-        });
-        vignetteStretchKeys.push({
-            frame: 5,
-            value: 10
-        });
-        vignetteStretchKeys.push({
-            frame: 11,
-            value: 0
-        });
-
-        animationPP2.setKeys(vignetteStretchKeys);
-        this._postProcessMove.animations.push(animationPP2);
-
-        this._postProcessMove.imageProcessingConfiguration.vignetteWeight = 0;
-        this._postProcessMove.imageProcessingConfiguration.vignetteStretch = 0;
-
-        this._webVRCamera.attachPostProcess(this._postProcessMove);
-        this._scene.beginAnimation(this._postProcessMove, 0, 11, false, 1, () => {
-            this._webVRCamera.detachPostProcess(this._postProcessMove);
-        });
-        this._scene.beginAnimation(this.currentVRCamera, 0, 11, false, 1, () => {
-            this.onAfterCameraTeleport.notifyObservers(this._workingVector);
-        });
-
-        this._hideTeleportationTarget();
-    }
-
-    private _convertNormalToDirectionOfRay(normal: Nullable<Vector3>, ray: Ray) {
-        if (normal) {
-            var angle = Math.acos(Vector3.Dot(normal, ray.direction));
-            if (angle < Math.PI / 2) {
-                normal.scaleInPlace(-1);
-            }
-        }
-        return normal;
-    }
-
-    private _castRayAndSelectObject(gazer: VRExperienceHelperGazer) {
-        if (!(this.currentVRCamera instanceof FreeCamera)) {
-            return;
-        }
-
-        var ray = gazer._getForwardRay(this._rayLength);
-        var hit = this._scene.pickWithRay(ray, this._raySelectionPredicate);
-
-        if (hit) {
-            // Populate the contrllers mesh that can be used for drag/drop
-            if ((<any>gazer)._laserPointer) {
-                hit.originMesh = (<any>gazer)._laserPointer.parent;
-            }
-            this._scene.simulatePointerMove(hit, { pointerId: gazer._id });
-        }
-        gazer._currentHit = hit;
-
-        // Moving the gazeTracker on the mesh face targetted
-        if (hit && hit.pickedPoint) {
-            if (this._displayGaze) {
-                let multiplier = 1;
-
-                gazer._gazeTracker.isVisible = true;
-
-                if (gazer._isActionableMesh) {
-                    multiplier = 3;
-                }
-                if (this.updateGazeTrackerScale) {
-                    gazer._gazeTracker.scaling.x = hit.distance * multiplier;
-                    gazer._gazeTracker.scaling.y = hit.distance * multiplier;
-                    gazer._gazeTracker.scaling.z = hit.distance * multiplier;
-                }
-
-                var pickNormal = this._convertNormalToDirectionOfRay(hit.getNormal(), ray);
-                // To avoid z-fighting
-                let deltaFighting = 0.002;
-
-                if (pickNormal) {
-                    var axis1 = Vector3.Cross(Axis.Y, pickNormal);
-                    var axis2 = Vector3.Cross(pickNormal, axis1);
-                    Vector3.RotationFromAxisToRef(axis2, pickNormal, axis1, gazer._gazeTracker.rotation);
-                }
-                gazer._gazeTracker.position.copyFrom(hit.pickedPoint);
-
-                if (gazer._gazeTracker.position.x < 0) {
-                    gazer._gazeTracker.position.x += deltaFighting;
-                }
-                else {
-                    gazer._gazeTracker.position.x -= deltaFighting;
-                }
-                if (gazer._gazeTracker.position.y < 0) {
-                    gazer._gazeTracker.position.y += deltaFighting;
-                }
-                else {
-                    gazer._gazeTracker.position.y -= deltaFighting;
-                }
-                if (gazer._gazeTracker.position.z < 0) {
-                    gazer._gazeTracker.position.z += deltaFighting;
-                }
-                else {
-                    gazer._gazeTracker.position.z -= deltaFighting;
-                }
-            }
-
-            // Changing the size of the laser pointer based on the distance from the targetted point
-            gazer._updatePointerDistance(hit.distance);
-        }
-        else {
-            gazer._updatePointerDistance();
-            gazer._gazeTracker.isVisible = false;
-        }
-
-        if (hit && hit.pickedMesh) {
-            // The object selected is the floor, we're in a teleportation scenario
-            if (this._teleportationInitialized && this._isTeleportationFloor(hit.pickedMesh) && hit.pickedPoint) {
-                // Moving the teleportation area to this targetted point
-
-                //Raise onSelectedMeshUnselected observable if ray collided floor mesh/meshes and a non floor mesh was previously selected
-                if (gazer._currentMeshSelected && !this._isTeleportationFloor(gazer._currentMeshSelected)) {
-                    this._notifySelectedMeshUnselected(gazer._currentMeshSelected);
-                }
-
-                gazer._currentMeshSelected = null;
-                if (gazer._teleportationRequestInitiated) {
-                    this._moveTeleportationSelectorTo(hit, gazer, ray);
-                }
-                return;
-            }
-            // If not, we're in a selection scenario
-            //this._teleportationAllowed = false;
-            if (hit.pickedMesh !== gazer._currentMeshSelected) {
-                if (this.meshSelectionPredicate(hit.pickedMesh)) {
-                    this.onNewMeshPicked.notifyObservers(hit);
-                    gazer._currentMeshSelected = hit.pickedMesh;
-                    if (hit.pickedMesh.isPickable && hit.pickedMesh.actionManager) {
-                        this.changeGazeColor(new Color3(0, 0, 1));
-                        this.changeLaserColor(new Color3(0.2, 0.2, 1));
-                        gazer._isActionableMesh = true;
-                    }
-                    else {
-                        this.changeGazeColor(new Color3(0.7, 0.7, 0.7));
-                        this.changeLaserColor(new Color3(0.7, 0.7, 0.7));
-                        gazer._isActionableMesh = false;
-                    }
-                    try {
-                        this.onNewMeshSelected.notifyObservers(hit.pickedMesh);
-                    }
-                    catch (err) {
-                        Logger.Warn("Error in your custom logic onNewMeshSelected: " + err);
-                    }
-                }
-                else {
-                    this._notifySelectedMeshUnselected(gazer._currentMeshSelected);
-                    gazer._currentMeshSelected = null;
-                    this.changeGazeColor(new Color3(0.7, 0.7, 0.7));
-                    this.changeLaserColor(new Color3(0.7, 0.7, 0.7));
-                }
-            }
-        }
-        else {
-            this._notifySelectedMeshUnselected(gazer._currentMeshSelected);
-            gazer._currentMeshSelected = null;
-            //this._teleportationAllowed = false;
-            this.changeGazeColor(new Color3(0.7, 0.7, 0.7));
-            this.changeLaserColor(new Color3(0.7, 0.7, 0.7));
-        }
-    }
-
-    private _notifySelectedMeshUnselected(mesh: Nullable<AbstractMesh>) {
-        if (mesh) {
-            this.onSelectedMeshUnselected.notifyObservers(mesh);
-        }
-    }
-
-    /**
-     * Sets the color of the laser ray from the vr controllers.
-     * @param color new color for the ray.
-     */
-    public changeLaserColor(color: Color3) {
-        if (this._leftController) {
-            this._leftController._setLaserPointerColor(color);
-
-        }
-        if (this._rightController) {
-            this._rightController._setLaserPointerColor(color);
-        }
-    }
-
-    /**
-     * Sets the color of the ray from the vr headsets gaze.
-     * @param color new color for the ray.
-     */
-    public changeGazeColor(color: Color3) {
-        if (!this.updateGazeTrackerColor) {
-            return;
-        }
-        if (!(<StandardMaterial>this._cameraGazer._gazeTracker.material)) {
-            return;
-        }
-        (<StandardMaterial>this._cameraGazer._gazeTracker.material).emissiveColor = color;
-        if (this._leftController) {
-            (<StandardMaterial>this._leftController._gazeTracker.material).emissiveColor = color;
-        }
-        if (this._rightController) {
-            (<StandardMaterial>this._rightController._gazeTracker.material).emissiveColor = color;
-        }
-    }
-
-    /**
-     * Exits VR and disposes of the vr experience helper
-     */
-    public dispose() {
-        if (this.isInVRMode) {
-            this.exitVR();
-        }
-
-        if (this._postProcessMove) {
-            this._postProcessMove.dispose();
-        }
-
-        if (this._webVRCamera) {
-            this._webVRCamera.dispose();
-        }
-        if (this._vrDeviceOrientationCamera) {
-            this._vrDeviceOrientationCamera.dispose();
-        }
-        if (!this._useCustomVRButton && this._btnVR.parentNode) {
-            document.body.removeChild(this._btnVR);
-        }
-
-        if (this._deviceOrientationCamera && (this._scene.activeCamera != this._deviceOrientationCamera)) {
-            this._deviceOrientationCamera.dispose();
-        }
-
-        if (this._cameraGazer) {
-            this._cameraGazer.dispose();
-        }
-        if (this._leftController) {
-            this._leftController.dispose();
-        }
-        if (this._rightController) {
-            this._rightController.dispose();
-        }
-
-        if (this._teleportationTarget) {
-            this._teleportationTarget.dispose();
-        }
-
-        this._floorMeshesCollection = [];
-
-        document.removeEventListener("keydown", this._onKeyDown);
-        window.removeEventListener('vrdisplaypresentchange', this._onVrDisplayPresentChange);
-
-        window.removeEventListener("resize", this._onResize);
-        document.removeEventListener("fullscreenchange", this._onFullscreenChange);
-        document.removeEventListener("mozfullscreenchange", this._onFullscreenChange);
-        document.removeEventListener("webkitfullscreenchange", this._onFullscreenChange);
-        document.removeEventListener("msfullscreenchange", this._onFullscreenChange);
-        (<any>document).onmsfullscreenchange = null;
-
-        this._scene.getEngine().onVRDisplayChangedObservable.removeCallback(this._onVRDisplayChanged);
-        this._scene.getEngine().onVRRequestPresentStart.removeCallback(this._onVRRequestPresentStart);
-        this._scene.getEngine().onVRRequestPresentComplete.removeCallback(this._onVRRequestPresentComplete);
-        window.removeEventListener('vrdisplaypresentchange', this._onVrDisplayPresentChange);
-
-        this._scene.gamepadManager.onGamepadConnectedObservable.removeCallback(this._onNewGamepadConnected);
-        this._scene.gamepadManager.onGamepadDisconnectedObservable.removeCallback(this._onNewGamepadDisconnected);
-
-        this._scene.unregisterBeforeRender(this.beforeRender);
-    }
-
-    /**
-     * Gets the name of the VRExperienceHelper class
-     * @returns "VRExperienceHelper"
-     */
-    public getClassName(): string {
-        return "VRExperienceHelper";
-    }
-}
+import { Logger } from "../../Misc/logger";
+import { Observer, Observable } from "../../Misc/observable";
+import { Nullable } from "../../types";
+import { Camera } from "../../Cameras/camera";
+import { FreeCamera } from "../../Cameras/freeCamera";
+import { TargetCamera } from "../../Cameras/targetCamera";
+import { DeviceOrientationCamera } from "../../Cameras/deviceOrientationCamera";
+import { VRDeviceOrientationFreeCamera } from "../../Cameras/VR/vrDeviceOrientationFreeCamera";
+import { WebVROptions, WebVRFreeCamera } from "../../Cameras/VR/webVRCamera";
+import { PointerEventTypes } from "../../Events/pointerEvents";
+import { Scene, IDisposable } from "../../scene";
+import { Quaternion, Matrix, Vector3, Color3, Color4, Axis } from "../../Maths/math";
+import { Gamepad, StickValues } from "../../Gamepads/gamepad";
+import { PoseEnabledController, PoseEnabledControllerType } from "../../Gamepads/Controllers/poseEnabledController";
+import { WebVRController } from "../../Gamepads/Controllers/webVRController";
+import { Xbox360Pad, Xbox360Button } from "../../Gamepads/xboxGamepad";
+import { IDisplayChangedEventArgs } from "../../Engines/engine";
+import { AbstractMesh } from "../../Meshes/abstractMesh";
+import { TransformNode } from "../../Meshes/transformNode";
+import { Mesh } from "../../Meshes/mesh";
+import { PickingInfo } from "../../Collisions/pickingInfo";
+import { Ray } from "../../Culling/ray";
+import { ImageProcessingConfiguration } from "../../Materials/imageProcessingConfiguration";
+import { StandardMaterial } from "../../Materials/standardMaterial";
+import { DynamicTexture } from "../../Materials/Textures/dynamicTexture";
+import { ImageProcessingPostProcess } from "../../PostProcesses/imageProcessingPostProcess";
+import { SineEase, EasingFunction, CircleEase } from "../../Animations/easing";
+import { Animation } from "../../Animations/animation";
+import { VRCameraMetrics } from '../../Cameras/VR/vrCameraMetrics';
+
+import "../../Meshes/Builders/groundBuilder";
+import "../../Meshes/Builders/torusBuilder";
+import "../../Meshes/Builders/cylinderBuilder";
+
+import "../../Gamepads/gamepadSceneComponent";
+import "../../Animations/animatable";
+
+/**
+ * Options to modify the vr teleportation behavior.
+ */
+export interface VRTeleportationOptions {
+    /**
+     * The name of the mesh which should be used as the teleportation floor. (default: null)
+     */
+    floorMeshName?: string;
+    /**
+     * A list of meshes to be used as the teleportation floor. (default: empty)
+     */
+    floorMeshes?: Mesh[];
+}
+
+/**
+ * Options to modify the vr experience helper's behavior.
+ */
+export interface VRExperienceHelperOptions extends WebVROptions {
+    /**
+     * Create a DeviceOrientationCamera to be used as your out of vr camera. (default: true)
+     */
+    createDeviceOrientationCamera?: boolean;
+    /**
+     * Create a VRDeviceOrientationFreeCamera to be used for VR when no external HMD is found. (default: true)
+     */
+    createFallbackVRDeviceOrientationFreeCamera?: boolean;
+    /**
+     * Uses the main button on the controller to toggle the laser casted. (default: true)
+     */
+    laserToggle?: boolean;
+    /**
+     * A list of meshes to be used as the teleportation floor. If specified, teleportation will be enabled (default: undefined)
+     */
+    floorMeshes?: Mesh[];
+    /**
+     * Distortion metrics for the fallback vrDeviceOrientationCamera (default: VRCameraMetrics.Default)
+     */
+    vrDeviceOrientationCameraMetrics?: VRCameraMetrics;
+}
+
+class VRExperienceHelperGazer implements IDisposable {
+    /** @hidden */
+    public _gazeTracker: Mesh;
+
+    /** @hidden */
+    public _currentMeshSelected: Nullable<AbstractMesh>;
+    /** @hidden */
+    public _currentHit: Nullable<PickingInfo>;
+
+    public static _idCounter = 0;
+    /** @hidden */
+    public _id: number;
+
+    /** @hidden */
+    public _pointerDownOnMeshAsked: boolean = false;
+    /** @hidden */
+    public _isActionableMesh: boolean = false;
+
+    /** @hidden */
+    public _interactionsEnabled: boolean;
+    /** @hidden */
+    public _teleportationEnabled: boolean;
+    /** @hidden */
+    public _teleportationRequestInitiated = false;
+    /** @hidden */
+    public _teleportationBackRequestInitiated = false;
+    /** @hidden */
+    public _rotationRightAsked = false;
+    /** @hidden */
+    public _rotationLeftAsked = false;
+    /** @hidden */
+    public _dpadPressed = true;
+
+    /** @hidden */
+    public _activePointer = false;
+
+    constructor(public scene: Scene, gazeTrackerToClone: Nullable<Mesh> = null) {
+        this._id = VRExperienceHelperGazer._idCounter++;
+
+        // Gaze tracker
+        if (!gazeTrackerToClone) {
+            this._gazeTracker = Mesh.CreateTorus("gazeTracker", 0.0035, 0.0025, 20, scene, false);
+            this._gazeTracker.bakeCurrentTransformIntoVertices();
+            this._gazeTracker.isPickable = false;
+            this._gazeTracker.isVisible = false;
+            var targetMat = new StandardMaterial("targetMat", scene);
+            targetMat.specularColor = Color3.Black();
+            targetMat.emissiveColor = new Color3(0.7, 0.7, 0.7);
+            targetMat.backFaceCulling = false;
+            this._gazeTracker.material = targetMat;
+        } else {
+            this._gazeTracker = gazeTrackerToClone.clone("gazeTracker");
+        }
+
+    }
+
+    /** @hidden */
+    public _getForwardRay(length: number): Ray {
+        return new Ray(Vector3.Zero(), new Vector3(0, 0, length));
+    }
+
+    /** @hidden */
+    public _selectionPointerDown() {
+        this._pointerDownOnMeshAsked = true;
+        if (this._currentHit) {
+            this.scene.simulatePointerDown(this._currentHit, { pointerId: this._id });
+        }
+    }
+
+    /** @hidden */
+    public _selectionPointerUp() {
+        if (this._currentHit) {
+            this.scene.simulatePointerUp(this._currentHit, { pointerId: this._id });
+        }
+        this._pointerDownOnMeshAsked = false;
+    }
+
+    /** @hidden */
+    public _activatePointer() {
+        this._activePointer = true;
+    }
+
+    /** @hidden */
+    public _deactivatePointer() {
+        this._activePointer = false;
+    }
+
+    /** @hidden */
+    public _updatePointerDistance(distance: number = 100) {
+    }
+
+    public dispose() {
+        this._interactionsEnabled = false;
+        this._teleportationEnabled = false;
+        if (this._gazeTracker) {
+            this._gazeTracker.dispose();
+        }
+    }
+}
+
+class VRExperienceHelperControllerGazer extends VRExperienceHelperGazer {
+    private _laserPointer: Mesh;
+    private _meshAttachedObserver: Nullable<Observer<AbstractMesh>>;
+    constructor(public webVRController: WebVRController, scene: Scene, gazeTrackerToClone: Mesh) {
+        super(scene, gazeTrackerToClone);
+        // Laser pointer
+        this._laserPointer = Mesh.CreateCylinder("laserPointer", 1, 0.004, 0.0002, 20, 1, scene, false);
+        var laserPointerMaterial = new StandardMaterial("laserPointerMat", scene);
+        laserPointerMaterial.emissiveColor = new Color3(0.7, 0.7, 0.7);
+        laserPointerMaterial.alpha = 0.6;
+        this._laserPointer.material = laserPointerMaterial;
+        this._laserPointer.rotation.x = Math.PI / 2;
+        this._laserPointer.position.z = -0.5;
+        this._laserPointer.isVisible = false;
+        this._laserPointer.isPickable = false;
+
+        if (!webVRController.mesh) {
+            // Create an empty mesh that is used prior to loading the high quality model
+            var preloadMesh = new Mesh("preloadControllerMesh", scene);
+            var preloadPointerPose = new Mesh(PoseEnabledController.POINTING_POSE, scene);
+            preloadPointerPose.rotation.x = -0.7;
+            preloadMesh.addChild(preloadPointerPose);
+            webVRController.attachToMesh(preloadMesh);
+        }
+
+        this._setLaserPointerParent(webVRController.mesh!);
+
+        this._meshAttachedObserver = webVRController._meshAttachedObservable.add((mesh) => {
+            this._setLaserPointerParent(mesh);
+        });
+    }
+
+    _getForwardRay(length: number): Ray {
+        return this.webVRController.getForwardRay(length);
+    }
+
+    /** @hidden */
+    public _activatePointer() {
+        super._activatePointer();
+        this._laserPointer.isVisible = true;
+    }
+
+    /** @hidden */
+    public _deactivatePointer() {
+        super._deactivatePointer();
+        this._laserPointer.isVisible = false;
+    }
+
+    /** @hidden */
+    public _setLaserPointerColor(color: Color3) {
+        (<StandardMaterial>this._laserPointer.material).emissiveColor = color;
+    }
+
+    /** @hidden */
+    public _setLaserPointerParent(mesh: AbstractMesh) {
+        var makeNotPick = (root: AbstractMesh) => {
+            root.isPickable = false;
+            root.getChildMeshes().forEach((c) => {
+                makeNotPick(c);
+            });
+        };
+        makeNotPick(mesh);
+        var meshChildren = mesh.getChildren(undefined, false);
+
+        let laserParent: TransformNode = mesh;
+        this.webVRController._pointingPoseNode = null;
+        for (var i = 0; i < meshChildren.length; i++) {
+            if (meshChildren[i].name && meshChildren[i].name.indexOf(PoseEnabledController.POINTING_POSE) >= 0) {
+                laserParent = <TransformNode>meshChildren[i];
+                this.webVRController._pointingPoseNode = laserParent;
+                break;
+            }
+        }
+        this._laserPointer.parent = laserParent;
+    }
+
+    public _updatePointerDistance(distance: number = 100) {
+        this._laserPointer.scaling.y = distance;
+        this._laserPointer.position.z = -distance / 2;
+    }
+
+    dispose() {
+        super.dispose();
+        this._laserPointer.dispose();
+        if (this._meshAttachedObserver) {
+            this.webVRController._meshAttachedObservable.remove(this._meshAttachedObserver);
+        }
+    }
+}
+
+class VRExperienceHelperCameraGazer extends VRExperienceHelperGazer {
+    constructor(private getCamera: () => Nullable<Camera>, scene: Scene) {
+        super(scene);
+    }
+    _getForwardRay(length: number): Ray {
+        var camera = this.getCamera();
+        if (camera) {
+            return camera.getForwardRay(length);
+        } else {
+            return new Ray(Vector3.Zero(), Vector3.Forward());
+        }
+    }
+}
+
+class OnAfterEnteringVRObservableEvent {
+    success: boolean;
+}
+
+/**
+ * Helps to quickly add VR support to an existing scene.
+ * See http://doc.babylonjs.com/how_to/webvr_helper
+ */
+export class VRExperienceHelper {
+    private _scene: Scene;
+    private _position: Vector3;
+    private _btnVR: HTMLButtonElement;
+    private _btnVRDisplayed: boolean;
+
+    // Can the system support WebVR, even if a headset isn't plugged in?
+    private _webVRsupported = false;
+    // If WebVR is supported, is a headset plugged in and are we ready to present?
+    private _webVRready = false;
+    // Are we waiting for the requestPresent callback to complete?
+    private _webVRrequesting = false;
+    // Are we presenting to the headset right now? (this is the vrDevice state)
+    private _webVRpresenting = false;
+    // Have we entered VR? (this is the VRExperienceHelper state)
+    private _hasEnteredVR: boolean;
+
+    // Are we presenting in the fullscreen fallback?
+    private _fullscreenVRpresenting = false;
+
+    private _canvas: Nullable<HTMLCanvasElement>;
+    private _webVRCamera: WebVRFreeCamera;
+    private _vrDeviceOrientationCamera: Nullable<VRDeviceOrientationFreeCamera>;
+    private _deviceOrientationCamera: Nullable<DeviceOrientationCamera>;
+    private _existingCamera: Camera;
+
+    private _onKeyDown: (event: KeyboardEvent) => void;
+    private _onVrDisplayPresentChange: any;
+    private _onVRDisplayChanged: (eventArgs: IDisplayChangedEventArgs) => void;
+    private _onVRRequestPresentStart: () => void;
+    private _onVRRequestPresentComplete: (success: boolean) => void;
+
+    /**
+     * Observable raised right before entering VR.
+     */
+    public onEnteringVRObservable = new Observable<VRExperienceHelper>();
+
+    /**
+     * Observable raised when entering VR has completed.
+     */
+    public onAfterEnteringVRObservable = new Observable<OnAfterEnteringVRObservableEvent>();
+
+    /**
+     * Observable raised when exiting VR.
+     */
+    public onExitingVRObservable = new Observable<VRExperienceHelper>();
+
+    /**
+     * Observable raised when controller mesh is loaded.
+     */
+    public onControllerMeshLoadedObservable = new Observable<WebVRController>();
+
+    /** Return this.onEnteringVRObservable
+     * Note: This one is for backward compatibility. Please use onEnteringVRObservable directly
+     */
+    public get onEnteringVR(): Observable<VRExperienceHelper> {
+        return this.onEnteringVRObservable;
+    }
+
+    /** Return this.onExitingVRObservable
+     * Note: This one is for backward compatibility. Please use onExitingVRObservable directly
+     */
+    public get onExitingVR(): Observable<VRExperienceHelper> {
+        return this.onExitingVRObservable;
+    }
+
+    /** Return this.onControllerMeshLoadedObservable
+     * Note: This one is for backward compatibility. Please use onControllerMeshLoadedObservable directly
+     */
+    public get onControllerMeshLoaded(): Observable<WebVRController> {
+        return this.onControllerMeshLoadedObservable;
+    }
+
+    private _rayLength: number;
+    private _useCustomVRButton: boolean = false;
+    private _teleportationRequested: boolean = false;
+    private _teleportActive = false;
+    private _floorMeshName: string;
+    private _floorMeshesCollection: Mesh[] = [];
+    private _rotationAllowed: boolean = true;
+    private _teleportBackwardsVector = new Vector3(0, -1, -1);
+    private _teleportationTarget: Mesh;
+    private _isDefaultTeleportationTarget = true;
+    private _postProcessMove: ImageProcessingPostProcess;
+    private _teleportationFillColor: string = "#444444";
+    private _teleportationBorderColor: string = "#FFFFFF";
+    private _rotationAngle: number = 0;
+    private _haloCenter = new Vector3(0, 0, 0);
+    private _cameraGazer: VRExperienceHelperCameraGazer;
+    private _padSensibilityUp = 0.65;
+    private _padSensibilityDown = 0.35;
+
+    private _leftController: Nullable<VRExperienceHelperControllerGazer> = null;
+    private _rightController: Nullable<VRExperienceHelperControllerGazer> = null;
+
+    /**
+     * Observable raised when a new mesh is selected based on meshSelectionPredicate
+     */
+    public onNewMeshSelected = new Observable<AbstractMesh>();
+
+    /**
+     * Observable raised when a new mesh is picked based on meshSelectionPredicate
+     */
+    public onNewMeshPicked = new Observable<PickingInfo>();
+
+    private _circleEase: CircleEase;
+
+    /**
+     * Observable raised before camera teleportation
+    */
+    public onBeforeCameraTeleport = new Observable<Vector3>();
+
+    /**
+     *  Observable raised after camera teleportation
+    */
+    public onAfterCameraTeleport = new Observable<Vector3>();
+
+    /**
+    * Observable raised when current selected mesh gets unselected
+    */
+    public onSelectedMeshUnselected = new Observable<AbstractMesh>();
+
+    private _raySelectionPredicate: (mesh: AbstractMesh) => boolean;
+
+    /**
+     * To be optionaly changed by user to define custom ray selection
+     */
+    public raySelectionPredicate: (mesh: AbstractMesh) => boolean;
+
+    /**
+     * To be optionaly changed by user to define custom selection logic (after ray selection)
+     */
+    public meshSelectionPredicate: (mesh: AbstractMesh) => boolean;
+
+    /**
+     * Set teleportation enabled. If set to false camera teleportation will be disabled but camera rotation will be kept.
+     */
+    public teleportationEnabled: boolean = true;
+
+    private _defaultHeight: number;
+    private _teleportationInitialized = false;
+    private _interactionsEnabled = false;
+    private _interactionsRequested = false;
+    private _displayGaze = true;
+    private _displayLaserPointer = true;
+
+    /**
+     * The mesh used to display where the user is going to teleport.
+     */
+    public get teleportationTarget(): Mesh {
+        return this._teleportationTarget;
+    }
+
+    /**
+     * Sets the mesh to be used to display where the user is going to teleport.
+     */
+    public set teleportationTarget(value: Mesh) {
+        if (value) {
+            value.name = "teleportationTarget";
+            this._isDefaultTeleportationTarget = false;
+            this._teleportationTarget = value;
+        }
+    }
+
+    /**
+     * The mesh used to display where the user is selecting, this mesh will be cloned and set as the gazeTracker for the left and right controller
+     * when set bakeCurrentTransformIntoVertices will be called on the mesh.
+     * See http://doc.babylonjs.com/resources/baking_transformations
+     */
+    public get gazeTrackerMesh(): Mesh {
+        return this._cameraGazer._gazeTracker;
+    }
+
+    public set gazeTrackerMesh(value: Mesh) {
+        if (value) {
+            // Dispose of existing meshes
+            if (this._cameraGazer._gazeTracker) {
+                this._cameraGazer._gazeTracker.dispose();
+            }
+            if (this._leftController && this._leftController._gazeTracker) {
+                this._leftController._gazeTracker.dispose();
+            }
+            if (this._rightController && this._rightController._gazeTracker) {
+                this._rightController._gazeTracker.dispose();
+            }
+
+            // Set and create gaze trackers on head and controllers
+            this._cameraGazer._gazeTracker = value;
+            this._cameraGazer._gazeTracker.bakeCurrentTransformIntoVertices();
+            this._cameraGazer._gazeTracker.isPickable = false;
+            this._cameraGazer._gazeTracker.isVisible = false;
+            this._cameraGazer._gazeTracker.name = "gazeTracker";
+            if (this._leftController) {
+                this._leftController._gazeTracker = this._cameraGazer._gazeTracker.clone("gazeTracker");
+            }
+
+            if (this._rightController) {
+                this._rightController._gazeTracker = this._cameraGazer._gazeTracker.clone("gazeTracker");
+            }
+        }
+    }
+
+    /**
+     * If the gaze trackers scale should be updated to be constant size when pointing at near/far meshes
+     */
+    public updateGazeTrackerScale = true;
+    /**
+     * If the gaze trackers color should be updated when selecting meshes
+     */
+    public updateGazeTrackerColor = true;
+
+    /**
+     * The gaze tracking mesh corresponding to the left controller
+     */
+    public get leftControllerGazeTrackerMesh(): Nullable<Mesh> {
+        if (this._leftController) {
+            return this._leftController._gazeTracker;
+        }
+        return null;
+    }
+
+    /**
+     * The gaze tracking mesh corresponding to the right controller
+     */
+    public get rightControllerGazeTrackerMesh(): Nullable<Mesh> {
+        if (this._rightController) {
+            return this._rightController._gazeTracker;
+        }
+        return null;
+    }
+
+    /**
+     * If the ray of the gaze should be displayed.
+     */
+    public get displayGaze(): boolean {
+        return this._displayGaze;
+    }
+
+    /**
+     * Sets if the ray of the gaze should be displayed.
+     */
+    public set displayGaze(value: boolean) {
+        this._displayGaze = value;
+        if (!value) {
+            this._cameraGazer._gazeTracker.isVisible = false;
+
+            if (this._leftController) {
+                this._leftController._gazeTracker.isVisible = false;
+            }
+
+            if (this._rightController) {
+                this._rightController._gazeTracker.isVisible = false;
+            }
+        }
+    }
+
+    /**
+     * If the ray of the LaserPointer should be displayed.
+     */
+    public get displayLaserPointer(): boolean {
+        return this._displayLaserPointer;
+    }
+
+    /**
+     * Sets if the ray of the LaserPointer should be displayed.
+     */
+    public set displayLaserPointer(value: boolean) {
+        this._displayLaserPointer = value;
+        if (!value) {
+            if (this._rightController) {
+                this._rightController._deactivatePointer();
+                this._rightController._gazeTracker.isVisible = false;
+            }
+            if (this._leftController) {
+                this._leftController._deactivatePointer();
+                this._leftController._gazeTracker.isVisible = false;
+            }
+        }
+        else {
+            if (this._rightController) {
+                this._rightController._activatePointer();
+            }
+            if (this._leftController) {
+                this._leftController._activatePointer();
+            }
+        }
+    }
+
+    /**
+     * The deviceOrientationCamera used as the camera when not in VR.
+     */
+    public get deviceOrientationCamera(): Nullable<DeviceOrientationCamera> {
+        return this._deviceOrientationCamera;
+    }
+
+    /**
+     * Based on the current WebVR support, returns the current VR camera used.
+     */
+    public get currentVRCamera(): Nullable<Camera> {
+        if (this._webVRready) {
+            return this._webVRCamera;
+        }
+        else {
+            return this._scene.activeCamera;
+        }
+    }
+
+    /**
+     * The webVRCamera which is used when in VR.
+     */
+    public get webVRCamera(): WebVRFreeCamera {
+        return this._webVRCamera;
+    }
+
+    /**
+     * The deviceOrientationCamera that is used as a fallback when vr device is not connected.
+     */
+    public get vrDeviceOrientationCamera(): Nullable<VRDeviceOrientationFreeCamera> {
+        return this._vrDeviceOrientationCamera;
+    }
+
+    private get _teleportationRequestInitiated(): boolean {
+        var result = this._cameraGazer._teleportationRequestInitiated
+            || (this._leftController !== null && this._leftController._teleportationRequestInitiated)
+            || (this._rightController !== null && this._rightController._teleportationRequestInitiated);
+        return result;
+    }
+
+    /**
+     * Defines wether or not Pointer lock should be requested when switching to
+     * full screen.
+     */
+    public requestPointerLockOnFullScreen = true;
+
+    /**
+     * Instantiates a VRExperienceHelper.
+     * Helps to quickly add VR support to an existing scene.
+     * @param scene The scene the VRExperienceHelper belongs to.
+     * @param webVROptions Options to modify the vr experience helper's behavior.
+     */
+    constructor(scene: Scene,
+        /** Options to modify the vr experience helper's behavior. */
+        public webVROptions: VRExperienceHelperOptions = {}) {
+        this._scene = scene;
+        this._canvas = scene.getEngine().getRenderingCanvas();
+
+        // Parse options
+        if (webVROptions.createFallbackVRDeviceOrientationFreeCamera === undefined) {
+            webVROptions.createFallbackVRDeviceOrientationFreeCamera = true;
+        }
+        if (webVROptions.createDeviceOrientationCamera === undefined) {
+            webVROptions.createDeviceOrientationCamera = true;
+        }
+        if (webVROptions.laserToggle === undefined) {
+            webVROptions.laserToggle = true;
+        }
+        if (webVROptions.defaultHeight === undefined) {
+            webVROptions.defaultHeight = 1.7;
+        }
+        if (webVROptions.useCustomVRButton) {
+            this._useCustomVRButton = true;
+            if (webVROptions.customVRButton) {
+                this._btnVR = webVROptions.customVRButton;
+            }
+        }
+        if (webVROptions.rayLength) {
+            this._rayLength = webVROptions.rayLength;
+        }
+        this._defaultHeight = webVROptions.defaultHeight;
+
+        if (webVROptions.positionScale) {
+            this._rayLength *= webVROptions.positionScale;
+            this._defaultHeight *= webVROptions.positionScale;
+        }
+
+        this._hasEnteredVR = false;
+
+        // Set position
+        if (this._scene.activeCamera) {
+            this._position = this._scene.activeCamera.position.clone();
+        } else {
+            this._position = new Vector3(0, this._defaultHeight, 0);
+        }
+
+        // Set non-vr camera
+        if (webVROptions.createDeviceOrientationCamera || !this._scene.activeCamera) {
+            this._deviceOrientationCamera = new DeviceOrientationCamera("deviceOrientationVRHelper", this._position.clone(), scene);
+
+            // Copy data from existing camera
+            if (this._scene.activeCamera) {
+                this._deviceOrientationCamera.minZ = this._scene.activeCamera.minZ;
+                this._deviceOrientationCamera.maxZ = this._scene.activeCamera.maxZ;
+                // Set rotation from previous camera
+                if (this._scene.activeCamera instanceof TargetCamera && this._scene.activeCamera.rotation) {
+                    var targetCamera = this._scene.activeCamera;
+                    if (targetCamera.rotationQuaternion) {
+                        this._deviceOrientationCamera.rotationQuaternion.copyFrom(targetCamera.rotationQuaternion);
+                    } else {
+                        this._deviceOrientationCamera.rotationQuaternion.copyFrom(Quaternion.RotationYawPitchRoll(targetCamera.rotation.y, targetCamera.rotation.x, targetCamera.rotation.z));
+                    }
+                    this._deviceOrientationCamera.rotation = targetCamera.rotation.clone();
+                }
+            }
+
+            this._scene.activeCamera = this._deviceOrientationCamera;
+            if (this._canvas) {
+                this._scene.activeCamera.attachControl(this._canvas);
+            }
+        } else {
+            this._existingCamera = this._scene.activeCamera;
+        }
+
+        // Create VR cameras
+        if (webVROptions.createFallbackVRDeviceOrientationFreeCamera) {
+            this._vrDeviceOrientationCamera = new VRDeviceOrientationFreeCamera("VRDeviceOrientationVRHelper", this._position, this._scene, true, webVROptions.vrDeviceOrientationCameraMetrics);
+            this._vrDeviceOrientationCamera.angularSensibility = Number.MAX_VALUE;
+        }
+        this._webVRCamera = new WebVRFreeCamera("WebVRHelper", this._position, this._scene, webVROptions);
+        this._webVRCamera.useStandingMatrix();
+
+        this._cameraGazer = new VRExperienceHelperCameraGazer(() => { return this.currentVRCamera; }, scene);
+        // Create default button
+        if (!this._useCustomVRButton) {
+            this._btnVR = <HTMLButtonElement>document.createElement("BUTTON");
+            this._btnVR.className = "babylonVRicon";
+            this._btnVR.id = "babylonVRiconbtn";
+            this._btnVR.title = "Click to switch to VR";
+            var css = ".babylonVRicon { position: absolute; right: 20px; height: 50px; width: 80px; background-color: rgba(51,51,51,0.7); background-image: url(data:image/svg+xml;charset=UTF-8,%3Csvg%20xmlns%3D%22http%3A//www.w3.org/2000/svg%22%20width%3D%222048%22%20height%3D%221152%22%20viewBox%3D%220%200%202048%201152%22%20version%3D%221.1%22%3E%3Cpath%20transform%3D%22rotate%28180%201024%2C576.0000000000001%29%22%20d%3D%22m1109%2C896q17%2C0%2030%2C-12t13%2C-30t-12.5%2C-30.5t-30.5%2C-12.5l-170%2C0q-18%2C0%20-30.5%2C12.5t-12.5%2C30.5t13%2C30t30%2C12l170%2C0zm-85%2C256q59%2C0%20132.5%2C-1.5t154.5%2C-5.5t164.5%2C-11.5t163%2C-20t150%2C-30t124.5%2C-41.5q23%2C-11%2042%2C-24t38%2C-30q27%2C-25%2041%2C-61.5t14%2C-72.5l0%2C-257q0%2C-123%20-47%2C-232t-128%2C-190t-190%2C-128t-232%2C-47l-81%2C0q-37%2C0%20-68.5%2C14t-60.5%2C34.5t-55.5%2C45t-53%2C45t-53%2C34.5t-55.5%2C14t-55.5%2C-14t-53%2C-34.5t-53%2C-45t-55.5%2C-45t-60.5%2C-34.5t-68.5%2C-14l-81%2C0q-123%2C0%20-232%2C47t-190%2C128t-128%2C190t-47%2C232l0%2C257q0%2C68%2038%2C115t97%2C73q54%2C24%20124.5%2C41.5t150%2C30t163%2C20t164.5%2C11.5t154.5%2C5.5t132.5%2C1.5zm939%2C-298q0%2C39%20-24.5%2C67t-58.5%2C42q-54%2C23%20-122%2C39.5t-143.5%2C28t-155.5%2C19t-157%2C11t-148.5%2C5t-129.5%2C1.5q-59%2C0%20-130%2C-1.5t-148%2C-5t-157%2C-11t-155.5%2C-19t-143.5%2C-28t-122%2C-39.5q-34%2C-14%20-58.5%2C-42t-24.5%2C-67l0%2C-257q0%2C-106%2040.5%2C-199t110%2C-162.5t162.5%2C-109.5t199%2C-40l81%2C0q27%2C0%2052%2C14t50%2C34.5t51%2C44.5t55.5%2C44.5t63.5%2C34.5t74%2C14t74%2C-14t63.5%2C-34.5t55.5%2C-44.5t51%2C-44.5t50%2C-34.5t52%2C-14l14%2C0q37%2C0%2070%2C0.5t64.5%2C4.5t63.5%2C12t68%2C23q71%2C30%20128.5%2C78.5t98.5%2C110t63.5%2C133.5t22.5%2C149l0%2C257z%22%20fill%3D%22white%22%20/%3E%3C/svg%3E%0A); background-size: 80%; background-repeat:no-repeat; background-position: center; border: none; outline: none; transition: transform 0.125s ease-out } .babylonVRicon:hover { transform: scale(1.05) } .babylonVRicon:active {background-color: rgba(51,51,51,1) } .babylonVRicon:focus {background-color: rgba(51,51,51,1) }";
+            css += ".babylonVRicon.vrdisplaypresenting { display: none; }";
+            // TODO: Add user feedback so that they know what state the VRDisplay is in (disconnected, connected, entering-VR)
+            // css += ".babylonVRicon.vrdisplaysupported { }";
+            // css += ".babylonVRicon.vrdisplayready { }";
+            // css += ".babylonVRicon.vrdisplayrequesting { }";
+
+            var style = document.createElement('style');
+            style.appendChild(document.createTextNode(css));
+            document.getElementsByTagName('head')[0].appendChild(style);
+
+            this.moveButtonToBottomRight();
+        }
+
+        // VR button click event
+        if (this._btnVR) {
+            this._btnVR.addEventListener("click", () => {
+                if (!this.isInVRMode) {
+                    this.enterVR();
+                } else {
+                    this.exitVR();
+                }
+            });
+        }
+
+        // Window events
+        window.addEventListener("resize", this._onResize);
+        document.addEventListener("fullscreenchange", this._onFullscreenChange, false);
+        document.addEventListener("mozfullscreenchange", this._onFullscreenChange, false);
+        document.addEventListener("webkitfullscreenchange", this._onFullscreenChange, false);
+        document.addEventListener("msfullscreenchange", this._onFullscreenChange, false);
+        (<any>document).onmsfullscreenchange = this._onFullscreenChange;
+
+        // Display vr button when headset is connected
+        if (webVROptions.createFallbackVRDeviceOrientationFreeCamera) {
+            this.displayVRButton();
+        } else {
+            this._scene.getEngine().onVRDisplayChangedObservable.add((e) => {
+                if (e.vrDisplay) {
+                    this.displayVRButton();
+                }
+            });
+        }
+
+        // Exiting VR mode using 'ESC' key on desktop
+        this._onKeyDown = (event: KeyboardEvent) => {
+            if (event.keyCode === 27 && this.isInVRMode) {
+                this.exitVR();
+            }
+        };
+        document.addEventListener("keydown", this._onKeyDown);
+
+        // Exiting VR mode double tapping the touch screen
+        this._scene.onPrePointerObservable.add(() => {
+            if (this.isInVRMode) {
+                this.exitVR();
+                if (this._fullscreenVRpresenting) {
+                    this._scene.getEngine().exitFullscreen();
+                }
+            }
+        }, PointerEventTypes.POINTERDOUBLETAP, false);
+
+        // Listen for WebVR display changes
+        this._onVRDisplayChanged = (eventArgs: IDisplayChangedEventArgs) => this.onVRDisplayChanged(eventArgs);
+        this._onVrDisplayPresentChange = () => this.onVrDisplayPresentChange();
+        this._onVRRequestPresentStart = () => {
+            this._webVRrequesting = true;
+            this.updateButtonVisibility();
+        };
+        this._onVRRequestPresentComplete = () => {
+            this._webVRrequesting = false;
+            this.updateButtonVisibility();
+        };
+        scene.getEngine().onVRDisplayChangedObservable.add(this._onVRDisplayChanged);
+        scene.getEngine().onVRRequestPresentStart.add(this._onVRRequestPresentStart);
+        scene.getEngine().onVRRequestPresentComplete.add(this._onVRRequestPresentComplete);
+        window.addEventListener('vrdisplaypresentchange', this._onVrDisplayPresentChange);
+
+        scene.onDisposeObservable.add(() => {
+            this.dispose();
+        });
+
+        // Gamepad connection events
+        this._webVRCamera.onControllerMeshLoadedObservable.add((webVRController) => this._onDefaultMeshLoaded(webVRController));
+        this._scene.gamepadManager.onGamepadConnectedObservable.add(this._onNewGamepadConnected);
+        this._scene.gamepadManager.onGamepadDisconnectedObservable.add(this._onNewGamepadDisconnected);
+
+        this.updateButtonVisibility();
+
+        //create easing functions
+        this._circleEase = new CircleEase();
+        this._circleEase.setEasingMode(EasingFunction.EASINGMODE_EASEINOUT);
+
+        if (this.webVROptions.floorMeshes) {
+            this.enableTeleportation({ floorMeshes: this.webVROptions.floorMeshes });
+        }
+    }
+
+    // Raised when one of the controller has loaded successfully its associated default mesh
+    private _onDefaultMeshLoaded(webVRController: WebVRController) {
+        if (this._leftController && this._leftController.webVRController == webVRController) {
+            if (webVRController.mesh) {
+                this._leftController._setLaserPointerParent(webVRController.mesh);
+            }
+        }
+        if (this._rightController && this._rightController.webVRController == webVRController) {
+            if (webVRController.mesh) {
+                this._rightController._setLaserPointerParent(webVRController.mesh);
+            }
+        }
+
+        try {
+            this.onControllerMeshLoadedObservable.notifyObservers(webVRController);
+        }
+        catch (err) {
+            Logger.Warn("Error in your custom logic onControllerMeshLoaded: " + err);
+        }
+    }
+
+    private _onResize = () => {
+        this.moveButtonToBottomRight();
+        if (this._fullscreenVRpresenting && this._webVRready) {
+            this.exitVR();
+        }
+    }
+
+    private _onFullscreenChange = () => {
+        if ((<any>document).fullscreen !== undefined) {
+            this._fullscreenVRpresenting = (<any>document).fullscreen;
+        } else if (document.mozFullScreen !== undefined) {
+            this._fullscreenVRpresenting = document.mozFullScreen;
+        } else if (document.webkitIsFullScreen !== undefined) {
+            this._fullscreenVRpresenting = document.webkitIsFullScreen;
+        } else if (document.msIsFullScreen !== undefined) {
+            this._fullscreenVRpresenting = document.msIsFullScreen;
+        } else if ((<any>document).msFullscreenElement !== undefined) {
+            this._fullscreenVRpresenting = (<any>document).msFullscreenElement;
+        }
+        if (!this._fullscreenVRpresenting && this._canvas) {
+            this.exitVR();
+            if (!this._useCustomVRButton) {
+                this._btnVR.style.top = this._canvas.offsetTop + this._canvas.offsetHeight - 70 + "px";
+                this._btnVR.style.left = this._canvas.offsetLeft + this._canvas.offsetWidth - 100 + "px";
+            }
+        }
+    }
+
+    /**
+     * Gets a value indicating if we are currently in VR mode.
+     */
+    public get isInVRMode(): boolean {
+        return this._webVRpresenting || this._fullscreenVRpresenting;
+    }
+
+    private onVrDisplayPresentChange() {
+        var vrDisplay = this._scene.getEngine().getVRDevice();
+        if (vrDisplay) {
+            var wasPresenting = this._webVRpresenting;
+            this._webVRpresenting = vrDisplay.isPresenting;
+
+            if (wasPresenting && !this._webVRpresenting) {
+                this.exitVR();
+            }
+        } else {
+            Logger.Warn('Detected VRDisplayPresentChange on an unknown VRDisplay. Did you can enterVR on the vrExperienceHelper?');
+        }
+
+        this.updateButtonVisibility();
+    }
+
+    private onVRDisplayChanged(eventArgs: IDisplayChangedEventArgs) {
+        this._webVRsupported = eventArgs.vrSupported;
+        this._webVRready = !!eventArgs.vrDisplay;
+        this._webVRpresenting = eventArgs.vrDisplay && eventArgs.vrDisplay.isPresenting;
+
+        this.updateButtonVisibility();
+    }
+
+    private moveButtonToBottomRight() {
+        if (this._canvas && !this._useCustomVRButton) {
+            this._btnVR.style.top = this._canvas.offsetTop + this._canvas.offsetHeight - 70 + "px";
+            this._btnVR.style.left = this._canvas.offsetLeft + this._canvas.offsetWidth - 100 + "px";
+        }
+    }
+
+    private displayVRButton() {
+        if (!this._useCustomVRButton && !this._btnVRDisplayed) {
+            document.body.appendChild(this._btnVR);
+            this._btnVRDisplayed = true;
+        }
+    }
+
+    private updateButtonVisibility() {
+        if (!this._btnVR || this._useCustomVRButton) {
+            return;
+        }
+        this._btnVR.className = "babylonVRicon";
+        if (this.isInVRMode) {
+            this._btnVR.className += " vrdisplaypresenting";
+        } else {
+            if (this._webVRready) { this._btnVR.className += " vrdisplayready"; }
+            if (this._webVRsupported) { this._btnVR.className += " vrdisplaysupported"; }
+            if (this._webVRrequesting) { this._btnVR.className += " vrdisplayrequesting"; }
+        }
+    }
+
+    private _cachedAngularSensibility = { angularSensibilityX: null, angularSensibilityY: null, angularSensibility: null };
+    /**
+     * Attempt to enter VR. If a headset is connected and ready, will request present on that.
+     * Otherwise, will use the fullscreen API.
+     */
+    public enterVR() {
+        if (this.onEnteringVRObservable) {
+            try {
+                this.onEnteringVRObservable.notifyObservers(this);
+            }
+            catch (err) {
+                Logger.Warn("Error in your custom logic onEnteringVR: " + err);
+            }
+        }
+
+        if (this._scene.activeCamera) {
+            this._position = this._scene.activeCamera.position.clone();
+
+            if (this.vrDeviceOrientationCamera) {
+                this.vrDeviceOrientationCamera.rotation = Quaternion.FromRotationMatrix(this._scene.activeCamera.getWorldMatrix().getRotationMatrix()).toEulerAngles();
+                this.vrDeviceOrientationCamera.angularSensibility = 2000;
+            }
+            if (this.webVRCamera) {
+                var currentYRotation = this.webVRCamera.deviceRotationQuaternion.toEulerAngles().y;
+                var desiredYRotation = Quaternion.FromRotationMatrix(this._scene.activeCamera.getWorldMatrix().getRotationMatrix()).toEulerAngles().y;
+                var delta = desiredYRotation - currentYRotation;
+                var currentGlobalRotation = this.webVRCamera.rotationQuaternion.toEulerAngles().y;
+                this.webVRCamera.rotationQuaternion = Quaternion.FromEulerAngles(0, currentGlobalRotation + delta, 0);
+            }
+
+            // make sure that we return to the last active camera
+            this._existingCamera = this._scene.activeCamera;
+
+            // Remove and cache angular sensability to avoid camera rotation when in VR
+            if ((<any>this._existingCamera).angularSensibilityX) {
+                this._cachedAngularSensibility.angularSensibilityX = (<any>this._existingCamera).angularSensibilityX;
+                (<any>this._existingCamera).angularSensibilityX = Number.MAX_VALUE;
+            }
+            if ((<any>this._existingCamera).angularSensibilityY) {
+                this._cachedAngularSensibility.angularSensibilityY = (<any>this._existingCamera).angularSensibilityY;
+                (<any>this._existingCamera).angularSensibilityY = Number.MAX_VALUE;
+            }
+            if ((<any>this._existingCamera).angularSensibility) {
+                this._cachedAngularSensibility.angularSensibility = (<any>this._existingCamera).angularSensibility;
+                (<any>this._existingCamera).angularSensibility = Number.MAX_VALUE;
+            }
+        }
+
+        if (this._webVRrequesting) {
+            return;
+        }
+
+        // If WebVR is supported and a headset is connected
+        if (this._webVRready) {
+            if (!this._webVRpresenting) {
+                this._scene.getEngine().onVRRequestPresentComplete.addOnce((result) => {
+                    this.onAfterEnteringVRObservable.notifyObservers({success: result});
+                });
+                this._webVRCamera.position = this._position;
+                this._scene.activeCamera = this._webVRCamera;
+            }
+        }
+        else if (this._vrDeviceOrientationCamera) {
+            this._vrDeviceOrientationCamera.position = this._position;
+            if (this._scene.activeCamera) {
+                this._vrDeviceOrientationCamera.minZ = this._scene.activeCamera.minZ;
+            }
+            this._scene.activeCamera = this._vrDeviceOrientationCamera;
+            this._scene.getEngine().enterFullscreen(this.requestPointerLockOnFullScreen);
+            this.updateButtonVisibility();
+            this._vrDeviceOrientationCamera.onViewMatrixChangedObservable.addOnce(() => {
+                this.onAfterEnteringVRObservable.notifyObservers({success: true});
+            });
+        }
+
+        if (this._scene.activeCamera && this._canvas) {
+            this._scene.activeCamera.attachControl(this._canvas);
+        }
+
+        if (this._interactionsEnabled) {
+            this._scene.registerBeforeRender(this.beforeRender);
+        }
+
+        if (this._displayLaserPointer) {
+            [this._leftController, this._rightController].forEach((controller) => {
+                if (controller) {
+                    controller._activatePointer();
+                }
+            });
+        }
+
+        this._hasEnteredVR = true;
+    }
+
+    /**
+     * Attempt to exit VR, or fullscreen.
+     */
+    public exitVR() {
+        if (this._hasEnteredVR) {
+            if (this.onExitingVRObservable) {
+                try {
+                    this.onExitingVRObservable.notifyObservers(this);
+                }
+                catch (err) {
+                    Logger.Warn("Error in your custom logic onExitingVR: " + err);
+                }
+            }
+            if (this._webVRpresenting) {
+                this._scene.getEngine().disableVR();
+            }
+            if (this._scene.activeCamera) {
+                this._position = this._scene.activeCamera.position.clone();
+
+            }
+
+            if (this.vrDeviceOrientationCamera) {
+                this.vrDeviceOrientationCamera.angularSensibility = Number.MAX_VALUE;
+            }
+
+            if (this._deviceOrientationCamera) {
+                this._deviceOrientationCamera.position = this._position;
+                this._scene.activeCamera = this._deviceOrientationCamera;
+                if (this._canvas) {
+                    this._scene.activeCamera.attachControl(this._canvas);
+                }
+
+                // Restore angular sensibility
+                if (this._cachedAngularSensibility.angularSensibilityX) {
+                    (<any>this._deviceOrientationCamera).angularSensibilityX = this._cachedAngularSensibility.angularSensibilityX;
+                    this._cachedAngularSensibility.angularSensibilityX = null;
+                }
+                if (this._cachedAngularSensibility.angularSensibilityY) {
+                    (<any>this._deviceOrientationCamera).angularSensibilityY = this._cachedAngularSensibility.angularSensibilityY;
+                    this._cachedAngularSensibility.angularSensibilityY = null;
+                }
+                if (this._cachedAngularSensibility.angularSensibility) {
+                    (<any>this._deviceOrientationCamera).angularSensibility = this._cachedAngularSensibility.angularSensibility;
+                    this._cachedAngularSensibility.angularSensibility = null;
+                }
+            } else if (this._existingCamera) {
+                this._existingCamera.position = this._position;
+                this._scene.activeCamera = this._existingCamera;
+
+                // Restore angular sensibility
+                if (this._cachedAngularSensibility.angularSensibilityX) {
+                    (<any>this._existingCamera).angularSensibilityX = this._cachedAngularSensibility.angularSensibilityX;
+                    this._cachedAngularSensibility.angularSensibilityX = null;
+                }
+                if (this._cachedAngularSensibility.angularSensibilityY) {
+                    (<any>this._existingCamera).angularSensibilityY = this._cachedAngularSensibility.angularSensibilityY;
+                    this._cachedAngularSensibility.angularSensibilityY = null;
+                }
+                if (this._cachedAngularSensibility.angularSensibility) {
+                    (<any>this._existingCamera).angularSensibility = this._cachedAngularSensibility.angularSensibility;
+                    this._cachedAngularSensibility.angularSensibility = null;
+                }
+            }
+
+            this.updateButtonVisibility();
+
+            if (this._interactionsEnabled) {
+                this._scene.unregisterBeforeRender(this.beforeRender);
+                this._cameraGazer._gazeTracker.isVisible = false;
+                if (this._leftController) {
+                    this._leftController._gazeTracker.isVisible = false;
+                }
+                if (this._rightController) {
+                    this._rightController._gazeTracker.isVisible = false;
+                }
+            }
+
+            // resize to update width and height when exiting vr exits fullscreen
+            this._scene.getEngine().resize();
+
+            [this._leftController, this._rightController].forEach((controller) => {
+                if (controller) {
+                    controller._deactivatePointer();
+                }
+            });
+
+            this._hasEnteredVR = false;
+        }
+    }
+
+    /**
+     * The position of the vr experience helper.
+     */
+    public get position(): Vector3 {
+        return this._position;
+    }
+
+    /**
+     * Sets the position of the vr experience helper.
+     */
+    public set position(value: Vector3) {
+        this._position = value;
+
+        if (this._scene.activeCamera) {
+            this._scene.activeCamera.position = value;
+        }
+    }
+
+    /**
+     * Enables controllers and user interactions such as selecting and object or clicking on an object.
+     */
+    public enableInteractions() {
+        if (!this._interactionsEnabled) {
+            this._interactionsRequested = true;
+
+            if (this._leftController) {
+                this._enableInteractionOnController(this._leftController);
+            }
+
+            if (this._rightController) {
+                this._enableInteractionOnController(this._rightController);
+            }
+
+            this.raySelectionPredicate = (mesh) => {
+                return mesh.isVisible && (mesh.isPickable || mesh.name === this._floorMeshName);
+            };
+
+            this.meshSelectionPredicate = () => {
+                return true;
+            };
+
+            this._raySelectionPredicate = (mesh) => {
+                if (this._isTeleportationFloor(mesh) || (mesh.name.indexOf("gazeTracker") === -1
+                    && mesh.name.indexOf("teleportationTarget") === -1
+                    && mesh.name.indexOf("torusTeleportation") === -1)) {
+                    return this.raySelectionPredicate(mesh);
+                }
+                return false;
+            };
+
+            this._interactionsEnabled = true;
+        }
+    }
+
+    private get _noControllerIsActive() {
+        return !(this._leftController && this._leftController._activePointer) && !(this._rightController && this._rightController._activePointer);
+    }
+
+    private beforeRender = () => {
+        if (this._leftController && this._leftController._activePointer) {
+            this._castRayAndSelectObject(this._leftController);
+        }
+
+        if (this._rightController && this._rightController._activePointer) {
+            this._castRayAndSelectObject(this._rightController);
+        }
+
+        if (this._noControllerIsActive) {
+            this._castRayAndSelectObject(this._cameraGazer);
+        } else {
+            this._cameraGazer._gazeTracker.isVisible = false;
+        }
+
+    }
+
+    private _isTeleportationFloor(mesh: AbstractMesh): boolean {
+        for (var i = 0; i < this._floorMeshesCollection.length; i++) {
+            if (this._floorMeshesCollection[i].id === mesh.id) {
+                return true;
+            }
+        }
+        if (this._floorMeshName && mesh.name === this._floorMeshName) {
+            return true;
+        }
+        return false;
+    }
+
+    /**
+     * Adds a floor mesh to be used for teleportation.
+     * @param floorMesh the mesh to be used for teleportation.
+     */
+    public addFloorMesh(floorMesh: Mesh): void {
+        if (!this._floorMeshesCollection) {
+            return;
+        }
+
+        if (this._floorMeshesCollection.indexOf(floorMesh) > -1) {
+            return;
+        }
+
+        this._floorMeshesCollection.push(floorMesh);
+    }
+
+    /**
+     * Removes a floor mesh from being used for teleportation.
+     * @param floorMesh the mesh to be removed.
+     */
+    public removeFloorMesh(floorMesh: Mesh): void {
+        if (!this._floorMeshesCollection) {
+            return;
+        }
+
+        const meshIndex = this._floorMeshesCollection.indexOf(floorMesh);
+        if (meshIndex !== -1) {
+            this._floorMeshesCollection.splice(meshIndex, 1);
+        }
+    }
+
+    /**
+     * Enables interactions and teleportation using the VR controllers and gaze.
+     * @param vrTeleportationOptions options to modify teleportation behavior.
+     */
+    public enableTeleportation(vrTeleportationOptions: VRTeleportationOptions = {}) {
+        if (!this._teleportationInitialized) {
+            this._teleportationRequested = true;
+
+            this.enableInteractions();
+
+            if (vrTeleportationOptions.floorMeshName) {
+                this._floorMeshName = vrTeleportationOptions.floorMeshName;
+            }
+            if (vrTeleportationOptions.floorMeshes) {
+                this._floorMeshesCollection = vrTeleportationOptions.floorMeshes;
+            }
+
+            if (this._leftController != null) {
+                this._enableTeleportationOnController(this._leftController);
+            }
+            if (this._rightController != null) {
+                this._enableTeleportationOnController(this._rightController);
+            }
+
+            // Creates an image processing post process for the vignette not relying
+            // on the main scene configuration for image processing to reduce setup and spaces
+            // (gamma/linear) conflicts.
+            const imageProcessingConfiguration = new ImageProcessingConfiguration();
+            imageProcessingConfiguration.vignetteColor = new Color4(0, 0, 0, 0);
+            imageProcessingConfiguration.vignetteEnabled = true;
+            this._postProcessMove = new ImageProcessingPostProcess("postProcessMove",
+                1.0,
+                this._webVRCamera,
+                undefined,
+                undefined,
+                undefined,
+                undefined,
+                imageProcessingConfiguration);
+
+            this._webVRCamera.detachPostProcess(this._postProcessMove);
+            this._teleportationInitialized = true;
+            if (this._isDefaultTeleportationTarget) {
+                this._createTeleportationCircles();
+                this._teleportationTarget.scaling.scaleInPlace(this._webVRCamera.deviceScaleFactor);
+            }
+        }
+    }
+
+    private _onNewGamepadConnected = (gamepad: Gamepad) => {
+        if (gamepad.type !== Gamepad.POSE_ENABLED) {
+            if (gamepad.leftStick) {
+                gamepad.onleftstickchanged((stickValues) => {
+                    if (this._teleportationInitialized && this.teleportationEnabled) {
+                        // Listening to classic/xbox gamepad only if no VR controller is active
+                        if ((!this._leftController && !this._rightController) ||
+                            ((this._leftController && !this._leftController._activePointer) &&
+                                (this._rightController && !this._rightController._activePointer))) {
+                            this._checkTeleportWithRay(stickValues, this._cameraGazer);
+                            this._checkTeleportBackwards(stickValues, this._cameraGazer);
+                        }
+                    }
+                });
+            }
+            if (gamepad.rightStick) {
+                gamepad.onrightstickchanged((stickValues) => {
+                    if (this._teleportationInitialized) {
+                        this._checkRotate(stickValues, this._cameraGazer);
+                    }
+                });
+            }
+            if (gamepad.type === Gamepad.XBOX) {
+                (<Xbox360Pad>gamepad).onbuttondown((buttonPressed: Xbox360Button) => {
+                    if (this._interactionsEnabled && buttonPressed === Xbox360Button.A) {
+                        this._cameraGazer._selectionPointerDown();
+                    }
+                });
+                (<Xbox360Pad>gamepad).onbuttonup((buttonPressed: Xbox360Button) => {
+                    if (this._interactionsEnabled && buttonPressed === Xbox360Button.A) {
+                        this._cameraGazer._selectionPointerUp();
+                    }
+                });
+            }
+        } else {
+            var webVRController = <WebVRController>gamepad;
+            var controller = new VRExperienceHelperControllerGazer(webVRController, this._scene, this._cameraGazer._gazeTracker);
+
+            if (webVRController.hand === "right" || (this._leftController && this._leftController.webVRController != webVRController)) {
+                this._rightController = controller;
+            } else {
+                this._leftController = controller;
+            }
+
+            this._tryEnableInteractionOnController(controller);
+        }
+    }
+
+    // This only succeeds if the controller's mesh exists for the controller so this must be called whenever new controller is connected or when mesh is loaded
+    private _tryEnableInteractionOnController = (controller: VRExperienceHelperControllerGazer) => {
+        if (this._interactionsRequested && !controller._interactionsEnabled) {
+            this._enableInteractionOnController(controller);
+        }
+        if (this._teleportationRequested && !controller._teleportationEnabled) {
+            this._enableTeleportationOnController(controller);
+        }
+    }
+
+    private _onNewGamepadDisconnected = (gamepad: Gamepad) => {
+        if (gamepad instanceof WebVRController) {
+
+            if (gamepad.hand === "left" && this._leftController != null) {
+                this._leftController.dispose();
+                this._leftController = null;
+            }
+            if (gamepad.hand === "right" && this._rightController != null) {
+                this._rightController.dispose();
+                this._rightController = null;
+            }
+        }
+    }
+
+    private _enableInteractionOnController(controller: VRExperienceHelperControllerGazer) {
+        var controllerMesh = controller.webVRController.mesh;
+        if (controllerMesh) {
+
+            controller._interactionsEnabled = true;
+            if (this.isInVRMode && this._displayLaserPointer) {
+                controller._activatePointer();
+            }
+            if (this.webVROptions.laserToggle) {
+                controller.webVRController.onMainButtonStateChangedObservable.add((stateObject) => {
+                    // Enabling / disabling laserPointer
+                    if (this._displayLaserPointer && stateObject.value === 1) {
+                        if (controller._activePointer) {
+                            controller._deactivatePointer();
+                        } else {
+                            controller._activatePointer();
+                        }
+                        if (this.displayGaze) {
+                            controller._gazeTracker.isVisible = controller._activePointer;
+                        }
+                    }
+                });
+            }
+            controller.webVRController.onTriggerStateChangedObservable.add((stateObject) => {
+                var gazer: VRExperienceHelperGazer = controller;
+                if (this._noControllerIsActive) {
+                    gazer = this._cameraGazer;
+                }
+                if (!gazer._pointerDownOnMeshAsked) {
+                    if (stateObject.value > this._padSensibilityUp) {
+                        gazer._selectionPointerDown();
+                    }
+                } else if (stateObject.value < this._padSensibilityDown) {
+                    gazer._selectionPointerUp();
+                }
+            });
+        }
+    }
+
+    private _checkTeleportWithRay(stateObject: StickValues, gazer: VRExperienceHelperGazer) {
+        // Dont teleport if another gaze already requested teleportation
+        if (this._teleportationRequestInitiated && !gazer._teleportationRequestInitiated) {
+            return;
+        }
+        if (!gazer._teleportationRequestInitiated) {
+            if (stateObject.y < -this._padSensibilityUp && gazer._dpadPressed) {
+                gazer._activatePointer();
+                gazer._teleportationRequestInitiated = true;
+            }
+        } else {
+            // Listening to the proper controller values changes to confirm teleportation
+            if (Math.sqrt(stateObject.y * stateObject.y + stateObject.x * stateObject.x) < this._padSensibilityDown) {
+                if (this._teleportActive) {
+                    this.teleportCamera(this._haloCenter);
+                }
+
+                gazer._teleportationRequestInitiated = false;
+            }
+        }
+    }
+    private _checkRotate(stateObject: StickValues, gazer: VRExperienceHelperGazer) {
+        // Only rotate when user is not currently selecting a teleportation location
+        if (gazer._teleportationRequestInitiated) {
+            return;
+        }
+
+        if (!gazer._rotationLeftAsked) {
+            if (stateObject.x < -this._padSensibilityUp && gazer._dpadPressed) {
+                gazer._rotationLeftAsked = true;
+                if (this._rotationAllowed) {
+                    this._rotateCamera(false);
+                }
+            }
+        } else {
+            if (stateObject.x > -this._padSensibilityDown) {
+                gazer._rotationLeftAsked = false;
+            }
+        }
+
+        if (!gazer._rotationRightAsked) {
+            if (stateObject.x > this._padSensibilityUp && gazer._dpadPressed) {
+                gazer._rotationRightAsked = true;
+                if (this._rotationAllowed) {
+                    this._rotateCamera(true);
+                }
+            }
+        } else {
+            if (stateObject.x < this._padSensibilityDown) {
+                gazer._rotationRightAsked = false;
+            }
+        }
+    }
+    private _checkTeleportBackwards(stateObject: StickValues, gazer: VRExperienceHelperGazer) {
+        // Only teleport backwards when user is not currently selecting a teleportation location
+        if (gazer._teleportationRequestInitiated) {
+            return;
+        }
+        // Teleport backwards
+        if (stateObject.y > this._padSensibilityUp && gazer._dpadPressed) {
+            if (!gazer._teleportationBackRequestInitiated) {
+                if (!this.currentVRCamera) {
+                    return;
+                }
+
+                // Get rotation and position of the current camera
+                var rotation = Quaternion.FromRotationMatrix(this.currentVRCamera.getWorldMatrix().getRotationMatrix());
+                var position = this.currentVRCamera.position;
+
+                // If the camera has device position, use that instead
+                if ((<WebVRFreeCamera>this.currentVRCamera).devicePosition && (<WebVRFreeCamera>this.currentVRCamera).deviceRotationQuaternion) {
+                    rotation = (<WebVRFreeCamera>this.currentVRCamera).deviceRotationQuaternion;
+                    position = (<WebVRFreeCamera>this.currentVRCamera).devicePosition;
+                }
+
+                // Get matrix with only the y rotation of the device rotation
+                rotation.toEulerAnglesToRef(this._workingVector);
+                this._workingVector.z = 0;
+                this._workingVector.x = 0;
+                Quaternion.RotationYawPitchRollToRef(this._workingVector.y, this._workingVector.x, this._workingVector.z, this._workingQuaternion);
+                this._workingQuaternion.toRotationMatrix(this._workingMatrix);
+
+                // Rotate backwards ray by device rotation to cast at the ground behind the user
+                Vector3.TransformCoordinatesToRef(this._teleportBackwardsVector, this._workingMatrix, this._workingVector);
+
+                // Teleport if ray hit the ground and is not to far away eg. backwards off a cliff
+                var ray = new Ray(position, this._workingVector);
+                var hit = this._scene.pickWithRay(ray, this._raySelectionPredicate);
+                if (hit && hit.pickedPoint && hit.pickedMesh && this._isTeleportationFloor(hit.pickedMesh) && hit.distance < 5) {
+                    this.teleportCamera(hit.pickedPoint);
+                }
+
+                gazer._teleportationBackRequestInitiated = true;
+            }
+        } else {
+            gazer._teleportationBackRequestInitiated = false;
+        }
+
+    }
+
+    private _enableTeleportationOnController(controller: VRExperienceHelperControllerGazer) {
+        var controllerMesh = controller.webVRController.mesh;
+        if (controllerMesh) {
+            if (!controller._interactionsEnabled) {
+                this._enableInteractionOnController(controller);
+            }
+            controller._interactionsEnabled = true;
+            controller._teleportationEnabled = true;
+            if (controller.webVRController.controllerType === PoseEnabledControllerType.VIVE) {
+                controller._dpadPressed = false;
+                controller.webVRController.onPadStateChangedObservable.add((stateObject) => {
+                    controller._dpadPressed = stateObject.pressed;
+                    if (!controller._dpadPressed) {
+                        controller._rotationLeftAsked = false;
+                        controller._rotationRightAsked = false;
+                        controller._teleportationBackRequestInitiated = false;
+                    }
+                });
+            }
+            controller.webVRController.onPadValuesChangedObservable.add((stateObject) => {
+                if (this.teleportationEnabled) {
+                    this._checkTeleportBackwards(stateObject, controller);
+                    this._checkTeleportWithRay(stateObject, controller);
+                }
+                this._checkRotate(stateObject, controller);
+            });
+        }
+    }
+
+    private _createTeleportationCircles() {
+        this._teleportationTarget = Mesh.CreateGround("teleportationTarget", 2, 2, 2, this._scene);
+        this._teleportationTarget.isPickable = false;
+
+        var length = 512;
+        var dynamicTexture = new DynamicTexture("DynamicTexture", length, this._scene, true);
+        dynamicTexture.hasAlpha = true;
+        var context = dynamicTexture.getContext();
+
+        var centerX = length / 2;
+        var centerY = length / 2;
+        var radius = 200;
+
+        context.beginPath();
+        context.arc(centerX, centerY, radius, 0, 2 * Math.PI, false);
+        context.fillStyle = this._teleportationFillColor;
+        context.fill();
+        context.lineWidth = 10;
+        context.strokeStyle = this._teleportationBorderColor;
+        context.stroke();
+        context.closePath();
+        dynamicTexture.update();
+
+        var teleportationCircleMaterial = new StandardMaterial("TextPlaneMaterial", this._scene);
+        teleportationCircleMaterial.diffuseTexture = dynamicTexture;
+        this._teleportationTarget.material = teleportationCircleMaterial;
+
+        var torus = Mesh.CreateTorus("torusTeleportation", 0.75, 0.1, 25, this._scene, false);
+        torus.isPickable = false;
+        torus.parent = this._teleportationTarget;
+
+        var animationInnerCircle = new Animation("animationInnerCircle", "position.y", 30, Animation.ANIMATIONTYPE_FLOAT, Animation.ANIMATIONLOOPMODE_CYCLE);
+
+        var keys = [];
+        keys.push({
+            frame: 0,
+            value: 0
+        });
+        keys.push({
+            frame: 30,
+            value: 0.4
+        });
+        keys.push({
+            frame: 60,
+            value: 0
+        });
+
+        animationInnerCircle.setKeys(keys);
+
+        var easingFunction = new SineEase();
+        easingFunction.setEasingMode(EasingFunction.EASINGMODE_EASEINOUT);
+        animationInnerCircle.setEasingFunction(easingFunction);
+
+        torus.animations = [];
+        torus.animations.push(animationInnerCircle);
+
+        this._scene.beginAnimation(torus, 0, 60, true);
+
+        this._hideTeleportationTarget();
+    }
+
+    private _displayTeleportationTarget() {
+        this._teleportActive = true;
+        if (this._teleportationInitialized) {
+            this._teleportationTarget.isVisible = true;
+            if (this._isDefaultTeleportationTarget) {
+                (<Mesh>this._teleportationTarget.getChildren()[0]).isVisible = true;
+            }
+        }
+    }
+
+    private _hideTeleportationTarget() {
+        this._teleportActive = false;
+        if (this._teleportationInitialized) {
+            this._teleportationTarget.isVisible = false;
+            if (this._isDefaultTeleportationTarget) {
+                (<Mesh>this._teleportationTarget.getChildren()[0]).isVisible = false;
+            }
+        }
+    }
+
+    private _rotateCamera(right: boolean) {
+        if (!(this.currentVRCamera instanceof FreeCamera)) {
+            return;
+        }
+
+        if (right) {
+            this._rotationAngle++;
+        }
+        else {
+            this._rotationAngle--;
+        }
+
+        this.currentVRCamera.animations = [];
+
+        var target = Quaternion.FromRotationMatrix(Matrix.RotationY(Math.PI / 4 * this._rotationAngle));
+
+        var animationRotation = new Animation("animationRotation", "rotationQuaternion", 90, Animation.ANIMATIONTYPE_QUATERNION,
+            Animation.ANIMATIONLOOPMODE_CONSTANT);
+
+        var animationRotationKeys = [];
+        animationRotationKeys.push({
+            frame: 0,
+            value: this.currentVRCamera.rotationQuaternion
+        });
+        animationRotationKeys.push({
+            frame: 6,
+            value: target
+        });
+
+        animationRotation.setKeys(animationRotationKeys);
+
+        animationRotation.setEasingFunction(this._circleEase);
+
+        this.currentVRCamera.animations.push(animationRotation);
+
+        this._postProcessMove.animations = [];
+
+        var animationPP = new Animation("animationPP", "vignetteWeight", 90, Animation.ANIMATIONTYPE_FLOAT,
+            Animation.ANIMATIONLOOPMODE_CONSTANT);
+
+        var vignetteWeightKeys = [];
+        vignetteWeightKeys.push({
+            frame: 0,
+            value: 0
+        });
+        vignetteWeightKeys.push({
+            frame: 3,
+            value: 4
+        });
+        vignetteWeightKeys.push({
+            frame: 6,
+            value: 0
+        });
+
+        animationPP.setKeys(vignetteWeightKeys);
+        animationPP.setEasingFunction(this._circleEase);
+        this._postProcessMove.animations.push(animationPP);
+
+        var animationPP2 = new Animation("animationPP2", "vignetteStretch", 90, Animation.ANIMATIONTYPE_FLOAT,
+            Animation.ANIMATIONLOOPMODE_CONSTANT);
+
+        var vignetteStretchKeys = [];
+        vignetteStretchKeys.push({
+            frame: 0,
+            value: 0
+        });
+        vignetteStretchKeys.push({
+            frame: 3,
+            value: 10
+        });
+        vignetteStretchKeys.push({
+            frame: 6,
+            value: 0
+        });
+
+        animationPP2.setKeys(vignetteStretchKeys);
+        animationPP2.setEasingFunction(this._circleEase);
+        this._postProcessMove.animations.push(animationPP2);
+
+        this._postProcessMove.imageProcessingConfiguration.vignetteWeight = 0;
+        this._postProcessMove.imageProcessingConfiguration.vignetteStretch = 0;
+        this._postProcessMove.samples = 4;
+        this._webVRCamera.attachPostProcess(this._postProcessMove);
+        this._scene.beginAnimation(this._postProcessMove, 0, 6, false, 1, () => {
+            this._webVRCamera.detachPostProcess(this._postProcessMove);
+        });
+        this._scene.beginAnimation(this.currentVRCamera, 0, 6, false, 1);
+    }
+
+    private _moveTeleportationSelectorTo(hit: PickingInfo, gazer: VRExperienceHelperGazer, ray: Ray) {
+        if (hit.pickedPoint) {
+            if (gazer._teleportationRequestInitiated) {
+                this._displayTeleportationTarget();
+                this._haloCenter.copyFrom(hit.pickedPoint);
+                this._teleportationTarget.position.copyFrom(hit.pickedPoint);
+            }
+
+            var pickNormal = this._convertNormalToDirectionOfRay(hit.getNormal(true, false), ray);
+            if (pickNormal) {
+                var axis1 = Vector3.Cross(Axis.Y, pickNormal);
+                var axis2 = Vector3.Cross(pickNormal, axis1);
+                Vector3.RotationFromAxisToRef(axis2, pickNormal, axis1, this._teleportationTarget.rotation);
+            }
+            this._teleportationTarget.position.y += 0.1;
+        }
+    }
+    private _workingVector = Vector3.Zero();
+    private _workingQuaternion = Quaternion.Identity();
+    private _workingMatrix = Matrix.Identity();
+    /**
+     * Teleports the users feet to the desired location
+     * @param location The location where the user's feet should be placed
+     */
+    public teleportCamera(location: Vector3) {
+        if (!(this.currentVRCamera instanceof FreeCamera)) {
+            return;
+        }
+        // Teleport the hmd to where the user is looking by moving the anchor to where they are looking minus the
+        // offset of the headset from the anchor.
+        if (this.webVRCamera.leftCamera) {
+            this._workingVector.copyFrom(this.webVRCamera.leftCamera.globalPosition);
+            this._workingVector.subtractInPlace(this.webVRCamera.position);
+            location.subtractToRef(this._workingVector, this._workingVector);
+        } else {
+            this._workingVector.copyFrom(location);
+        }
+        // Add height to account for user's height offset
+        if (this.isInVRMode) {
+            this._workingVector.y += this.webVRCamera.deviceDistanceToRoomGround() * this._webVRCamera.deviceScaleFactor;
+        } else {
+            this._workingVector.y += this._defaultHeight;
+        }
+
+        this.onBeforeCameraTeleport.notifyObservers(this._workingVector);
+
+        // Create animation from the camera's position to the new location
+        this.currentVRCamera.animations = [];
+        var animationCameraTeleportation = new Animation("animationCameraTeleportation", "position", 90, Animation.ANIMATIONTYPE_VECTOR3, Animation.ANIMATIONLOOPMODE_CONSTANT);
+        var animationCameraTeleportationKeys = [{
+            frame: 0,
+            value: this.currentVRCamera.position
+        },
+        {
+            frame: 11,
+            value: this._workingVector
+        }
+        ];
+
+        animationCameraTeleportation.setKeys(animationCameraTeleportationKeys);
+        animationCameraTeleportation.setEasingFunction(this._circleEase);
+        this.currentVRCamera.animations.push(animationCameraTeleportation);
+
+        this._postProcessMove.animations = [];
+
+        var animationPP = new Animation("animationPP", "vignetteWeight", 90, Animation.ANIMATIONTYPE_FLOAT,
+            Animation.ANIMATIONLOOPMODE_CONSTANT);
+
+        var vignetteWeightKeys = [];
+        vignetteWeightKeys.push({
+            frame: 0,
+            value: 0
+        });
+        vignetteWeightKeys.push({
+            frame: 5,
+            value: 8
+        });
+        vignetteWeightKeys.push({
+            frame: 11,
+            value: 0
+        });
+
+        animationPP.setKeys(vignetteWeightKeys);
+        this._postProcessMove.animations.push(animationPP);
+
+        var animationPP2 = new Animation("animationPP2", "vignetteStretch", 90, Animation.ANIMATIONTYPE_FLOAT,
+            Animation.ANIMATIONLOOPMODE_CONSTANT);
+
+        var vignetteStretchKeys = [];
+        vignetteStretchKeys.push({
+            frame: 0,
+            value: 0
+        });
+        vignetteStretchKeys.push({
+            frame: 5,
+            value: 10
+        });
+        vignetteStretchKeys.push({
+            frame: 11,
+            value: 0
+        });
+
+        animationPP2.setKeys(vignetteStretchKeys);
+        this._postProcessMove.animations.push(animationPP2);
+
+        this._postProcessMove.imageProcessingConfiguration.vignetteWeight = 0;
+        this._postProcessMove.imageProcessingConfiguration.vignetteStretch = 0;
+
+        this._webVRCamera.attachPostProcess(this._postProcessMove);
+        this._scene.beginAnimation(this._postProcessMove, 0, 11, false, 1, () => {
+            this._webVRCamera.detachPostProcess(this._postProcessMove);
+        });
+        this._scene.beginAnimation(this.currentVRCamera, 0, 11, false, 1, () => {
+            this.onAfterCameraTeleport.notifyObservers(this._workingVector);
+        });
+
+        this._hideTeleportationTarget();
+    }
+
+    private _convertNormalToDirectionOfRay(normal: Nullable<Vector3>, ray: Ray) {
+        if (normal) {
+            var angle = Math.acos(Vector3.Dot(normal, ray.direction));
+            if (angle < Math.PI / 2) {
+                normal.scaleInPlace(-1);
+            }
+        }
+        return normal;
+    }
+
+    private _castRayAndSelectObject(gazer: VRExperienceHelperGazer) {
+        if (!(this.currentVRCamera instanceof FreeCamera)) {
+            return;
+        }
+
+        var ray = gazer._getForwardRay(this._rayLength);
+        var hit = this._scene.pickWithRay(ray, this._raySelectionPredicate);
+
+        if (hit) {
+            // Populate the contrllers mesh that can be used for drag/drop
+            if ((<any>gazer)._laserPointer) {
+                hit.originMesh = (<any>gazer)._laserPointer.parent;
+            }
+            this._scene.simulatePointerMove(hit, { pointerId: gazer._id });
+        }
+        gazer._currentHit = hit;
+
+        // Moving the gazeTracker on the mesh face targetted
+        if (hit && hit.pickedPoint) {
+            if (this._displayGaze) {
+                let multiplier = 1;
+
+                gazer._gazeTracker.isVisible = true;
+
+                if (gazer._isActionableMesh) {
+                    multiplier = 3;
+                }
+                if (this.updateGazeTrackerScale) {
+                    gazer._gazeTracker.scaling.x = hit.distance * multiplier;
+                    gazer._gazeTracker.scaling.y = hit.distance * multiplier;
+                    gazer._gazeTracker.scaling.z = hit.distance * multiplier;
+                }
+
+                var pickNormal = this._convertNormalToDirectionOfRay(hit.getNormal(), ray);
+                // To avoid z-fighting
+                let deltaFighting = 0.002;
+
+                if (pickNormal) {
+                    var axis1 = Vector3.Cross(Axis.Y, pickNormal);
+                    var axis2 = Vector3.Cross(pickNormal, axis1);
+                    Vector3.RotationFromAxisToRef(axis2, pickNormal, axis1, gazer._gazeTracker.rotation);
+                }
+                gazer._gazeTracker.position.copyFrom(hit.pickedPoint);
+
+                if (gazer._gazeTracker.position.x < 0) {
+                    gazer._gazeTracker.position.x += deltaFighting;
+                }
+                else {
+                    gazer._gazeTracker.position.x -= deltaFighting;
+                }
+                if (gazer._gazeTracker.position.y < 0) {
+                    gazer._gazeTracker.position.y += deltaFighting;
+                }
+                else {
+                    gazer._gazeTracker.position.y -= deltaFighting;
+                }
+                if (gazer._gazeTracker.position.z < 0) {
+                    gazer._gazeTracker.position.z += deltaFighting;
+                }
+                else {
+                    gazer._gazeTracker.position.z -= deltaFighting;
+                }
+            }
+
+            // Changing the size of the laser pointer based on the distance from the targetted point
+            gazer._updatePointerDistance(hit.distance);
+        }
+        else {
+            gazer._updatePointerDistance();
+            gazer._gazeTracker.isVisible = false;
+        }
+
+        if (hit && hit.pickedMesh) {
+            // The object selected is the floor, we're in a teleportation scenario
+            if (this._teleportationInitialized && this._isTeleportationFloor(hit.pickedMesh) && hit.pickedPoint) {
+                // Moving the teleportation area to this targetted point
+
+                //Raise onSelectedMeshUnselected observable if ray collided floor mesh/meshes and a non floor mesh was previously selected
+                if (gazer._currentMeshSelected && !this._isTeleportationFloor(gazer._currentMeshSelected)) {
+                    this._notifySelectedMeshUnselected(gazer._currentMeshSelected);
+                }
+
+                gazer._currentMeshSelected = null;
+                if (gazer._teleportationRequestInitiated) {
+                    this._moveTeleportationSelectorTo(hit, gazer, ray);
+                }
+                return;
+            }
+            // If not, we're in a selection scenario
+            //this._teleportationAllowed = false;
+            if (hit.pickedMesh !== gazer._currentMeshSelected) {
+                if (this.meshSelectionPredicate(hit.pickedMesh)) {
+                    this.onNewMeshPicked.notifyObservers(hit);
+                    gazer._currentMeshSelected = hit.pickedMesh;
+                    if (hit.pickedMesh.isPickable && hit.pickedMesh.actionManager) {
+                        this.changeGazeColor(new Color3(0, 0, 1));
+                        this.changeLaserColor(new Color3(0.2, 0.2, 1));
+                        gazer._isActionableMesh = true;
+                    }
+                    else {
+                        this.changeGazeColor(new Color3(0.7, 0.7, 0.7));
+                        this.changeLaserColor(new Color3(0.7, 0.7, 0.7));
+                        gazer._isActionableMesh = false;
+                    }
+                    try {
+                        this.onNewMeshSelected.notifyObservers(hit.pickedMesh);
+                    }
+                    catch (err) {
+                        Logger.Warn("Error in your custom logic onNewMeshSelected: " + err);
+                    }
+                }
+                else {
+                    this._notifySelectedMeshUnselected(gazer._currentMeshSelected);
+                    gazer._currentMeshSelected = null;
+                    this.changeGazeColor(new Color3(0.7, 0.7, 0.7));
+                    this.changeLaserColor(new Color3(0.7, 0.7, 0.7));
+                }
+            }
+        }
+        else {
+            this._notifySelectedMeshUnselected(gazer._currentMeshSelected);
+            gazer._currentMeshSelected = null;
+            //this._teleportationAllowed = false;
+            this.changeGazeColor(new Color3(0.7, 0.7, 0.7));
+            this.changeLaserColor(new Color3(0.7, 0.7, 0.7));
+        }
+    }
+
+    private _notifySelectedMeshUnselected(mesh: Nullable<AbstractMesh>) {
+        if (mesh) {
+            this.onSelectedMeshUnselected.notifyObservers(mesh);
+        }
+    }
+
+    /**
+     * Sets the color of the laser ray from the vr controllers.
+     * @param color new color for the ray.
+     */
+    public changeLaserColor(color: Color3) {
+        if (this._leftController) {
+            this._leftController._setLaserPointerColor(color);
+
+        }
+        if (this._rightController) {
+            this._rightController._setLaserPointerColor(color);
+        }
+    }
+
+    /**
+     * Sets the color of the ray from the vr headsets gaze.
+     * @param color new color for the ray.
+     */
+    public changeGazeColor(color: Color3) {
+        if (!this.updateGazeTrackerColor) {
+            return;
+        }
+        if (!(<StandardMaterial>this._cameraGazer._gazeTracker.material)) {
+            return;
+        }
+        (<StandardMaterial>this._cameraGazer._gazeTracker.material).emissiveColor = color;
+        if (this._leftController) {
+            (<StandardMaterial>this._leftController._gazeTracker.material).emissiveColor = color;
+        }
+        if (this._rightController) {
+            (<StandardMaterial>this._rightController._gazeTracker.material).emissiveColor = color;
+        }
+    }
+
+    /**
+     * Exits VR and disposes of the vr experience helper
+     */
+    public dispose() {
+        if (this.isInVRMode) {
+            this.exitVR();
+        }
+
+        if (this._postProcessMove) {
+            this._postProcessMove.dispose();
+        }
+
+        if (this._webVRCamera) {
+            this._webVRCamera.dispose();
+        }
+        if (this._vrDeviceOrientationCamera) {
+            this._vrDeviceOrientationCamera.dispose();
+        }
+        if (!this._useCustomVRButton && this._btnVR.parentNode) {
+            document.body.removeChild(this._btnVR);
+        }
+
+        if (this._deviceOrientationCamera && (this._scene.activeCamera != this._deviceOrientationCamera)) {
+            this._deviceOrientationCamera.dispose();
+        }
+
+        if (this._cameraGazer) {
+            this._cameraGazer.dispose();
+        }
+        if (this._leftController) {
+            this._leftController.dispose();
+        }
+        if (this._rightController) {
+            this._rightController.dispose();
+        }
+
+        if (this._teleportationTarget) {
+            this._teleportationTarget.dispose();
+        }
+
+        this._floorMeshesCollection = [];
+
+        document.removeEventListener("keydown", this._onKeyDown);
+        window.removeEventListener('vrdisplaypresentchange', this._onVrDisplayPresentChange);
+
+        window.removeEventListener("resize", this._onResize);
+        document.removeEventListener("fullscreenchange", this._onFullscreenChange);
+        document.removeEventListener("mozfullscreenchange", this._onFullscreenChange);
+        document.removeEventListener("webkitfullscreenchange", this._onFullscreenChange);
+        document.removeEventListener("msfullscreenchange", this._onFullscreenChange);
+        (<any>document).onmsfullscreenchange = null;
+
+        this._scene.getEngine().onVRDisplayChangedObservable.removeCallback(this._onVRDisplayChanged);
+        this._scene.getEngine().onVRRequestPresentStart.removeCallback(this._onVRRequestPresentStart);
+        this._scene.getEngine().onVRRequestPresentComplete.removeCallback(this._onVRRequestPresentComplete);
+        window.removeEventListener('vrdisplaypresentchange', this._onVrDisplayPresentChange);
+
+        this._scene.gamepadManager.onGamepadConnectedObservable.removeCallback(this._onNewGamepadConnected);
+        this._scene.gamepadManager.onGamepadDisconnectedObservable.removeCallback(this._onNewGamepadDisconnected);
+
+        this._scene.unregisterBeforeRender(this.beforeRender);
+    }
+
+    /**
+     * Gets the name of the VRExperienceHelper class
+     * @returns "VRExperienceHelper"
+     */
+    public getClassName(): string {
+        return "VRExperienceHelper";
+    }
+}