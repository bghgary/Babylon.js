layout(std140, column_major) uniform;

// layout(set = 0, binding = 0) uniform Harmonics
// {
//     uniform vec3 vSphericalL00;
//     uniform vec3 vSphericalL1_1;
//     uniform vec3 vSphericalL10;
//     uniform vec3 vSphericalL11;
//     uniform vec3 vSphericalL2_2;
//     uniform vec3 vSphericalL2_1;
//     uniform vec3 vSphericalL20;
//     uniform vec3 vSphericalL21;
//     uniform vec3 vSphericalL22;

//     uniform vec3 vSphericalX;
//     uniform vec3 vSphericalY;
//     uniform vec3 vSphericalZ;
//     uniform vec3 vSphericalXX_ZZ;
//     uniform vec3 vSphericalYY_ZZ;
//     uniform vec3 vSphericalZZ;
//     uniform vec3 vSphericalXY;
//     uniform vec3 vSphericalYZ;
//     uniform vec3 vSphericalZX;
// }

<<<<<<< HEAD
=======
    uniform vec4 vSheenColor;
    uniform float vSheenRoughness;
    uniform vec2 vSheenInfos;
    uniform mat4 sheenMatrix;

    uniform vec3 vRefractionMicrosurfaceInfos;
    uniform vec4 vRefractionInfos;
    uniform mat4 refractionMatrix;
    uniform vec2 vThicknessInfos;
    uniform mat4 thicknessMatrix;
    uniform vec2 vThicknessParam;
    uniform vec3 vDiffusionDistance;
    uniform vec4 vTintColor;
    uniform vec3 vSubSurfaceIntensity;
};
>>>>>>> 298f4cea

uniform Scene {
    mat4 viewProjection;
#ifdef MULTIVIEW
	mat4 viewProjectionR;
#endif 
    mat4 view;
    vec4 viewPosition;
};


uniform Material {
    vec2 vAlbedoInfos;
    vec4 vAmbientInfos;
    vec2 vOpacityInfos;
    vec2 vEmissiveInfos;
    vec2 vLightmapInfos;
    vec3 vReflectivityInfos;
    vec2 vMicroSurfaceSamplerInfos;
    vec2 vReflectionInfos;
    vec3 vReflectionPosition;
    vec3 vReflectionSize;
    vec3 vBumpInfos;
    mat4 albedoMatrix;
    mat4 ambientMatrix;
    mat4 opacityMatrix;
    mat4 emissiveMatrix;
    mat4 lightmapMatrix;
    mat4 reflectivityMatrix;
    mat4 microSurfaceSamplerMatrix;
    mat4 bumpMatrix;
    vec2 vTangentSpaceParams;
    mat4 reflectionMatrix;
    vec3 vReflectionColor;
    vec4 vAlbedoColor;
    vec4 vLightingIntensity;
    vec3 vReflectionMicrosurfaceInfos;
    float pointSize;
    vec4 vReflectivityColor;
    vec3 vEmissiveColor;
    vec3 vAmbientColor;

    vec2 vDebugMode;

    vec2 vClearCoatParams;
    vec4 vClearCoatRefractionParams;
    vec2 vClearCoatInfos;
    mat4 clearCoatMatrix;
    vec2 vClearCoatBumpInfos;
    vec2 vClearCoatTangentSpaceParams;
    mat4 clearCoatBumpMatrix;
    vec4 vClearCoatTintParams;
    float clearCoatColorAtDistance;
    vec2 vClearCoatTintInfos;
    mat4 clearCoatTintMatrix;

    vec3 vAnisotropy;
    vec2 vAnisotropyInfos;
    mat4 anisotropyMatrix;

    vec4 vSheenColor;
    vec2 vSheenInfos;
    mat4 sheenMatrix;

    vec3 vRefractionMicrosurfaceInfos;
    vec4 vRefractionInfos;
    mat4 refractionMatrix;
    vec2 vThicknessInfos;
    mat4 thicknessMatrix;
    vec2 vThicknessParam;
    vec3 vDiffusionDistance;
    vec4 vTintColor;
    vec3 vSubSurfaceIntensity;

    vec3 vSphericalL00;
    vec3 vSphericalL1_1;
    vec3 vSphericalL10;
    vec3 vSphericalL11;
    vec3 vSphericalL2_2;
    vec3 vSphericalL2_1;
    vec3 vSphericalL20;
    vec3 vSphericalL21;
    vec3 vSphericalL22;

    vec3 vSphericalX;
    vec3 vSphericalY;
    vec3 vSphericalZ;
    vec3 vSphericalXX_ZZ;
    vec3 vSphericalYY_ZZ;
    vec3 vSphericalZZ;
    vec3 vSphericalXY;
    vec3 vSphericalYZ;
    vec3 vSphericalZX;
};

uniform Mesh
{
    mat4 world;
    float visibility;
};<|MERGE_RESOLUTION|>--- conflicted
+++ resolved
@@ -1,143 +1,125 @@
-layout(std140, column_major) uniform;
-
-// layout(set = 0, binding = 0) uniform Harmonics
-// {
-//     uniform vec3 vSphericalL00;
-//     uniform vec3 vSphericalL1_1;
-//     uniform vec3 vSphericalL10;
-//     uniform vec3 vSphericalL11;
-//     uniform vec3 vSphericalL2_2;
-//     uniform vec3 vSphericalL2_1;
-//     uniform vec3 vSphericalL20;
-//     uniform vec3 vSphericalL21;
-//     uniform vec3 vSphericalL22;
-
-//     uniform vec3 vSphericalX;
-//     uniform vec3 vSphericalY;
-//     uniform vec3 vSphericalZ;
-//     uniform vec3 vSphericalXX_ZZ;
-//     uniform vec3 vSphericalYY_ZZ;
-//     uniform vec3 vSphericalZZ;
-//     uniform vec3 vSphericalXY;
-//     uniform vec3 vSphericalYZ;
-//     uniform vec3 vSphericalZX;
-// }
-
-<<<<<<< HEAD
-=======
-    uniform vec4 vSheenColor;
-    uniform float vSheenRoughness;
-    uniform vec2 vSheenInfos;
-    uniform mat4 sheenMatrix;
-
-    uniform vec3 vRefractionMicrosurfaceInfos;
-    uniform vec4 vRefractionInfos;
-    uniform mat4 refractionMatrix;
-    uniform vec2 vThicknessInfos;
-    uniform mat4 thicknessMatrix;
-    uniform vec2 vThicknessParam;
-    uniform vec3 vDiffusionDistance;
-    uniform vec4 vTintColor;
-    uniform vec3 vSubSurfaceIntensity;
-};
->>>>>>> 298f4cea
-
-uniform Scene {
-    mat4 viewProjection;
-#ifdef MULTIVIEW
-	mat4 viewProjectionR;
-#endif 
-    mat4 view;
-    vec4 viewPosition;
-};
-
-
-uniform Material {
-    vec2 vAlbedoInfos;
-    vec4 vAmbientInfos;
-    vec2 vOpacityInfos;
-    vec2 vEmissiveInfos;
-    vec2 vLightmapInfos;
-    vec3 vReflectivityInfos;
-    vec2 vMicroSurfaceSamplerInfos;
-    vec2 vReflectionInfos;
-    vec3 vReflectionPosition;
-    vec3 vReflectionSize;
-    vec3 vBumpInfos;
-    mat4 albedoMatrix;
-    mat4 ambientMatrix;
-    mat4 opacityMatrix;
-    mat4 emissiveMatrix;
-    mat4 lightmapMatrix;
-    mat4 reflectivityMatrix;
-    mat4 microSurfaceSamplerMatrix;
-    mat4 bumpMatrix;
-    vec2 vTangentSpaceParams;
-    mat4 reflectionMatrix;
-    vec3 vReflectionColor;
-    vec4 vAlbedoColor;
-    vec4 vLightingIntensity;
-    vec3 vReflectionMicrosurfaceInfos;
-    float pointSize;
-    vec4 vReflectivityColor;
-    vec3 vEmissiveColor;
-    vec3 vAmbientColor;
-
-    vec2 vDebugMode;
-
-    vec2 vClearCoatParams;
-    vec4 vClearCoatRefractionParams;
-    vec2 vClearCoatInfos;
-    mat4 clearCoatMatrix;
-    vec2 vClearCoatBumpInfos;
-    vec2 vClearCoatTangentSpaceParams;
-    mat4 clearCoatBumpMatrix;
-    vec4 vClearCoatTintParams;
-    float clearCoatColorAtDistance;
-    vec2 vClearCoatTintInfos;
-    mat4 clearCoatTintMatrix;
-
-    vec3 vAnisotropy;
-    vec2 vAnisotropyInfos;
-    mat4 anisotropyMatrix;
-
-    vec4 vSheenColor;
-    vec2 vSheenInfos;
-    mat4 sheenMatrix;
-
-    vec3 vRefractionMicrosurfaceInfos;
-    vec4 vRefractionInfos;
-    mat4 refractionMatrix;
-    vec2 vThicknessInfos;
-    mat4 thicknessMatrix;
-    vec2 vThicknessParam;
-    vec3 vDiffusionDistance;
-    vec4 vTintColor;
-    vec3 vSubSurfaceIntensity;
-
-    vec3 vSphericalL00;
-    vec3 vSphericalL1_1;
-    vec3 vSphericalL10;
-    vec3 vSphericalL11;
-    vec3 vSphericalL2_2;
-    vec3 vSphericalL2_1;
-    vec3 vSphericalL20;
-    vec3 vSphericalL21;
-    vec3 vSphericalL22;
-
-    vec3 vSphericalX;
-    vec3 vSphericalY;
-    vec3 vSphericalZ;
-    vec3 vSphericalXX_ZZ;
-    vec3 vSphericalYY_ZZ;
-    vec3 vSphericalZZ;
-    vec3 vSphericalXY;
-    vec3 vSphericalYZ;
-    vec3 vSphericalZX;
-};
-
-uniform Mesh
-{
-    mat4 world;
-    float visibility;
+layout(std140, column_major) uniform;
+
+// layout(set = 0, binding = 0) uniform Harmonics
+// {
+//     uniform vec3 vSphericalL00;
+//     uniform vec3 vSphericalL1_1;
+//     uniform vec3 vSphericalL10;
+//     uniform vec3 vSphericalL11;
+//     uniform vec3 vSphericalL2_2;
+//     uniform vec3 vSphericalL2_1;
+//     uniform vec3 vSphericalL20;
+//     uniform vec3 vSphericalL21;
+//     uniform vec3 vSphericalL22;
+
+//     uniform vec3 vSphericalX;
+//     uniform vec3 vSphericalY;
+//     uniform vec3 vSphericalZ;
+//     uniform vec3 vSphericalXX_ZZ;
+//     uniform vec3 vSphericalYY_ZZ;
+//     uniform vec3 vSphericalZZ;
+//     uniform vec3 vSphericalXY;
+//     uniform vec3 vSphericalYZ;
+//     uniform vec3 vSphericalZX;
+// }
+
+uniform Scene {
+    mat4 viewProjection;
+#ifdef MULTIVIEW
+	mat4 viewProjectionR;
+#endif 
+    mat4 view;
+    vec4 viewPosition;
+};
+
+
+uniform Material {
+    vec2 vAlbedoInfos;
+    vec4 vAmbientInfos;
+    vec2 vOpacityInfos;
+    vec2 vEmissiveInfos;
+    vec2 vLightmapInfos;
+    vec3 vReflectivityInfos;
+    vec2 vMicroSurfaceSamplerInfos;
+    vec2 vReflectionInfos;
+    vec3 vReflectionPosition;
+    vec3 vReflectionSize;
+    vec3 vBumpInfos;
+    mat4 albedoMatrix;
+    mat4 ambientMatrix;
+    mat4 opacityMatrix;
+    mat4 emissiveMatrix;
+    mat4 lightmapMatrix;
+    mat4 reflectivityMatrix;
+    mat4 microSurfaceSamplerMatrix;
+    mat4 bumpMatrix;
+    vec2 vTangentSpaceParams;
+    mat4 reflectionMatrix;
+    vec3 vReflectionColor;
+    vec4 vAlbedoColor;
+    vec4 vLightingIntensity;
+    vec3 vReflectionMicrosurfaceInfos;
+    float pointSize;
+    vec4 vReflectivityColor;
+    vec3 vEmissiveColor;
+    vec3 vAmbientColor;
+
+    vec2 vDebugMode;
+
+    vec2 vClearCoatParams;
+    vec4 vClearCoatRefractionParams;
+    vec2 vClearCoatInfos;
+    mat4 clearCoatMatrix;
+    vec2 vClearCoatBumpInfos;
+    vec2 vClearCoatTangentSpaceParams;
+    mat4 clearCoatBumpMatrix;
+    vec4 vClearCoatTintParams;
+    float clearCoatColorAtDistance;
+    vec2 vClearCoatTintInfos;
+    mat4 clearCoatTintMatrix;
+
+    vec3 vAnisotropy;
+    vec2 vAnisotropyInfos;
+    mat4 anisotropyMatrix;
+
+    vec4 vSheenColor;
+    float vSheenRoughness;
+    vec2 vSheenInfos;
+    mat4 sheenMatrix;
+
+    vec3 vRefractionMicrosurfaceInfos;
+    vec4 vRefractionInfos;
+    mat4 refractionMatrix;
+    vec2 vThicknessInfos;
+    mat4 thicknessMatrix;
+    vec2 vThicknessParam;
+    vec3 vDiffusionDistance;
+    vec4 vTintColor;
+    vec3 vSubSurfaceIntensity;
+
+    vec3 vSphericalL00;
+    vec3 vSphericalL1_1;
+    vec3 vSphericalL10;
+    vec3 vSphericalL11;
+    vec3 vSphericalL2_2;
+    vec3 vSphericalL2_1;
+    vec3 vSphericalL20;
+    vec3 vSphericalL21;
+    vec3 vSphericalL22;
+
+    vec3 vSphericalX;
+    vec3 vSphericalY;
+    vec3 vSphericalZ;
+    vec3 vSphericalXX_ZZ;
+    vec3 vSphericalYY_ZZ;
+    vec3 vSphericalZZ;
+    vec3 vSphericalXY;
+    vec3 vSphericalYZ;
+    vec3 vSphericalZX;
+};
+
+uniform Mesh
+{
+    mat4 world;
+    float visibility;
 };