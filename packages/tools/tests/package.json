--- conflicted
+++ resolved
@@ -1,46 +1,40 @@
-{
-    "name": "@tools/tests",
-    "private": true,
-    "version": "1.0.0",
-    "types": "dist/index",
-    "main": "dist/index",
-    "module": "dist/index",
-    "files": [
-        "dist",
-        "src"
-    ],
-    "scripts": {
-        "test": "jest --runInBand -c ../../../jest.config.ts",
-        "test:debug": "set DEBUG=true && npm run test",
-        "update": "jest -u",
-        "build": "webpack --env mode=production",
-        "generate-file-size-report": "node ./scripts/generateFileSizes.js"
-    },
-    "devDependencies": {
-        "@dev/core": "^1.0.0",
-        "@dev/gui": "^1.0.0",
-        "@dev/loaders": "^1.0.0",
-        "@dev/materials": "^1.0.0",
-        "@dev/serializers": "^1.0.0",
-        "@dev/shared-ui-components": "^1.0.0",
-        "@tools/test-tools": "^1.0.0",
-        "@types/jest": "^27.4.0",
-        "@types/jest-image-snapshot": "^4.3.1",
-        "@types/react": "^17.0.30",
-        "@types/react-dom": "^17.0.10",
-        "jest": "^27.4.7",
-        "jest-puppeteer": "^6.0.3",
-        "sass": "^1.62.1",
-<<<<<<< HEAD
-        "puppeteer": "^13.1.2"
-=======
-        "puppeteer": "^20.5.0",
-        "rimraf": "^3.0.2",
-        "typescript": "^4.4.4"
->>>>>>> 20182925
-    },
-    "optionalDependencies": {
-        "jest-image-snapshot": "^6.1.0"
-    },
-    "sideEffects": false
-}
+{
+    "name": "@tools/tests",
+    "private": true,
+    "version": "1.0.0",
+    "types": "dist/index",
+    "main": "dist/index",
+    "module": "dist/index",
+    "files": [
+        "dist",
+        "src"
+    ],
+    "scripts": {
+        "test": "jest --runInBand -c ../../../jest.config.ts",
+        "test:debug": "set DEBUG=true && npm run test",
+        "update": "jest -u",
+        "build": "webpack --env mode=production",
+        "generate-file-size-report": "node ./scripts/generateFileSizes.js"
+    },
+    "devDependencies": {
+        "@dev/core": "^1.0.0",
+        "@dev/gui": "^1.0.0",
+        "@dev/loaders": "^1.0.0",
+        "@dev/materials": "^1.0.0",
+        "@dev/serializers": "^1.0.0",
+        "@dev/shared-ui-components": "^1.0.0",
+        "@tools/test-tools": "^1.0.0",
+        "@types/jest": "^27.4.0",
+        "@types/jest-image-snapshot": "^4.3.1",
+        "@types/react": "^17.0.30",
+        "@types/react-dom": "^17.0.10",
+        "jest": "^27.4.7",
+        "jest-puppeteer": "^6.0.3",
+        "sass": "^1.62.1",
+        "puppeteer": "^20.5.0"
+    },
+    "optionalDependencies": {
+        "jest-image-snapshot": "^6.1.0"
+    },
+    "sideEffects": false
+}