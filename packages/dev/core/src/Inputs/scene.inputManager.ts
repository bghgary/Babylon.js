import type { Observable } from "../Misc/observable";
import { PointerInfoPre, PointerInfo, PointerEventTypes } from "../Events/pointerEvents";
import type { Nullable } from "../types";
import { AbstractActionManager } from "../Actions/abstractActionManager";
import { PickingInfo } from "../Collisions/pickingInfo";
import { Vector2, Matrix } from "../Maths/math.vector";
import type { AbstractMesh } from "../Meshes/abstractMesh";
import { Constants } from "../Engines/constants";
import { ActionEvent } from "../Actions/actionEvent";
import { KeyboardEventTypes, KeyboardInfoPre, KeyboardInfo } from "../Events/keyboardEvents";
import { DeviceType, PointerInput } from "../DeviceInput/InputDevices/deviceEnums";
<<<<<<< HEAD
import type { IKeyboardEvent, IMouseEvent, IPointerEvent, IWheelEvent } from "../Events/deviceInputEvents";
=======
import { IKeyboardEvent, IMouseEvent, IPointerEvent } from "../Events/deviceInputEvents";
>>>>>>> fbfe652e
import { DeviceSourceManager } from "../DeviceInput/InputDevices/deviceSourceManager";
import { EngineStore } from "../Engines/engineStore";

declare type Scene = import("../scene").Scene;

/** @hidden */
// eslint-disable-next-line @typescript-eslint/naming-convention
class _ClickInfo {
    private _singleClick = false;
    private _doubleClick = false;
    private _hasSwiped = false;
    private _ignore = false;

    public get singleClick(): boolean {
        return this._singleClick;
    }
    public get doubleClick(): boolean {
        return this._doubleClick;
    }
    public get hasSwiped(): boolean {
        return this._hasSwiped;
    }
    public get ignore(): boolean {
        return this._ignore;
    }

    public set singleClick(b: boolean) {
        this._singleClick = b;
    }
    public set doubleClick(b: boolean) {
        this._doubleClick = b;
    }
    public set hasSwiped(b: boolean) {
        this._hasSwiped = b;
    }
    public set ignore(b: boolean) {
        this._ignore = b;
    }
}

/**
 * Class used to manage all inputs for the scene.
 */
export class InputManager {
    /** The distance in pixel that you have to move to prevent some events */
    public static DragMovementThreshold = 10; // in pixels
    /** Time in milliseconds to wait to raise long press events if button is still pressed */
    public static LongPressDelay = 500; // in milliseconds
    /** Time in milliseconds with two consecutive clicks will be considered as a double click */
    public static DoubleClickDelay = 300; // in milliseconds
    /** If you need to check double click without raising a single click at first click, enable this flag */
    public static ExclusiveDoubleClickMode = false;

    /** This is a defensive check to not allow control attachment prior to an already active one. If already attached, previous control is unattached before attaching the new one. */
    private _alreadyAttached = false;
    private _alreadyAttachedTo: Nullable<HTMLElement>;

    // Pointers
    private _onPointerMove: (evt: IMouseEvent) => void;
    private _onPointerDown: (evt: IPointerEvent) => void;
    private _onPointerUp: (evt: IPointerEvent) => void;

    private _initClickEvent: (
        obs1: Observable<PointerInfoPre>,
        obs2: Observable<PointerInfo>,
        evt: IPointerEvent,
        cb: (clickInfo: _ClickInfo, pickResult: Nullable<PickingInfo>) => void
    ) => void;
    private _initActionManager: (act: Nullable<AbstractActionManager>, clickInfo: _ClickInfo) => Nullable<AbstractActionManager>;
    private _delayedSimpleClick: (btn: number, clickInfo: _ClickInfo, cb: (clickInfo: _ClickInfo, pickResult: Nullable<PickingInfo>) => void) => void;
    private _delayedSimpleClickTimeout: number;
    private _previousDelayedSimpleClickTimeout: number;
    private _meshPickProceed = false;

    private _previousButtonPressed: number;
    private _currentPickResult: Nullable<PickingInfo> = null;
    private _previousPickResult: Nullable<PickingInfo> = null;
    private _totalPointersPressed = 0;
    private _doubleClickOccured = false;

    private _pointerOverMesh: Nullable<AbstractMesh>;

    private _pickedDownMesh: Nullable<AbstractMesh>;
    private _pickedUpMesh: Nullable<AbstractMesh>;

    private _pointerX: number = 0;
    private _pointerY: number = 0;
    private _unTranslatedPointerX: number;
    private _unTranslatedPointerY: number;
    private _startingPointerPosition = new Vector2(0, 0);
    private _previousStartingPointerPosition = new Vector2(0, 0);
    private _startingPointerTime = 0;
    private _previousStartingPointerTime = 0;
    private _pointerCaptures: { [pointerId: number]: boolean } = {};
    private _meshUnderPointerId: { [pointerId: number]: Nullable<AbstractMesh> } = {};

    // Keyboard
    private _onKeyDown: (evt: IKeyboardEvent) => void;
    private _onKeyUp: (evt: IKeyboardEvent) => void;

    private _scene: Scene;
    private _deviceSourceManager: Nullable<DeviceSourceManager> = null;

    /**
     * Creates a new InputManager
     * @param scene - defines the hosting scene
     */
    constructor(scene?: Scene) {
        this._scene = scene || <Scene>EngineStore.LastCreatedScene;
        if (!this._scene) {
            return;
        }
    }

    /**
     * Gets the mesh that is currently under the pointer
     * @returns Mesh that the pointer is pointer is hovering over
     */
    public get meshUnderPointer(): Nullable<AbstractMesh> {
        return this._pointerOverMesh;
    }

    /**
     * When using more than one pointer (for example in XR) you can get the mesh under the specific pointer
     * @param pointerId - the pointer id to use
     * @returns The mesh under this pointer id or null if not found
     */
    public getMeshUnderPointerByPointerId(pointerId: number): Nullable<AbstractMesh> {
        return this._meshUnderPointerId[pointerId] || null;
    }

    /**
     * Gets the pointer coordinates in 2D without any translation (ie. straight out of the pointer event)
     * @returns Vector with X/Y values directly from pointer event
     */
    public get unTranslatedPointer(): Vector2 {
        return new Vector2(this._unTranslatedPointerX, this._unTranslatedPointerY);
    }

    /**
     * Gets or sets the current on-screen X position of the pointer
     * @returns Translated X with respect to screen
     */
    public get pointerX(): number {
        return this._pointerX;
    }

    public set pointerX(value: number) {
        this._pointerX = value;
    }

    /**
     * Gets or sets the current on-screen Y position of the pointer
     * @returns Translated Y with respect to screen
     */
    public get pointerY(): number {
        return this._pointerY;
    }

    public set pointerY(value: number) {
        this._pointerY = value;
    }

    private _updatePointerPosition(evt: IPointerEvent): void {
        const canvasRect = this._scene.getEngine().getInputElementClientRect();

        if (!canvasRect) {
            return;
        }

        this._pointerX = evt.clientX - canvasRect.left;
        this._pointerY = evt.clientY - canvasRect.top;

        this._unTranslatedPointerX = this._pointerX;
        this._unTranslatedPointerY = this._pointerY;
    }

    private _processPointerMove(pickResult: Nullable<PickingInfo>, evt: IPointerEvent) {
        const scene = this._scene;
        const engine = scene.getEngine();
        const canvas = engine.getInputElement();

        if (canvas) {
            canvas.tabIndex = engine.canvasTabIndex;

            // Restore pointer
            if (!scene.doNotHandleCursors) {
                canvas.style.cursor = scene.defaultCursor;
            }
        }

        const isMeshPicked = pickResult && pickResult.hit && pickResult.pickedMesh ? true : false;
        if (isMeshPicked) {
            scene.setPointerOverMesh(pickResult!.pickedMesh, evt.pointerId, pickResult);

            if (this._pointerOverMesh && this._pointerOverMesh.actionManager && this._pointerOverMesh.actionManager.hasPointerTriggers) {
                if (!scene.doNotHandleCursors && canvas) {
                    if (this._pointerOverMesh.actionManager.hoverCursor) {
                        canvas.style.cursor = this._pointerOverMesh.actionManager.hoverCursor;
                    } else {
                        canvas.style.cursor = scene.hoverCursor;
                    }
                }
            }
        } else {
            scene.setPointerOverMesh(null, evt.pointerId, pickResult);
        }

        for (const step of scene._pointerMoveStage) {
            pickResult = step.action(this._unTranslatedPointerX, this._unTranslatedPointerY, pickResult, isMeshPicked, canvas);
        }

        if (pickResult) {
            const type = evt.type === "wheel" || evt.type === "mousewheel" || evt.type === "DOMMouseScroll" ? PointerEventTypes.POINTERWHEEL : PointerEventTypes.POINTERMOVE;

            if (scene.onPointerMove) {
                scene.onPointerMove(evt, pickResult, type);
            }

            if (scene.onPointerObservable.hasObservers()) {
                const pi = new PointerInfo(type, evt, pickResult);
                this._setRayOnPointerInfo(pi);
                scene.onPointerObservable.notifyObservers(pi, type);
            }
        }
    }

    // Pointers handling
    private _setRayOnPointerInfo(pointerInfo: PointerInfo) {
        const scene = this._scene;
        if (pointerInfo.pickInfo && !pointerInfo.pickInfo._pickingUnavailable) {
            if (!pointerInfo.pickInfo.ray) {
                pointerInfo.pickInfo.ray = scene.createPickingRay(pointerInfo.event.offsetX, pointerInfo.event.offsetY, Matrix.Identity(), scene.activeCamera);
            }
        }
    }

    private _checkPrePointerObservable(pickResult: Nullable<PickingInfo>, evt: IPointerEvent, type: number) {
        const scene = this._scene;
        const pi = new PointerInfoPre(type, evt, this._unTranslatedPointerX, this._unTranslatedPointerY);
        if (pickResult) {
            pi.ray = pickResult.ray;
            if (pickResult.originMesh) {
                pi.nearInteractionPickingInfo = pickResult;
            }
        }

        scene.onPrePointerObservable.notifyObservers(pi, type);
        if (pi.skipOnPointerObservable) {
            return true;
        } else {
            return false;
        }
    }

    /**
     * Use this method to simulate a pointer move on a mesh
     * The pickResult parameter can be obtained from a scene.pick or scene.pickWithRay
     * @param pickResult - pickingInfo of the object wished to simulate pointer event on
     * @param pointerEventInit - pointer event state to be used when simulating the pointer event (eg. pointer id for multitouch)
     */
    public simulatePointerMove(pickResult: PickingInfo, pointerEventInit?: PointerEventInit): void {
        const evt = new PointerEvent("pointermove", pointerEventInit);
        evt.inputIndex = PointerInput.Move;

        if (this._checkPrePointerObservable(pickResult, evt, PointerEventTypes.POINTERMOVE)) {
            return;
        }
        this._processPointerMove(pickResult, evt);
    }

    /**
     * Use this method to simulate a pointer down on a mesh
     * The pickResult parameter can be obtained from a scene.pick or scene.pickWithRay
     * @param pickResult - pickingInfo of the object wished to simulate pointer event on
     * @param pointerEventInit - pointer event state to be used when simulating the pointer event (eg. pointer id for multitouch)
     */
    public simulatePointerDown(pickResult: PickingInfo, pointerEventInit?: PointerEventInit): void {
        const evt = new PointerEvent("pointerdown", pointerEventInit);
        evt.inputIndex = evt.button + 2;

        if (this._checkPrePointerObservable(pickResult, evt, PointerEventTypes.POINTERDOWN)) {
            return;
        }

        this._processPointerDown(pickResult, evt);
    }

    private _processPointerDown(pickResult: Nullable<PickingInfo>, evt: IPointerEvent): void {
        const scene = this._scene;
        if (pickResult && pickResult.hit && pickResult.pickedMesh) {
            this._pickedDownMesh = pickResult.pickedMesh;
            const actionManager = pickResult.pickedMesh._getActionManagerForTrigger();
            if (actionManager) {
                if (actionManager.hasPickTriggers) {
                    actionManager.processTrigger(Constants.ACTION_OnPickDownTrigger, ActionEvent.CreateNew(pickResult.pickedMesh, evt));
                    switch (evt.button) {
                        case 0:
                            actionManager.processTrigger(Constants.ACTION_OnLeftPickTrigger, ActionEvent.CreateNew(pickResult.pickedMesh, evt));
                            break;
                        case 1:
                            actionManager.processTrigger(Constants.ACTION_OnCenterPickTrigger, ActionEvent.CreateNew(pickResult.pickedMesh, evt));
                            break;
                        case 2:
                            actionManager.processTrigger(Constants.ACTION_OnRightPickTrigger, ActionEvent.CreateNew(pickResult.pickedMesh, evt));
                            break;
                    }
                }

                if (actionManager.hasSpecificTrigger(Constants.ACTION_OnLongPressTrigger)) {
                    window.setTimeout(() => {
                        const pickResult = scene.pick(
                            this._unTranslatedPointerX,
                            this._unTranslatedPointerY,
                            (mesh: AbstractMesh): boolean =>
                                <boolean>(
                                    (mesh.isPickable &&
                                        mesh.isVisible &&
                                        mesh.isReady() &&
                                        mesh.actionManager &&
                                        mesh.actionManager.hasSpecificTrigger(Constants.ACTION_OnLongPressTrigger) &&
                                        mesh === this._pickedDownMesh)
                                ),
                            false,
                            scene.cameraToUseForPointers
                        );

                        if (pickResult && pickResult.hit && pickResult.pickedMesh && actionManager) {
                            if (this._totalPointersPressed !== 0 && Date.now() - this._startingPointerTime > InputManager.LongPressDelay && !this._isPointerSwiping()) {
                                this._startingPointerTime = 0;
                                actionManager.processTrigger(Constants.ACTION_OnLongPressTrigger, ActionEvent.CreateNew(pickResult.pickedMesh, evt));
                            }
                        }
                    }, InputManager.LongPressDelay);
                }
            }
        } else {
            for (const step of scene._pointerDownStage) {
                pickResult = step.action(this._unTranslatedPointerX, this._unTranslatedPointerY, pickResult, evt);
            }
        }

        if (pickResult) {
            const type = PointerEventTypes.POINTERDOWN;

            if (scene.onPointerDown) {
                scene.onPointerDown(evt, pickResult, type);
            }

            if (scene.onPointerObservable.hasObservers()) {
                const pi = new PointerInfo(type, evt, pickResult);
                this._setRayOnPointerInfo(pi);
                scene.onPointerObservable.notifyObservers(pi, type);
            }
        }
    }

    /**
     * @hidden
     * @returns Boolean if delta for pointer exceeds drag movement threshold
     */
    public _isPointerSwiping(): boolean {
        return (
            Math.abs(this._startingPointerPosition.x - this._pointerX) > InputManager.DragMovementThreshold ||
            Math.abs(this._startingPointerPosition.y - this._pointerY) > InputManager.DragMovementThreshold
        );
    }

    /**
     * Use this method to simulate a pointer up on a mesh
     * The pickResult parameter can be obtained from a scene.pick or scene.pickWithRay
     * @param pickResult - pickingInfo of the object wished to simulate pointer event on
     * @param pointerEventInit - pointer event state to be used when simulating the pointer event (eg. pointer id for multitouch)
     * @param doubleTap - indicates that the pointer up event should be considered as part of a double click (false by default)
     */
    public simulatePointerUp(pickResult: PickingInfo, pointerEventInit?: PointerEventInit, doubleTap?: boolean): void {
        const evt = new PointerEvent("pointerup", pointerEventInit);
        evt.inputIndex = PointerInput.Move;
        const clickInfo = new _ClickInfo();

        if (doubleTap) {
            clickInfo.doubleClick = true;
        } else {
            clickInfo.singleClick = true;
        }

        if (this._checkPrePointerObservable(pickResult, evt, PointerEventTypes.POINTERUP)) {
            return;
        }

        this._processPointerUp(pickResult, evt, clickInfo);
    }

    private _processPointerUp(pickResult: Nullable<PickingInfo>, evt: IPointerEvent, clickInfo: _ClickInfo): void {
        const scene = this._scene;
        if (pickResult && pickResult && pickResult.pickedMesh) {
            this._pickedUpMesh = pickResult.pickedMesh;
            if (this._pickedDownMesh === this._pickedUpMesh) {
                if (scene.onPointerPick) {
                    scene.onPointerPick(evt, pickResult);
                }
                if (clickInfo.singleClick && !clickInfo.ignore && scene.onPointerObservable.hasObservers()) {
                    const type = PointerEventTypes.POINTERPICK;
                    const pi = new PointerInfo(type, evt, pickResult);
                    this._setRayOnPointerInfo(pi);
                    scene.onPointerObservable.notifyObservers(pi, type);
                }
            }
            const actionManager = pickResult.pickedMesh._getActionManagerForTrigger();
            if (actionManager && !clickInfo.ignore) {
                actionManager.processTrigger(Constants.ACTION_OnPickUpTrigger, ActionEvent.CreateNew(pickResult.pickedMesh, evt, pickResult));

                if (!clickInfo.hasSwiped && clickInfo.singleClick) {
                    actionManager.processTrigger(Constants.ACTION_OnPickTrigger, ActionEvent.CreateNew(pickResult.pickedMesh, evt, pickResult));
                }

                const doubleClickActionManager = pickResult.pickedMesh._getActionManagerForTrigger(Constants.ACTION_OnDoublePickTrigger);
                if (clickInfo.doubleClick && doubleClickActionManager) {
                    doubleClickActionManager.processTrigger(Constants.ACTION_OnDoublePickTrigger, ActionEvent.CreateNew(pickResult.pickedMesh, evt, pickResult));
                }
            }
        } else {
            if (!clickInfo.ignore) {
                for (const step of scene._pointerUpStage) {
                    pickResult = step.action(this._unTranslatedPointerX, this._unTranslatedPointerY, pickResult, evt);
                }
            }
        }

        if (this._pickedDownMesh && this._pickedDownMesh !== this._pickedUpMesh) {
            const pickedDownActionManager = this._pickedDownMesh._getActionManagerForTrigger(Constants.ACTION_OnPickOutTrigger);
            if (pickedDownActionManager) {
                pickedDownActionManager.processTrigger(Constants.ACTION_OnPickOutTrigger, ActionEvent.CreateNew(this._pickedDownMesh, evt));
            }
        }

        let type = 0;
        if (scene.onPointerObservable.hasObservers()) {
            if (!clickInfo.ignore && !clickInfo.hasSwiped) {
                if (clickInfo.singleClick && scene.onPointerObservable.hasSpecificMask(PointerEventTypes.POINTERTAP)) {
                    type = PointerEventTypes.POINTERTAP;
                } else if (clickInfo.doubleClick && scene.onPointerObservable.hasSpecificMask(PointerEventTypes.POINTERDOUBLETAP)) {
                    type = PointerEventTypes.POINTERDOUBLETAP;
                }
                if (type) {
                    const pi = new PointerInfo(type, evt, pickResult);
                    this._setRayOnPointerInfo(pi);
                    scene.onPointerObservable.notifyObservers(pi, type);
                }
            }

            if (!clickInfo.ignore) {
                type = PointerEventTypes.POINTERUP;

                const pi = new PointerInfo(type, evt, pickResult);
                this._setRayOnPointerInfo(pi);
                scene.onPointerObservable.notifyObservers(pi, type);
            }
        }

        if (scene.onPointerUp && !clickInfo.ignore) {
            scene.onPointerUp(evt, pickResult, type);
        }
    }

    /**
     * Gets a boolean indicating if the current pointer event is captured (meaning that the scene has already handled the pointer down)
     * @param pointerId - defines the pointer id to use in a multi-touch scenario (0 by default)
     * @returns true if the pointer was captured
     */
    public isPointerCaptured(pointerId = 0): boolean {
        return this._pointerCaptures[pointerId];
    }

    /**
     * Attach events to the canvas (To handle actionManagers triggers and raise onPointerMove, onPointerDown and onPointerUp
     * @param attachUp - defines if you want to attach events to pointerup
     * @param attachDown - defines if you want to attach events to pointerdown
     * @param attachMove - defines if you want to attach events to pointermove
     * @param elementToAttachTo - defines the target DOM element to attach to (will use the canvas by default)
     */
    public attachControl(attachUp = true, attachDown = true, attachMove = true, elementToAttachTo: Nullable<HTMLElement> = null): void {
        const scene = this._scene;
        const engine = scene.getEngine();

        if (!elementToAttachTo) {
            elementToAttachTo = engine.getInputElement();
        }

        if (this._alreadyAttached) {
            this.detachControl();
        }

        if (elementToAttachTo) {
            this._alreadyAttachedTo = elementToAttachTo;
        }
        this._deviceSourceManager = new DeviceSourceManager(engine);

        this._initActionManager = (act: Nullable<AbstractActionManager>): Nullable<AbstractActionManager> => {
            if (!this._meshPickProceed) {
                const pickResult = scene.pick(this._unTranslatedPointerX, this._unTranslatedPointerY, scene.pointerDownPredicate, false, scene.cameraToUseForPointers);
                this._currentPickResult = pickResult;
                if (pickResult) {
                    act = pickResult.hit && pickResult.pickedMesh ? pickResult.pickedMesh._getActionManagerForTrigger() : null;
                }
                this._meshPickProceed = true;
            }
            return act;
        };

        this._delayedSimpleClick = (btn: number, clickInfo: _ClickInfo, cb: (clickInfo: _ClickInfo, pickResult: Nullable<PickingInfo>) => void) => {
            // double click delay is over and that no double click has been raised since, or the 2 consecutive keys pressed are different
            if ((Date.now() - this._previousStartingPointerTime > InputManager.DoubleClickDelay && !this._doubleClickOccured) || btn !== this._previousButtonPressed) {
                this._doubleClickOccured = false;
                clickInfo.singleClick = true;
                clickInfo.ignore = false;
                cb(clickInfo, this._currentPickResult);
            }
        };

        this._initClickEvent = (
            obs1: Observable<PointerInfoPre>,
            obs2: Observable<PointerInfo>,
            evt: IPointerEvent,
            cb: (clickInfo: _ClickInfo, pickResult: Nullable<PickingInfo>) => void
        ): void => {
            const clickInfo = new _ClickInfo();
            this._currentPickResult = null;
            let act: Nullable<AbstractActionManager> = null;

            let checkPicking =
                obs1.hasSpecificMask(PointerEventTypes.POINTERPICK) ||
                obs2.hasSpecificMask(PointerEventTypes.POINTERPICK) ||
                obs1.hasSpecificMask(PointerEventTypes.POINTERTAP) ||
                obs2.hasSpecificMask(PointerEventTypes.POINTERTAP) ||
                obs1.hasSpecificMask(PointerEventTypes.POINTERDOUBLETAP) ||
                obs2.hasSpecificMask(PointerEventTypes.POINTERDOUBLETAP);
            if (!checkPicking && AbstractActionManager) {
                act = this._initActionManager(act, clickInfo);
                if (act) {
                    checkPicking = act.hasPickTriggers;
                }
            }

            let needToIgnoreNext = false;

            if (checkPicking) {
                const btn = evt.button;
                clickInfo.hasSwiped = this._isPointerSwiping();

                if (!clickInfo.hasSwiped) {
                    let checkSingleClickImmediately = !InputManager.ExclusiveDoubleClickMode;

                    if (!checkSingleClickImmediately) {
                        checkSingleClickImmediately = !obs1.hasSpecificMask(PointerEventTypes.POINTERDOUBLETAP) && !obs2.hasSpecificMask(PointerEventTypes.POINTERDOUBLETAP);

                        if (checkSingleClickImmediately && !AbstractActionManager.HasSpecificTrigger(Constants.ACTION_OnDoublePickTrigger)) {
                            act = this._initActionManager(act, clickInfo);
                            if (act) {
                                checkSingleClickImmediately = !act.hasSpecificTrigger(Constants.ACTION_OnDoublePickTrigger);
                            }
                        }
                    }

                    if (checkSingleClickImmediately) {
                        // single click detected if double click delay is over or two different successive keys pressed without exclusive double click or no double click required
                        if (Date.now() - this._previousStartingPointerTime > InputManager.DoubleClickDelay || btn !== this._previousButtonPressed) {
                            clickInfo.singleClick = true;
                            cb(clickInfo, this._currentPickResult);
                            needToIgnoreNext = true;
                        }
                    }
                    // at least one double click is required to be check and exclusive double click is enabled
                    else {
                        // wait that no double click has been raised during the double click delay
                        this._previousDelayedSimpleClickTimeout = this._delayedSimpleClickTimeout;
                        this._delayedSimpleClickTimeout = window.setTimeout(this._delayedSimpleClick.bind(this, btn, clickInfo, cb), InputManager.DoubleClickDelay);
                    }

                    let checkDoubleClick = obs1.hasSpecificMask(PointerEventTypes.POINTERDOUBLETAP) || obs2.hasSpecificMask(PointerEventTypes.POINTERDOUBLETAP);
                    if (!checkDoubleClick && AbstractActionManager.HasSpecificTrigger(Constants.ACTION_OnDoublePickTrigger)) {
                        act = this._initActionManager(act, clickInfo);
                        if (act) {
                            checkDoubleClick = act.hasSpecificTrigger(Constants.ACTION_OnDoublePickTrigger);
                        }
                    }
                    if (checkDoubleClick) {
                        // two successive keys pressed are equal, double click delay is not over and double click has not just occurred
                        if (btn === this._previousButtonPressed && Date.now() - this._previousStartingPointerTime < InputManager.DoubleClickDelay && !this._doubleClickOccured) {
                            // pointer has not moved for 2 clicks, it's a double click
                            if (!clickInfo.hasSwiped && !this._isPointerSwiping()) {
                                this._previousStartingPointerTime = 0;
                                this._doubleClickOccured = true;
                                clickInfo.doubleClick = true;
                                clickInfo.ignore = false;
                                if (InputManager.ExclusiveDoubleClickMode && this._previousDelayedSimpleClickTimeout) {
                                    clearTimeout(this._previousDelayedSimpleClickTimeout);
                                }
                                this._previousDelayedSimpleClickTimeout = this._delayedSimpleClickTimeout;
                                cb(clickInfo, this._currentPickResult);
                            }
                            // if the two successive clicks are too far, it's just two simple clicks
                            else {
                                this._doubleClickOccured = false;
                                this._previousStartingPointerTime = this._startingPointerTime;
                                this._previousStartingPointerPosition.x = this._startingPointerPosition.x;
                                this._previousStartingPointerPosition.y = this._startingPointerPosition.y;
                                this._previousButtonPressed = btn;
                                if (InputManager.ExclusiveDoubleClickMode) {
                                    if (this._previousDelayedSimpleClickTimeout) {
                                        clearTimeout(this._previousDelayedSimpleClickTimeout);
                                    }
                                    this._previousDelayedSimpleClickTimeout = this._delayedSimpleClickTimeout;

                                    cb(clickInfo, this._previousPickResult);
                                } else {
                                    cb(clickInfo, this._currentPickResult);
                                }
                            }
                            needToIgnoreNext = true;
                        }
                        // just the first click of the double has been raised
                        else {
                            this._doubleClickOccured = false;
                            this._previousStartingPointerTime = this._startingPointerTime;
                            this._previousStartingPointerPosition.x = this._startingPointerPosition.x;
                            this._previousStartingPointerPosition.y = this._startingPointerPosition.y;
                            this._previousButtonPressed = btn!;
                        }
                    }
                }
            }

            if (!needToIgnoreNext) {
                cb(clickInfo, this._currentPickResult);
            }
        };

        this._onPointerMove = (evt: IMouseEvent) => {
            // preserve compatibility with Safari when pointerId is not present
            if ((evt as IPointerEvent).pointerId === undefined) {
                (evt as IPointerEvent as any).pointerId = 0;
            }

            this._updatePointerPosition(evt as IPointerEvent);

            // PreObservable support
            if (
                this._checkPrePointerObservable(
                    null,
                    evt as IPointerEvent,
                    evt.type === "wheel" || evt.type === "mousewheel" || evt.type === "DOMMouseScroll" ? PointerEventTypes.POINTERWHEEL : PointerEventTypes.POINTERMOVE
                )
            ) {
                return;
            }

            if (!scene.cameraToUseForPointers && !scene.activeCamera) {
                return;
            }

            if (scene.skipPointerMovePicking) {
                this._processPointerMove(new PickingInfo(), evt as IPointerEvent);
                return;
            }

            if (!scene.pointerMovePredicate) {
                scene.pointerMovePredicate = (mesh: AbstractMesh): boolean =>
                    mesh.isPickable &&
                    mesh.isVisible &&
                    mesh.isReady() &&
                    mesh.isEnabled() &&
                    (mesh.enablePointerMoveEvents || scene.constantlyUpdateMeshUnderPointer || mesh._getActionManagerForTrigger() !== null) &&
                    (!scene.cameraToUseForPointers || (scene.cameraToUseForPointers.layerMask & mesh.layerMask) !== 0);
            }

            // Meshes
            const pickResult = scene.pick(
                this._unTranslatedPointerX,
                this._unTranslatedPointerY,
                scene.pointerMovePredicate,
                false,
                scene.cameraToUseForPointers,
                scene.pointerMoveTrianglePredicate
            );

            this._processPointerMove(pickResult, evt as IPointerEvent);
        };

        this._onPointerDown = (evt: IPointerEvent) => {
            this._totalPointersPressed++;
            this._pickedDownMesh = null;
            this._meshPickProceed = false;

            // preserve compatibility with Safari when pointerId is not present
            if (evt.pointerId === undefined) {
                (evt as any).pointerId = 0;
            }

            this._updatePointerPosition(evt);

            if (scene.preventDefaultOnPointerDown && elementToAttachTo) {
                evt.preventDefault();
                elementToAttachTo.focus();
            }

            this._startingPointerPosition.x = this._pointerX;
            this._startingPointerPosition.y = this._pointerY;
            this._startingPointerTime = Date.now();

            // PreObservable support
            if (this._checkPrePointerObservable(null, evt, PointerEventTypes.POINTERDOWN)) {
                return;
            }

            if (!scene.cameraToUseForPointers && !scene.activeCamera) {
                return;
            }

            this._pointerCaptures[evt.pointerId] = true;

            if (!scene.pointerDownPredicate) {
                scene.pointerDownPredicate = (mesh: AbstractMesh): boolean => {
                    return (
                        mesh.isPickable &&
                        mesh.isVisible &&
                        mesh.isReady() &&
                        mesh.isEnabled() &&
                        (!scene.cameraToUseForPointers || (scene.cameraToUseForPointers.layerMask & mesh.layerMask) !== 0)
                    );
                };
            }

            // Meshes
            this._pickedDownMesh = null;
            const pickResult = scene.pick(this._unTranslatedPointerX, this._unTranslatedPointerY, scene.pointerDownPredicate, false, scene.cameraToUseForPointers);

            this._processPointerDown(pickResult, evt);
        };

        this._onPointerUp = (evt: IPointerEvent) => {
            if (this._totalPointersPressed === 0) {
                // We are attaching the pointer up to windows because of a bug in FF
                return; // So we need to test it the pointer down was pressed before.
            }

            this._totalPointersPressed--;
            this._pickedUpMesh = null;
            this._meshPickProceed = false;

            // preserve compatibility with Safari when pointerId is not present
            if (evt.pointerId === undefined) {
                (evt as any).pointerId = 0;
            }

            this._updatePointerPosition(evt);

            if (scene.preventDefaultOnPointerUp && elementToAttachTo) {
                evt.preventDefault();
                elementToAttachTo.focus();
            }

            this._initClickEvent(scene.onPrePointerObservable, scene.onPointerObservable, evt, (clickInfo: _ClickInfo, pickResult: Nullable<PickingInfo>) => {
                // PreObservable support
                if (scene.onPrePointerObservable.hasObservers()) {
                    if (!clickInfo.ignore) {
                        if (!clickInfo.hasSwiped) {
                            if (clickInfo.singleClick && scene.onPrePointerObservable.hasSpecificMask(PointerEventTypes.POINTERTAP)) {
                                if (this._checkPrePointerObservable(null, evt, PointerEventTypes.POINTERTAP)) {
                                    return;
                                }
                            }
                            if (clickInfo.doubleClick && scene.onPrePointerObservable.hasSpecificMask(PointerEventTypes.POINTERDOUBLETAP)) {
                                if (this._checkPrePointerObservable(null, evt, PointerEventTypes.POINTERDOUBLETAP)) {
                                    return;
                                }
                            }
                        }
                        if (this._checkPrePointerObservable(null, evt, PointerEventTypes.POINTERUP)) {
                            return;
                        }
                    }
                }

                if (!this._pointerCaptures[evt.pointerId] && evt.buttons > 0) {
                    return;
                }

                this._pointerCaptures[evt.pointerId] = false;
                if (!scene.cameraToUseForPointers && !scene.activeCamera) {
                    return;
                }

                if (!scene.pointerUpPredicate) {
                    scene.pointerUpPredicate = (mesh: AbstractMesh): boolean => {
                        return (
                            mesh.isPickable &&
                            mesh.isVisible &&
                            mesh.isReady() &&
                            mesh.isEnabled() &&
                            (!scene.cameraToUseForPointers || (scene.cameraToUseForPointers.layerMask & mesh.layerMask) !== 0)
                        );
                    };
                }

                // Meshes
                if (!this._meshPickProceed && ((AbstractActionManager && AbstractActionManager.HasTriggers) || scene.onPointerObservable.hasObservers())) {
                    this._initActionManager(null, clickInfo);
                }
                if (!pickResult) {
                    pickResult = this._currentPickResult;
                }

                this._processPointerUp(pickResult, evt, clickInfo);

                this._previousPickResult = this._currentPickResult;
            });
        };

        this._onKeyDown = (evt: IKeyboardEvent) => {
            const type = KeyboardEventTypes.KEYDOWN;
            if (scene.onPreKeyboardObservable.hasObservers()) {
                const pi = new KeyboardInfoPre(type, evt);
                scene.onPreKeyboardObservable.notifyObservers(pi, type);
                if (pi.skipOnKeyboardObservable) {
                    return;
                }
            }

            if (scene.onKeyboardObservable.hasObservers()) {
                const pi = new KeyboardInfo(type, evt);
                scene.onKeyboardObservable.notifyObservers(pi, type);
            }

            if (scene.actionManager) {
                scene.actionManager.processTrigger(Constants.ACTION_OnKeyDownTrigger, ActionEvent.CreateNewFromScene(scene, evt));
            }
        };

        this._onKeyUp = (evt: IKeyboardEvent) => {
            const type = KeyboardEventTypes.KEYUP;
            if (scene.onPreKeyboardObservable.hasObservers()) {
                const pi = new KeyboardInfoPre(type, evt);
                scene.onPreKeyboardObservable.notifyObservers(pi, type);
                if (pi.skipOnKeyboardObservable) {
                    return;
                }
            }

            if (scene.onKeyboardObservable.hasObservers()) {
                const pi = new KeyboardInfo(type, evt);
                scene.onKeyboardObservable.notifyObservers(pi, type);
            }

            if (scene.actionManager) {
                scene.actionManager.processTrigger(Constants.ACTION_OnKeyUpTrigger, ActionEvent.CreateNewFromScene(scene, evt));
            }
        };

        // If a device connects that we can handle, wire up the observable
        this._deviceSourceManager.onDeviceConnectedObservable.add((deviceSource) => {
            if (deviceSource.deviceType === DeviceType.Mouse) {
                deviceSource.onInputChangedObservable.add((eventData) => {
                    if (eventData.inputIndex === PointerInput.LeftClick || eventData.inputIndex === PointerInput.MiddleClick || eventData.inputIndex === PointerInput.RightClick) {
                        if (attachDown && deviceSource.getInput(eventData.inputIndex) === 1) {
                            this._onPointerDown(eventData);
                        } else if (attachUp && deviceSource.getInput(eventData.inputIndex) === 0) {
                            this._onPointerUp(eventData);
                        }
                    } else if (attachMove) {
                        if (eventData.inputIndex === PointerInput.Move) {
                            this._onPointerMove(eventData);
                        } else if (
                            eventData.inputIndex === PointerInput.MouseWheelX ||
                            eventData.inputIndex === PointerInput.MouseWheelY ||
                            eventData.inputIndex === PointerInput.MouseWheelZ
                        ) {
                            this._onPointerMove(eventData);
                        }
                    }
                });
            } else if (deviceSource.deviceType === DeviceType.Touch) {
                deviceSource.onInputChangedObservable.add((eventData) => {
                    if (eventData.inputIndex === PointerInput.LeftClick) {
                        if (attachDown && deviceSource.getInput(eventData.inputIndex) === 1) {
                            this._onPointerDown(eventData);
                        } else if (attachUp && deviceSource.getInput(eventData.inputIndex) === 0) {
                            this._onPointerUp(eventData);
                        }
                    }

                    if (attachMove && eventData.inputIndex === PointerInput.Move) {
                        this._onPointerMove(eventData);
                    }
                });
            } else if (deviceSource.deviceType === DeviceType.Keyboard) {
                deviceSource.onInputChangedObservable.add((eventData) => {
                    if (eventData.type === "keydown") {
                        this._onKeyDown(eventData);
                    } else if (eventData.type === "keyup") {
                        this._onKeyUp(eventData);
                    }
                });
            }
        });

        this._alreadyAttached = true;
    }

    /**
     * Detaches all event handlers
     */
    public detachControl() {
        if (this._alreadyAttached) {
            this._deviceSourceManager!.dispose();
            this._deviceSourceManager = null;

            // Cursor
            if (this._alreadyAttachedTo && !this._scene.doNotHandleCursors) {
                this._alreadyAttachedTo.style.cursor = this._scene.defaultCursor;
            }

            this._alreadyAttached = false;
            this._alreadyAttachedTo = null;
        }
    }

    /**
     * Force the value of meshUnderPointer
     * @param mesh - defines the mesh to use
     * @param pointerId - optional pointer id when using more than one pointer. Defaults to 0
     * @param pickResult - optional pickingInfo data used to find mesh
     */
    public setPointerOverMesh(mesh: Nullable<AbstractMesh>, pointerId: number = 0, pickResult?: Nullable<PickingInfo>): void {
        if (this._meshUnderPointerId[pointerId] === mesh) {
            return;
        }

        const underPointerMesh = this._meshUnderPointerId[pointerId];

        let actionManager: Nullable<AbstractActionManager>;
        if (underPointerMesh) {
            actionManager = underPointerMesh._getActionManagerForTrigger(Constants.ACTION_OnPointerOutTrigger);
            if (actionManager) {
                actionManager.processTrigger(Constants.ACTION_OnPointerOutTrigger, ActionEvent.CreateNew(underPointerMesh, undefined, { pointerId }));
            }
        }

        if (mesh) {
            this._meshUnderPointerId[pointerId] = mesh;
            this._pointerOverMesh = mesh;

            actionManager = mesh._getActionManagerForTrigger(Constants.ACTION_OnPointerOverTrigger);
            if (actionManager) {
                actionManager.processTrigger(Constants.ACTION_OnPointerOverTrigger, ActionEvent.CreateNew(mesh, undefined, { pointerId, pickResult }));
            }
        } else {
            delete this._meshUnderPointerId[pointerId];
            this._pointerOverMesh = null;
        }
    }

    /**
     * Gets the mesh under the pointer
     * @returns a Mesh or null if no mesh is under the pointer
     */
    public getPointerOverMesh(): Nullable<AbstractMesh> {
        return this._pointerOverMesh;
    }

    /**
     * @param mesh - Mesh to invalidate
     * @hidden
     */
    public _invalidateMesh(mesh: AbstractMesh) {
        if (this._pointerOverMesh === mesh) {
            this._pointerOverMesh = null;
        }
        if (this._pickedDownMesh === mesh) {
            this._pickedDownMesh = null;
        }
        if (this._pickedUpMesh === mesh) {
            this._pickedUpMesh = null;
        }
        for (const pointerId in this._meshUnderPointerId) {
            if (this._meshUnderPointerId[pointerId] === mesh) {
                delete this._meshUnderPointerId[pointerId];
            }
        }
    }
}
<|MERGE_RESOLUTION|>--- conflicted
+++ resolved
@@ -1,1007 +1,1003 @@
-import type { Observable } from "../Misc/observable";
-import { PointerInfoPre, PointerInfo, PointerEventTypes } from "../Events/pointerEvents";
-import type { Nullable } from "../types";
-import { AbstractActionManager } from "../Actions/abstractActionManager";
-import { PickingInfo } from "../Collisions/pickingInfo";
-import { Vector2, Matrix } from "../Maths/math.vector";
-import type { AbstractMesh } from "../Meshes/abstractMesh";
-import { Constants } from "../Engines/constants";
-import { ActionEvent } from "../Actions/actionEvent";
-import { KeyboardEventTypes, KeyboardInfoPre, KeyboardInfo } from "../Events/keyboardEvents";
-import { DeviceType, PointerInput } from "../DeviceInput/InputDevices/deviceEnums";
-<<<<<<< HEAD
-import type { IKeyboardEvent, IMouseEvent, IPointerEvent, IWheelEvent } from "../Events/deviceInputEvents";
-=======
-import { IKeyboardEvent, IMouseEvent, IPointerEvent } from "../Events/deviceInputEvents";
->>>>>>> fbfe652e
-import { DeviceSourceManager } from "../DeviceInput/InputDevices/deviceSourceManager";
-import { EngineStore } from "../Engines/engineStore";
-
-declare type Scene = import("../scene").Scene;
-
-/** @hidden */
-// eslint-disable-next-line @typescript-eslint/naming-convention
-class _ClickInfo {
-    private _singleClick = false;
-    private _doubleClick = false;
-    private _hasSwiped = false;
-    private _ignore = false;
-
-    public get singleClick(): boolean {
-        return this._singleClick;
-    }
-    public get doubleClick(): boolean {
-        return this._doubleClick;
-    }
-    public get hasSwiped(): boolean {
-        return this._hasSwiped;
-    }
-    public get ignore(): boolean {
-        return this._ignore;
-    }
-
-    public set singleClick(b: boolean) {
-        this._singleClick = b;
-    }
-    public set doubleClick(b: boolean) {
-        this._doubleClick = b;
-    }
-    public set hasSwiped(b: boolean) {
-        this._hasSwiped = b;
-    }
-    public set ignore(b: boolean) {
-        this._ignore = b;
-    }
-}
-
-/**
- * Class used to manage all inputs for the scene.
- */
-export class InputManager {
-    /** The distance in pixel that you have to move to prevent some events */
-    public static DragMovementThreshold = 10; // in pixels
-    /** Time in milliseconds to wait to raise long press events if button is still pressed */
-    public static LongPressDelay = 500; // in milliseconds
-    /** Time in milliseconds with two consecutive clicks will be considered as a double click */
-    public static DoubleClickDelay = 300; // in milliseconds
-    /** If you need to check double click without raising a single click at first click, enable this flag */
-    public static ExclusiveDoubleClickMode = false;
-
-    /** This is a defensive check to not allow control attachment prior to an already active one. If already attached, previous control is unattached before attaching the new one. */
-    private _alreadyAttached = false;
-    private _alreadyAttachedTo: Nullable<HTMLElement>;
-
-    // Pointers
-    private _onPointerMove: (evt: IMouseEvent) => void;
-    private _onPointerDown: (evt: IPointerEvent) => void;
-    private _onPointerUp: (evt: IPointerEvent) => void;
-
-    private _initClickEvent: (
-        obs1: Observable<PointerInfoPre>,
-        obs2: Observable<PointerInfo>,
-        evt: IPointerEvent,
-        cb: (clickInfo: _ClickInfo, pickResult: Nullable<PickingInfo>) => void
-    ) => void;
-    private _initActionManager: (act: Nullable<AbstractActionManager>, clickInfo: _ClickInfo) => Nullable<AbstractActionManager>;
-    private _delayedSimpleClick: (btn: number, clickInfo: _ClickInfo, cb: (clickInfo: _ClickInfo, pickResult: Nullable<PickingInfo>) => void) => void;
-    private _delayedSimpleClickTimeout: number;
-    private _previousDelayedSimpleClickTimeout: number;
-    private _meshPickProceed = false;
-
-    private _previousButtonPressed: number;
-    private _currentPickResult: Nullable<PickingInfo> = null;
-    private _previousPickResult: Nullable<PickingInfo> = null;
-    private _totalPointersPressed = 0;
-    private _doubleClickOccured = false;
-
-    private _pointerOverMesh: Nullable<AbstractMesh>;
-
-    private _pickedDownMesh: Nullable<AbstractMesh>;
-    private _pickedUpMesh: Nullable<AbstractMesh>;
-
-    private _pointerX: number = 0;
-    private _pointerY: number = 0;
-    private _unTranslatedPointerX: number;
-    private _unTranslatedPointerY: number;
-    private _startingPointerPosition = new Vector2(0, 0);
-    private _previousStartingPointerPosition = new Vector2(0, 0);
-    private _startingPointerTime = 0;
-    private _previousStartingPointerTime = 0;
-    private _pointerCaptures: { [pointerId: number]: boolean } = {};
-    private _meshUnderPointerId: { [pointerId: number]: Nullable<AbstractMesh> } = {};
-
-    // Keyboard
-    private _onKeyDown: (evt: IKeyboardEvent) => void;
-    private _onKeyUp: (evt: IKeyboardEvent) => void;
-
-    private _scene: Scene;
-    private _deviceSourceManager: Nullable<DeviceSourceManager> = null;
-
-    /**
-     * Creates a new InputManager
-     * @param scene - defines the hosting scene
-     */
-    constructor(scene?: Scene) {
-        this._scene = scene || <Scene>EngineStore.LastCreatedScene;
-        if (!this._scene) {
-            return;
-        }
-    }
-
-    /**
-     * Gets the mesh that is currently under the pointer
-     * @returns Mesh that the pointer is pointer is hovering over
-     */
-    public get meshUnderPointer(): Nullable<AbstractMesh> {
-        return this._pointerOverMesh;
-    }
-
-    /**
-     * When using more than one pointer (for example in XR) you can get the mesh under the specific pointer
-     * @param pointerId - the pointer id to use
-     * @returns The mesh under this pointer id or null if not found
-     */
-    public getMeshUnderPointerByPointerId(pointerId: number): Nullable<AbstractMesh> {
-        return this._meshUnderPointerId[pointerId] || null;
-    }
-
-    /**
-     * Gets the pointer coordinates in 2D without any translation (ie. straight out of the pointer event)
-     * @returns Vector with X/Y values directly from pointer event
-     */
-    public get unTranslatedPointer(): Vector2 {
-        return new Vector2(this._unTranslatedPointerX, this._unTranslatedPointerY);
-    }
-
-    /**
-     * Gets or sets the current on-screen X position of the pointer
-     * @returns Translated X with respect to screen
-     */
-    public get pointerX(): number {
-        return this._pointerX;
-    }
-
-    public set pointerX(value: number) {
-        this._pointerX = value;
-    }
-
-    /**
-     * Gets or sets the current on-screen Y position of the pointer
-     * @returns Translated Y with respect to screen
-     */
-    public get pointerY(): number {
-        return this._pointerY;
-    }
-
-    public set pointerY(value: number) {
-        this._pointerY = value;
-    }
-
-    private _updatePointerPosition(evt: IPointerEvent): void {
-        const canvasRect = this._scene.getEngine().getInputElementClientRect();
-
-        if (!canvasRect) {
-            return;
-        }
-
-        this._pointerX = evt.clientX - canvasRect.left;
-        this._pointerY = evt.clientY - canvasRect.top;
-
-        this._unTranslatedPointerX = this._pointerX;
-        this._unTranslatedPointerY = this._pointerY;
-    }
-
-    private _processPointerMove(pickResult: Nullable<PickingInfo>, evt: IPointerEvent) {
-        const scene = this._scene;
-        const engine = scene.getEngine();
-        const canvas = engine.getInputElement();
-
-        if (canvas) {
-            canvas.tabIndex = engine.canvasTabIndex;
-
-            // Restore pointer
-            if (!scene.doNotHandleCursors) {
-                canvas.style.cursor = scene.defaultCursor;
-            }
-        }
-
-        const isMeshPicked = pickResult && pickResult.hit && pickResult.pickedMesh ? true : false;
-        if (isMeshPicked) {
-            scene.setPointerOverMesh(pickResult!.pickedMesh, evt.pointerId, pickResult);
-
-            if (this._pointerOverMesh && this._pointerOverMesh.actionManager && this._pointerOverMesh.actionManager.hasPointerTriggers) {
-                if (!scene.doNotHandleCursors && canvas) {
-                    if (this._pointerOverMesh.actionManager.hoverCursor) {
-                        canvas.style.cursor = this._pointerOverMesh.actionManager.hoverCursor;
-                    } else {
-                        canvas.style.cursor = scene.hoverCursor;
-                    }
-                }
-            }
-        } else {
-            scene.setPointerOverMesh(null, evt.pointerId, pickResult);
-        }
-
-        for (const step of scene._pointerMoveStage) {
-            pickResult = step.action(this._unTranslatedPointerX, this._unTranslatedPointerY, pickResult, isMeshPicked, canvas);
-        }
-
-        if (pickResult) {
-            const type = evt.type === "wheel" || evt.type === "mousewheel" || evt.type === "DOMMouseScroll" ? PointerEventTypes.POINTERWHEEL : PointerEventTypes.POINTERMOVE;
-
-            if (scene.onPointerMove) {
-                scene.onPointerMove(evt, pickResult, type);
-            }
-
-            if (scene.onPointerObservable.hasObservers()) {
-                const pi = new PointerInfo(type, evt, pickResult);
-                this._setRayOnPointerInfo(pi);
-                scene.onPointerObservable.notifyObservers(pi, type);
-            }
-        }
-    }
-
-    // Pointers handling
-    private _setRayOnPointerInfo(pointerInfo: PointerInfo) {
-        const scene = this._scene;
-        if (pointerInfo.pickInfo && !pointerInfo.pickInfo._pickingUnavailable) {
-            if (!pointerInfo.pickInfo.ray) {
-                pointerInfo.pickInfo.ray = scene.createPickingRay(pointerInfo.event.offsetX, pointerInfo.event.offsetY, Matrix.Identity(), scene.activeCamera);
-            }
-        }
-    }
-
-    private _checkPrePointerObservable(pickResult: Nullable<PickingInfo>, evt: IPointerEvent, type: number) {
-        const scene = this._scene;
-        const pi = new PointerInfoPre(type, evt, this._unTranslatedPointerX, this._unTranslatedPointerY);
-        if (pickResult) {
-            pi.ray = pickResult.ray;
-            if (pickResult.originMesh) {
-                pi.nearInteractionPickingInfo = pickResult;
-            }
-        }
-
-        scene.onPrePointerObservable.notifyObservers(pi, type);
-        if (pi.skipOnPointerObservable) {
-            return true;
-        } else {
-            return false;
-        }
-    }
-
-    /**
-     * Use this method to simulate a pointer move on a mesh
-     * The pickResult parameter can be obtained from a scene.pick or scene.pickWithRay
-     * @param pickResult - pickingInfo of the object wished to simulate pointer event on
-     * @param pointerEventInit - pointer event state to be used when simulating the pointer event (eg. pointer id for multitouch)
-     */
-    public simulatePointerMove(pickResult: PickingInfo, pointerEventInit?: PointerEventInit): void {
-        const evt = new PointerEvent("pointermove", pointerEventInit);
-        evt.inputIndex = PointerInput.Move;
-
-        if (this._checkPrePointerObservable(pickResult, evt, PointerEventTypes.POINTERMOVE)) {
-            return;
-        }
-        this._processPointerMove(pickResult, evt);
-    }
-
-    /**
-     * Use this method to simulate a pointer down on a mesh
-     * The pickResult parameter can be obtained from a scene.pick or scene.pickWithRay
-     * @param pickResult - pickingInfo of the object wished to simulate pointer event on
-     * @param pointerEventInit - pointer event state to be used when simulating the pointer event (eg. pointer id for multitouch)
-     */
-    public simulatePointerDown(pickResult: PickingInfo, pointerEventInit?: PointerEventInit): void {
-        const evt = new PointerEvent("pointerdown", pointerEventInit);
-        evt.inputIndex = evt.button + 2;
-
-        if (this._checkPrePointerObservable(pickResult, evt, PointerEventTypes.POINTERDOWN)) {
-            return;
-        }
-
-        this._processPointerDown(pickResult, evt);
-    }
-
-    private _processPointerDown(pickResult: Nullable<PickingInfo>, evt: IPointerEvent): void {
-        const scene = this._scene;
-        if (pickResult && pickResult.hit && pickResult.pickedMesh) {
-            this._pickedDownMesh = pickResult.pickedMesh;
-            const actionManager = pickResult.pickedMesh._getActionManagerForTrigger();
-            if (actionManager) {
-                if (actionManager.hasPickTriggers) {
-                    actionManager.processTrigger(Constants.ACTION_OnPickDownTrigger, ActionEvent.CreateNew(pickResult.pickedMesh, evt));
-                    switch (evt.button) {
-                        case 0:
-                            actionManager.processTrigger(Constants.ACTION_OnLeftPickTrigger, ActionEvent.CreateNew(pickResult.pickedMesh, evt));
-                            break;
-                        case 1:
-                            actionManager.processTrigger(Constants.ACTION_OnCenterPickTrigger, ActionEvent.CreateNew(pickResult.pickedMesh, evt));
-                            break;
-                        case 2:
-                            actionManager.processTrigger(Constants.ACTION_OnRightPickTrigger, ActionEvent.CreateNew(pickResult.pickedMesh, evt));
-                            break;
-                    }
-                }
-
-                if (actionManager.hasSpecificTrigger(Constants.ACTION_OnLongPressTrigger)) {
-                    window.setTimeout(() => {
-                        const pickResult = scene.pick(
-                            this._unTranslatedPointerX,
-                            this._unTranslatedPointerY,
-                            (mesh: AbstractMesh): boolean =>
-                                <boolean>(
-                                    (mesh.isPickable &&
-                                        mesh.isVisible &&
-                                        mesh.isReady() &&
-                                        mesh.actionManager &&
-                                        mesh.actionManager.hasSpecificTrigger(Constants.ACTION_OnLongPressTrigger) &&
-                                        mesh === this._pickedDownMesh)
-                                ),
-                            false,
-                            scene.cameraToUseForPointers
-                        );
-
-                        if (pickResult && pickResult.hit && pickResult.pickedMesh && actionManager) {
-                            if (this._totalPointersPressed !== 0 && Date.now() - this._startingPointerTime > InputManager.LongPressDelay && !this._isPointerSwiping()) {
-                                this._startingPointerTime = 0;
-                                actionManager.processTrigger(Constants.ACTION_OnLongPressTrigger, ActionEvent.CreateNew(pickResult.pickedMesh, evt));
-                            }
-                        }
-                    }, InputManager.LongPressDelay);
-                }
-            }
-        } else {
-            for (const step of scene._pointerDownStage) {
-                pickResult = step.action(this._unTranslatedPointerX, this._unTranslatedPointerY, pickResult, evt);
-            }
-        }
-
-        if (pickResult) {
-            const type = PointerEventTypes.POINTERDOWN;
-
-            if (scene.onPointerDown) {
-                scene.onPointerDown(evt, pickResult, type);
-            }
-
-            if (scene.onPointerObservable.hasObservers()) {
-                const pi = new PointerInfo(type, evt, pickResult);
-                this._setRayOnPointerInfo(pi);
-                scene.onPointerObservable.notifyObservers(pi, type);
-            }
-        }
-    }
-
-    /**
-     * @hidden
-     * @returns Boolean if delta for pointer exceeds drag movement threshold
-     */
-    public _isPointerSwiping(): boolean {
-        return (
-            Math.abs(this._startingPointerPosition.x - this._pointerX) > InputManager.DragMovementThreshold ||
-            Math.abs(this._startingPointerPosition.y - this._pointerY) > InputManager.DragMovementThreshold
-        );
-    }
-
-    /**
-     * Use this method to simulate a pointer up on a mesh
-     * The pickResult parameter can be obtained from a scene.pick or scene.pickWithRay
-     * @param pickResult - pickingInfo of the object wished to simulate pointer event on
-     * @param pointerEventInit - pointer event state to be used when simulating the pointer event (eg. pointer id for multitouch)
-     * @param doubleTap - indicates that the pointer up event should be considered as part of a double click (false by default)
-     */
-    public simulatePointerUp(pickResult: PickingInfo, pointerEventInit?: PointerEventInit, doubleTap?: boolean): void {
-        const evt = new PointerEvent("pointerup", pointerEventInit);
-        evt.inputIndex = PointerInput.Move;
-        const clickInfo = new _ClickInfo();
-
-        if (doubleTap) {
-            clickInfo.doubleClick = true;
-        } else {
-            clickInfo.singleClick = true;
-        }
-
-        if (this._checkPrePointerObservable(pickResult, evt, PointerEventTypes.POINTERUP)) {
-            return;
-        }
-
-        this._processPointerUp(pickResult, evt, clickInfo);
-    }
-
-    private _processPointerUp(pickResult: Nullable<PickingInfo>, evt: IPointerEvent, clickInfo: _ClickInfo): void {
-        const scene = this._scene;
-        if (pickResult && pickResult && pickResult.pickedMesh) {
-            this._pickedUpMesh = pickResult.pickedMesh;
-            if (this._pickedDownMesh === this._pickedUpMesh) {
-                if (scene.onPointerPick) {
-                    scene.onPointerPick(evt, pickResult);
-                }
-                if (clickInfo.singleClick && !clickInfo.ignore && scene.onPointerObservable.hasObservers()) {
-                    const type = PointerEventTypes.POINTERPICK;
-                    const pi = new PointerInfo(type, evt, pickResult);
-                    this._setRayOnPointerInfo(pi);
-                    scene.onPointerObservable.notifyObservers(pi, type);
-                }
-            }
-            const actionManager = pickResult.pickedMesh._getActionManagerForTrigger();
-            if (actionManager && !clickInfo.ignore) {
-                actionManager.processTrigger(Constants.ACTION_OnPickUpTrigger, ActionEvent.CreateNew(pickResult.pickedMesh, evt, pickResult));
-
-                if (!clickInfo.hasSwiped && clickInfo.singleClick) {
-                    actionManager.processTrigger(Constants.ACTION_OnPickTrigger, ActionEvent.CreateNew(pickResult.pickedMesh, evt, pickResult));
-                }
-
-                const doubleClickActionManager = pickResult.pickedMesh._getActionManagerForTrigger(Constants.ACTION_OnDoublePickTrigger);
-                if (clickInfo.doubleClick && doubleClickActionManager) {
-                    doubleClickActionManager.processTrigger(Constants.ACTION_OnDoublePickTrigger, ActionEvent.CreateNew(pickResult.pickedMesh, evt, pickResult));
-                }
-            }
-        } else {
-            if (!clickInfo.ignore) {
-                for (const step of scene._pointerUpStage) {
-                    pickResult = step.action(this._unTranslatedPointerX, this._unTranslatedPointerY, pickResult, evt);
-                }
-            }
-        }
-
-        if (this._pickedDownMesh && this._pickedDownMesh !== this._pickedUpMesh) {
-            const pickedDownActionManager = this._pickedDownMesh._getActionManagerForTrigger(Constants.ACTION_OnPickOutTrigger);
-            if (pickedDownActionManager) {
-                pickedDownActionManager.processTrigger(Constants.ACTION_OnPickOutTrigger, ActionEvent.CreateNew(this._pickedDownMesh, evt));
-            }
-        }
-
-        let type = 0;
-        if (scene.onPointerObservable.hasObservers()) {
-            if (!clickInfo.ignore && !clickInfo.hasSwiped) {
-                if (clickInfo.singleClick && scene.onPointerObservable.hasSpecificMask(PointerEventTypes.POINTERTAP)) {
-                    type = PointerEventTypes.POINTERTAP;
-                } else if (clickInfo.doubleClick && scene.onPointerObservable.hasSpecificMask(PointerEventTypes.POINTERDOUBLETAP)) {
-                    type = PointerEventTypes.POINTERDOUBLETAP;
-                }
-                if (type) {
-                    const pi = new PointerInfo(type, evt, pickResult);
-                    this._setRayOnPointerInfo(pi);
-                    scene.onPointerObservable.notifyObservers(pi, type);
-                }
-            }
-
-            if (!clickInfo.ignore) {
-                type = PointerEventTypes.POINTERUP;
-
-                const pi = new PointerInfo(type, evt, pickResult);
-                this._setRayOnPointerInfo(pi);
-                scene.onPointerObservable.notifyObservers(pi, type);
-            }
-        }
-
-        if (scene.onPointerUp && !clickInfo.ignore) {
-            scene.onPointerUp(evt, pickResult, type);
-        }
-    }
-
-    /**
-     * Gets a boolean indicating if the current pointer event is captured (meaning that the scene has already handled the pointer down)
-     * @param pointerId - defines the pointer id to use in a multi-touch scenario (0 by default)
-     * @returns true if the pointer was captured
-     */
-    public isPointerCaptured(pointerId = 0): boolean {
-        return this._pointerCaptures[pointerId];
-    }
-
-    /**
-     * Attach events to the canvas (To handle actionManagers triggers and raise onPointerMove, onPointerDown and onPointerUp
-     * @param attachUp - defines if you want to attach events to pointerup
-     * @param attachDown - defines if you want to attach events to pointerdown
-     * @param attachMove - defines if you want to attach events to pointermove
-     * @param elementToAttachTo - defines the target DOM element to attach to (will use the canvas by default)
-     */
-    public attachControl(attachUp = true, attachDown = true, attachMove = true, elementToAttachTo: Nullable<HTMLElement> = null): void {
-        const scene = this._scene;
-        const engine = scene.getEngine();
-
-        if (!elementToAttachTo) {
-            elementToAttachTo = engine.getInputElement();
-        }
-
-        if (this._alreadyAttached) {
-            this.detachControl();
-        }
-
-        if (elementToAttachTo) {
-            this._alreadyAttachedTo = elementToAttachTo;
-        }
-        this._deviceSourceManager = new DeviceSourceManager(engine);
-
-        this._initActionManager = (act: Nullable<AbstractActionManager>): Nullable<AbstractActionManager> => {
-            if (!this._meshPickProceed) {
-                const pickResult = scene.pick(this._unTranslatedPointerX, this._unTranslatedPointerY, scene.pointerDownPredicate, false, scene.cameraToUseForPointers);
-                this._currentPickResult = pickResult;
-                if (pickResult) {
-                    act = pickResult.hit && pickResult.pickedMesh ? pickResult.pickedMesh._getActionManagerForTrigger() : null;
-                }
-                this._meshPickProceed = true;
-            }
-            return act;
-        };
-
-        this._delayedSimpleClick = (btn: number, clickInfo: _ClickInfo, cb: (clickInfo: _ClickInfo, pickResult: Nullable<PickingInfo>) => void) => {
-            // double click delay is over and that no double click has been raised since, or the 2 consecutive keys pressed are different
-            if ((Date.now() - this._previousStartingPointerTime > InputManager.DoubleClickDelay && !this._doubleClickOccured) || btn !== this._previousButtonPressed) {
-                this._doubleClickOccured = false;
-                clickInfo.singleClick = true;
-                clickInfo.ignore = false;
-                cb(clickInfo, this._currentPickResult);
-            }
-        };
-
-        this._initClickEvent = (
-            obs1: Observable<PointerInfoPre>,
-            obs2: Observable<PointerInfo>,
-            evt: IPointerEvent,
-            cb: (clickInfo: _ClickInfo, pickResult: Nullable<PickingInfo>) => void
-        ): void => {
-            const clickInfo = new _ClickInfo();
-            this._currentPickResult = null;
-            let act: Nullable<AbstractActionManager> = null;
-
-            let checkPicking =
-                obs1.hasSpecificMask(PointerEventTypes.POINTERPICK) ||
-                obs2.hasSpecificMask(PointerEventTypes.POINTERPICK) ||
-                obs1.hasSpecificMask(PointerEventTypes.POINTERTAP) ||
-                obs2.hasSpecificMask(PointerEventTypes.POINTERTAP) ||
-                obs1.hasSpecificMask(PointerEventTypes.POINTERDOUBLETAP) ||
-                obs2.hasSpecificMask(PointerEventTypes.POINTERDOUBLETAP);
-            if (!checkPicking && AbstractActionManager) {
-                act = this._initActionManager(act, clickInfo);
-                if (act) {
-                    checkPicking = act.hasPickTriggers;
-                }
-            }
-
-            let needToIgnoreNext = false;
-
-            if (checkPicking) {
-                const btn = evt.button;
-                clickInfo.hasSwiped = this._isPointerSwiping();
-
-                if (!clickInfo.hasSwiped) {
-                    let checkSingleClickImmediately = !InputManager.ExclusiveDoubleClickMode;
-
-                    if (!checkSingleClickImmediately) {
-                        checkSingleClickImmediately = !obs1.hasSpecificMask(PointerEventTypes.POINTERDOUBLETAP) && !obs2.hasSpecificMask(PointerEventTypes.POINTERDOUBLETAP);
-
-                        if (checkSingleClickImmediately && !AbstractActionManager.HasSpecificTrigger(Constants.ACTION_OnDoublePickTrigger)) {
-                            act = this._initActionManager(act, clickInfo);
-                            if (act) {
-                                checkSingleClickImmediately = !act.hasSpecificTrigger(Constants.ACTION_OnDoublePickTrigger);
-                            }
-                        }
-                    }
-
-                    if (checkSingleClickImmediately) {
-                        // single click detected if double click delay is over or two different successive keys pressed without exclusive double click or no double click required
-                        if (Date.now() - this._previousStartingPointerTime > InputManager.DoubleClickDelay || btn !== this._previousButtonPressed) {
-                            clickInfo.singleClick = true;
-                            cb(clickInfo, this._currentPickResult);
-                            needToIgnoreNext = true;
-                        }
-                    }
-                    // at least one double click is required to be check and exclusive double click is enabled
-                    else {
-                        // wait that no double click has been raised during the double click delay
-                        this._previousDelayedSimpleClickTimeout = this._delayedSimpleClickTimeout;
-                        this._delayedSimpleClickTimeout = window.setTimeout(this._delayedSimpleClick.bind(this, btn, clickInfo, cb), InputManager.DoubleClickDelay);
-                    }
-
-                    let checkDoubleClick = obs1.hasSpecificMask(PointerEventTypes.POINTERDOUBLETAP) || obs2.hasSpecificMask(PointerEventTypes.POINTERDOUBLETAP);
-                    if (!checkDoubleClick && AbstractActionManager.HasSpecificTrigger(Constants.ACTION_OnDoublePickTrigger)) {
-                        act = this._initActionManager(act, clickInfo);
-                        if (act) {
-                            checkDoubleClick = act.hasSpecificTrigger(Constants.ACTION_OnDoublePickTrigger);
-                        }
-                    }
-                    if (checkDoubleClick) {
-                        // two successive keys pressed are equal, double click delay is not over and double click has not just occurred
-                        if (btn === this._previousButtonPressed && Date.now() - this._previousStartingPointerTime < InputManager.DoubleClickDelay && !this._doubleClickOccured) {
-                            // pointer has not moved for 2 clicks, it's a double click
-                            if (!clickInfo.hasSwiped && !this._isPointerSwiping()) {
-                                this._previousStartingPointerTime = 0;
-                                this._doubleClickOccured = true;
-                                clickInfo.doubleClick = true;
-                                clickInfo.ignore = false;
-                                if (InputManager.ExclusiveDoubleClickMode && this._previousDelayedSimpleClickTimeout) {
-                                    clearTimeout(this._previousDelayedSimpleClickTimeout);
-                                }
-                                this._previousDelayedSimpleClickTimeout = this._delayedSimpleClickTimeout;
-                                cb(clickInfo, this._currentPickResult);
-                            }
-                            // if the two successive clicks are too far, it's just two simple clicks
-                            else {
-                                this._doubleClickOccured = false;
-                                this._previousStartingPointerTime = this._startingPointerTime;
-                                this._previousStartingPointerPosition.x = this._startingPointerPosition.x;
-                                this._previousStartingPointerPosition.y = this._startingPointerPosition.y;
-                                this._previousButtonPressed = btn;
-                                if (InputManager.ExclusiveDoubleClickMode) {
-                                    if (this._previousDelayedSimpleClickTimeout) {
-                                        clearTimeout(this._previousDelayedSimpleClickTimeout);
-                                    }
-                                    this._previousDelayedSimpleClickTimeout = this._delayedSimpleClickTimeout;
-
-                                    cb(clickInfo, this._previousPickResult);
-                                } else {
-                                    cb(clickInfo, this._currentPickResult);
-                                }
-                            }
-                            needToIgnoreNext = true;
-                        }
-                        // just the first click of the double has been raised
-                        else {
-                            this._doubleClickOccured = false;
-                            this._previousStartingPointerTime = this._startingPointerTime;
-                            this._previousStartingPointerPosition.x = this._startingPointerPosition.x;
-                            this._previousStartingPointerPosition.y = this._startingPointerPosition.y;
-                            this._previousButtonPressed = btn!;
-                        }
-                    }
-                }
-            }
-
-            if (!needToIgnoreNext) {
-                cb(clickInfo, this._currentPickResult);
-            }
-        };
-
-        this._onPointerMove = (evt: IMouseEvent) => {
-            // preserve compatibility with Safari when pointerId is not present
-            if ((evt as IPointerEvent).pointerId === undefined) {
-                (evt as IPointerEvent as any).pointerId = 0;
-            }
-
-            this._updatePointerPosition(evt as IPointerEvent);
-
-            // PreObservable support
-            if (
-                this._checkPrePointerObservable(
-                    null,
-                    evt as IPointerEvent,
-                    evt.type === "wheel" || evt.type === "mousewheel" || evt.type === "DOMMouseScroll" ? PointerEventTypes.POINTERWHEEL : PointerEventTypes.POINTERMOVE
-                )
-            ) {
-                return;
-            }
-
-            if (!scene.cameraToUseForPointers && !scene.activeCamera) {
-                return;
-            }
-
-            if (scene.skipPointerMovePicking) {
-                this._processPointerMove(new PickingInfo(), evt as IPointerEvent);
-                return;
-            }
-
-            if (!scene.pointerMovePredicate) {
-                scene.pointerMovePredicate = (mesh: AbstractMesh): boolean =>
-                    mesh.isPickable &&
-                    mesh.isVisible &&
-                    mesh.isReady() &&
-                    mesh.isEnabled() &&
-                    (mesh.enablePointerMoveEvents || scene.constantlyUpdateMeshUnderPointer || mesh._getActionManagerForTrigger() !== null) &&
-                    (!scene.cameraToUseForPointers || (scene.cameraToUseForPointers.layerMask & mesh.layerMask) !== 0);
-            }
-
-            // Meshes
-            const pickResult = scene.pick(
-                this._unTranslatedPointerX,
-                this._unTranslatedPointerY,
-                scene.pointerMovePredicate,
-                false,
-                scene.cameraToUseForPointers,
-                scene.pointerMoveTrianglePredicate
-            );
-
-            this._processPointerMove(pickResult, evt as IPointerEvent);
-        };
-
-        this._onPointerDown = (evt: IPointerEvent) => {
-            this._totalPointersPressed++;
-            this._pickedDownMesh = null;
-            this._meshPickProceed = false;
-
-            // preserve compatibility with Safari when pointerId is not present
-            if (evt.pointerId === undefined) {
-                (evt as any).pointerId = 0;
-            }
-
-            this._updatePointerPosition(evt);
-
-            if (scene.preventDefaultOnPointerDown && elementToAttachTo) {
-                evt.preventDefault();
-                elementToAttachTo.focus();
-            }
-
-            this._startingPointerPosition.x = this._pointerX;
-            this._startingPointerPosition.y = this._pointerY;
-            this._startingPointerTime = Date.now();
-
-            // PreObservable support
-            if (this._checkPrePointerObservable(null, evt, PointerEventTypes.POINTERDOWN)) {
-                return;
-            }
-
-            if (!scene.cameraToUseForPointers && !scene.activeCamera) {
-                return;
-            }
-
-            this._pointerCaptures[evt.pointerId] = true;
-
-            if (!scene.pointerDownPredicate) {
-                scene.pointerDownPredicate = (mesh: AbstractMesh): boolean => {
-                    return (
-                        mesh.isPickable &&
-                        mesh.isVisible &&
-                        mesh.isReady() &&
-                        mesh.isEnabled() &&
-                        (!scene.cameraToUseForPointers || (scene.cameraToUseForPointers.layerMask & mesh.layerMask) !== 0)
-                    );
-                };
-            }
-
-            // Meshes
-            this._pickedDownMesh = null;
-            const pickResult = scene.pick(this._unTranslatedPointerX, this._unTranslatedPointerY, scene.pointerDownPredicate, false, scene.cameraToUseForPointers);
-
-            this._processPointerDown(pickResult, evt);
-        };
-
-        this._onPointerUp = (evt: IPointerEvent) => {
-            if (this._totalPointersPressed === 0) {
-                // We are attaching the pointer up to windows because of a bug in FF
-                return; // So we need to test it the pointer down was pressed before.
-            }
-
-            this._totalPointersPressed--;
-            this._pickedUpMesh = null;
-            this._meshPickProceed = false;
-
-            // preserve compatibility with Safari when pointerId is not present
-            if (evt.pointerId === undefined) {
-                (evt as any).pointerId = 0;
-            }
-
-            this._updatePointerPosition(evt);
-
-            if (scene.preventDefaultOnPointerUp && elementToAttachTo) {
-                evt.preventDefault();
-                elementToAttachTo.focus();
-            }
-
-            this._initClickEvent(scene.onPrePointerObservable, scene.onPointerObservable, evt, (clickInfo: _ClickInfo, pickResult: Nullable<PickingInfo>) => {
-                // PreObservable support
-                if (scene.onPrePointerObservable.hasObservers()) {
-                    if (!clickInfo.ignore) {
-                        if (!clickInfo.hasSwiped) {
-                            if (clickInfo.singleClick && scene.onPrePointerObservable.hasSpecificMask(PointerEventTypes.POINTERTAP)) {
-                                if (this._checkPrePointerObservable(null, evt, PointerEventTypes.POINTERTAP)) {
-                                    return;
-                                }
-                            }
-                            if (clickInfo.doubleClick && scene.onPrePointerObservable.hasSpecificMask(PointerEventTypes.POINTERDOUBLETAP)) {
-                                if (this._checkPrePointerObservable(null, evt, PointerEventTypes.POINTERDOUBLETAP)) {
-                                    return;
-                                }
-                            }
-                        }
-                        if (this._checkPrePointerObservable(null, evt, PointerEventTypes.POINTERUP)) {
-                            return;
-                        }
-                    }
-                }
-
-                if (!this._pointerCaptures[evt.pointerId] && evt.buttons > 0) {
-                    return;
-                }
-
-                this._pointerCaptures[evt.pointerId] = false;
-                if (!scene.cameraToUseForPointers && !scene.activeCamera) {
-                    return;
-                }
-
-                if (!scene.pointerUpPredicate) {
-                    scene.pointerUpPredicate = (mesh: AbstractMesh): boolean => {
-                        return (
-                            mesh.isPickable &&
-                            mesh.isVisible &&
-                            mesh.isReady() &&
-                            mesh.isEnabled() &&
-                            (!scene.cameraToUseForPointers || (scene.cameraToUseForPointers.layerMask & mesh.layerMask) !== 0)
-                        );
-                    };
-                }
-
-                // Meshes
-                if (!this._meshPickProceed && ((AbstractActionManager && AbstractActionManager.HasTriggers) || scene.onPointerObservable.hasObservers())) {
-                    this._initActionManager(null, clickInfo);
-                }
-                if (!pickResult) {
-                    pickResult = this._currentPickResult;
-                }
-
-                this._processPointerUp(pickResult, evt, clickInfo);
-
-                this._previousPickResult = this._currentPickResult;
-            });
-        };
-
-        this._onKeyDown = (evt: IKeyboardEvent) => {
-            const type = KeyboardEventTypes.KEYDOWN;
-            if (scene.onPreKeyboardObservable.hasObservers()) {
-                const pi = new KeyboardInfoPre(type, evt);
-                scene.onPreKeyboardObservable.notifyObservers(pi, type);
-                if (pi.skipOnKeyboardObservable) {
-                    return;
-                }
-            }
-
-            if (scene.onKeyboardObservable.hasObservers()) {
-                const pi = new KeyboardInfo(type, evt);
-                scene.onKeyboardObservable.notifyObservers(pi, type);
-            }
-
-            if (scene.actionManager) {
-                scene.actionManager.processTrigger(Constants.ACTION_OnKeyDownTrigger, ActionEvent.CreateNewFromScene(scene, evt));
-            }
-        };
-
-        this._onKeyUp = (evt: IKeyboardEvent) => {
-            const type = KeyboardEventTypes.KEYUP;
-            if (scene.onPreKeyboardObservable.hasObservers()) {
-                const pi = new KeyboardInfoPre(type, evt);
-                scene.onPreKeyboardObservable.notifyObservers(pi, type);
-                if (pi.skipOnKeyboardObservable) {
-                    return;
-                }
-            }
-
-            if (scene.onKeyboardObservable.hasObservers()) {
-                const pi = new KeyboardInfo(type, evt);
-                scene.onKeyboardObservable.notifyObservers(pi, type);
-            }
-
-            if (scene.actionManager) {
-                scene.actionManager.processTrigger(Constants.ACTION_OnKeyUpTrigger, ActionEvent.CreateNewFromScene(scene, evt));
-            }
-        };
-
-        // If a device connects that we can handle, wire up the observable
-        this._deviceSourceManager.onDeviceConnectedObservable.add((deviceSource) => {
-            if (deviceSource.deviceType === DeviceType.Mouse) {
-                deviceSource.onInputChangedObservable.add((eventData) => {
-                    if (eventData.inputIndex === PointerInput.LeftClick || eventData.inputIndex === PointerInput.MiddleClick || eventData.inputIndex === PointerInput.RightClick) {
-                        if (attachDown && deviceSource.getInput(eventData.inputIndex) === 1) {
-                            this._onPointerDown(eventData);
-                        } else if (attachUp && deviceSource.getInput(eventData.inputIndex) === 0) {
-                            this._onPointerUp(eventData);
-                        }
-                    } else if (attachMove) {
-                        if (eventData.inputIndex === PointerInput.Move) {
-                            this._onPointerMove(eventData);
-                        } else if (
-                            eventData.inputIndex === PointerInput.MouseWheelX ||
-                            eventData.inputIndex === PointerInput.MouseWheelY ||
-                            eventData.inputIndex === PointerInput.MouseWheelZ
-                        ) {
-                            this._onPointerMove(eventData);
-                        }
-                    }
-                });
-            } else if (deviceSource.deviceType === DeviceType.Touch) {
-                deviceSource.onInputChangedObservable.add((eventData) => {
-                    if (eventData.inputIndex === PointerInput.LeftClick) {
-                        if (attachDown && deviceSource.getInput(eventData.inputIndex) === 1) {
-                            this._onPointerDown(eventData);
-                        } else if (attachUp && deviceSource.getInput(eventData.inputIndex) === 0) {
-                            this._onPointerUp(eventData);
-                        }
-                    }
-
-                    if (attachMove && eventData.inputIndex === PointerInput.Move) {
-                        this._onPointerMove(eventData);
-                    }
-                });
-            } else if (deviceSource.deviceType === DeviceType.Keyboard) {
-                deviceSource.onInputChangedObservable.add((eventData) => {
-                    if (eventData.type === "keydown") {
-                        this._onKeyDown(eventData);
-                    } else if (eventData.type === "keyup") {
-                        this._onKeyUp(eventData);
-                    }
-                });
-            }
-        });
-
-        this._alreadyAttached = true;
-    }
-
-    /**
-     * Detaches all event handlers
-     */
-    public detachControl() {
-        if (this._alreadyAttached) {
-            this._deviceSourceManager!.dispose();
-            this._deviceSourceManager = null;
-
-            // Cursor
-            if (this._alreadyAttachedTo && !this._scene.doNotHandleCursors) {
-                this._alreadyAttachedTo.style.cursor = this._scene.defaultCursor;
-            }
-
-            this._alreadyAttached = false;
-            this._alreadyAttachedTo = null;
-        }
-    }
-
-    /**
-     * Force the value of meshUnderPointer
-     * @param mesh - defines the mesh to use
-     * @param pointerId - optional pointer id when using more than one pointer. Defaults to 0
-     * @param pickResult - optional pickingInfo data used to find mesh
-     */
-    public setPointerOverMesh(mesh: Nullable<AbstractMesh>, pointerId: number = 0, pickResult?: Nullable<PickingInfo>): void {
-        if (this._meshUnderPointerId[pointerId] === mesh) {
-            return;
-        }
-
-        const underPointerMesh = this._meshUnderPointerId[pointerId];
-
-        let actionManager: Nullable<AbstractActionManager>;
-        if (underPointerMesh) {
-            actionManager = underPointerMesh._getActionManagerForTrigger(Constants.ACTION_OnPointerOutTrigger);
-            if (actionManager) {
-                actionManager.processTrigger(Constants.ACTION_OnPointerOutTrigger, ActionEvent.CreateNew(underPointerMesh, undefined, { pointerId }));
-            }
-        }
-
-        if (mesh) {
-            this._meshUnderPointerId[pointerId] = mesh;
-            this._pointerOverMesh = mesh;
-
-            actionManager = mesh._getActionManagerForTrigger(Constants.ACTION_OnPointerOverTrigger);
-            if (actionManager) {
-                actionManager.processTrigger(Constants.ACTION_OnPointerOverTrigger, ActionEvent.CreateNew(mesh, undefined, { pointerId, pickResult }));
-            }
-        } else {
-            delete this._meshUnderPointerId[pointerId];
-            this._pointerOverMesh = null;
-        }
-    }
-
-    /**
-     * Gets the mesh under the pointer
-     * @returns a Mesh or null if no mesh is under the pointer
-     */
-    public getPointerOverMesh(): Nullable<AbstractMesh> {
-        return this._pointerOverMesh;
-    }
-
-    /**
-     * @param mesh - Mesh to invalidate
-     * @hidden
-     */
-    public _invalidateMesh(mesh: AbstractMesh) {
-        if (this._pointerOverMesh === mesh) {
-            this._pointerOverMesh = null;
-        }
-        if (this._pickedDownMesh === mesh) {
-            this._pickedDownMesh = null;
-        }
-        if (this._pickedUpMesh === mesh) {
-            this._pickedUpMesh = null;
-        }
-        for (const pointerId in this._meshUnderPointerId) {
-            if (this._meshUnderPointerId[pointerId] === mesh) {
-                delete this._meshUnderPointerId[pointerId];
-            }
-        }
-    }
-}
+import type { Observable } from "../Misc/observable";
+import { PointerInfoPre, PointerInfo, PointerEventTypes } from "../Events/pointerEvents";
+import type { Nullable } from "../types";
+import { AbstractActionManager } from "../Actions/abstractActionManager";
+import { PickingInfo } from "../Collisions/pickingInfo";
+import { Vector2, Matrix } from "../Maths/math.vector";
+import type { AbstractMesh } from "../Meshes/abstractMesh";
+import { Constants } from "../Engines/constants";
+import { ActionEvent } from "../Actions/actionEvent";
+import { KeyboardEventTypes, KeyboardInfoPre, KeyboardInfo } from "../Events/keyboardEvents";
+import { DeviceType, PointerInput } from "../DeviceInput/InputDevices/deviceEnums";
+import type { IKeyboardEvent, IMouseEvent, IPointerEvent } from "../Events/deviceInputEvents";
+import { DeviceSourceManager } from "../DeviceInput/InputDevices/deviceSourceManager";
+import { EngineStore } from "../Engines/engineStore";
+
+declare type Scene = import("../scene").Scene;
+
+/** @hidden */
+// eslint-disable-next-line @typescript-eslint/naming-convention
+class _ClickInfo {
+    private _singleClick = false;
+    private _doubleClick = false;
+    private _hasSwiped = false;
+    private _ignore = false;
+
+    public get singleClick(): boolean {
+        return this._singleClick;
+    }
+    public get doubleClick(): boolean {
+        return this._doubleClick;
+    }
+    public get hasSwiped(): boolean {
+        return this._hasSwiped;
+    }
+    public get ignore(): boolean {
+        return this._ignore;
+    }
+
+    public set singleClick(b: boolean) {
+        this._singleClick = b;
+    }
+    public set doubleClick(b: boolean) {
+        this._doubleClick = b;
+    }
+    public set hasSwiped(b: boolean) {
+        this._hasSwiped = b;
+    }
+    public set ignore(b: boolean) {
+        this._ignore = b;
+    }
+}
+
+/**
+ * Class used to manage all inputs for the scene.
+ */
+export class InputManager {
+    /** The distance in pixel that you have to move to prevent some events */
+    public static DragMovementThreshold = 10; // in pixels
+    /** Time in milliseconds to wait to raise long press events if button is still pressed */
+    public static LongPressDelay = 500; // in milliseconds
+    /** Time in milliseconds with two consecutive clicks will be considered as a double click */
+    public static DoubleClickDelay = 300; // in milliseconds
+    /** If you need to check double click without raising a single click at first click, enable this flag */
+    public static ExclusiveDoubleClickMode = false;
+
+    /** This is a defensive check to not allow control attachment prior to an already active one. If already attached, previous control is unattached before attaching the new one. */
+    private _alreadyAttached = false;
+    private _alreadyAttachedTo: Nullable<HTMLElement>;
+
+    // Pointers
+    private _onPointerMove: (evt: IMouseEvent) => void;
+    private _onPointerDown: (evt: IPointerEvent) => void;
+    private _onPointerUp: (evt: IPointerEvent) => void;
+
+    private _initClickEvent: (
+        obs1: Observable<PointerInfoPre>,
+        obs2: Observable<PointerInfo>,
+        evt: IPointerEvent,
+        cb: (clickInfo: _ClickInfo, pickResult: Nullable<PickingInfo>) => void
+    ) => void;
+    private _initActionManager: (act: Nullable<AbstractActionManager>, clickInfo: _ClickInfo) => Nullable<AbstractActionManager>;
+    private _delayedSimpleClick: (btn: number, clickInfo: _ClickInfo, cb: (clickInfo: _ClickInfo, pickResult: Nullable<PickingInfo>) => void) => void;
+    private _delayedSimpleClickTimeout: number;
+    private _previousDelayedSimpleClickTimeout: number;
+    private _meshPickProceed = false;
+
+    private _previousButtonPressed: number;
+    private _currentPickResult: Nullable<PickingInfo> = null;
+    private _previousPickResult: Nullable<PickingInfo> = null;
+    private _totalPointersPressed = 0;
+    private _doubleClickOccured = false;
+
+    private _pointerOverMesh: Nullable<AbstractMesh>;
+
+    private _pickedDownMesh: Nullable<AbstractMesh>;
+    private _pickedUpMesh: Nullable<AbstractMesh>;
+
+    private _pointerX: number = 0;
+    private _pointerY: number = 0;
+    private _unTranslatedPointerX: number;
+    private _unTranslatedPointerY: number;
+    private _startingPointerPosition = new Vector2(0, 0);
+    private _previousStartingPointerPosition = new Vector2(0, 0);
+    private _startingPointerTime = 0;
+    private _previousStartingPointerTime = 0;
+    private _pointerCaptures: { [pointerId: number]: boolean } = {};
+    private _meshUnderPointerId: { [pointerId: number]: Nullable<AbstractMesh> } = {};
+
+    // Keyboard
+    private _onKeyDown: (evt: IKeyboardEvent) => void;
+    private _onKeyUp: (evt: IKeyboardEvent) => void;
+
+    private _scene: Scene;
+    private _deviceSourceManager: Nullable<DeviceSourceManager> = null;
+
+    /**
+     * Creates a new InputManager
+     * @param scene - defines the hosting scene
+     */
+    constructor(scene?: Scene) {
+        this._scene = scene || <Scene>EngineStore.LastCreatedScene;
+        if (!this._scene) {
+            return;
+        }
+    }
+
+    /**
+     * Gets the mesh that is currently under the pointer
+     * @returns Mesh that the pointer is pointer is hovering over
+     */
+    public get meshUnderPointer(): Nullable<AbstractMesh> {
+        return this._pointerOverMesh;
+    }
+
+    /**
+     * When using more than one pointer (for example in XR) you can get the mesh under the specific pointer
+     * @param pointerId - the pointer id to use
+     * @returns The mesh under this pointer id or null if not found
+     */
+    public getMeshUnderPointerByPointerId(pointerId: number): Nullable<AbstractMesh> {
+        return this._meshUnderPointerId[pointerId] || null;
+    }
+
+    /**
+     * Gets the pointer coordinates in 2D without any translation (ie. straight out of the pointer event)
+     * @returns Vector with X/Y values directly from pointer event
+     */
+    public get unTranslatedPointer(): Vector2 {
+        return new Vector2(this._unTranslatedPointerX, this._unTranslatedPointerY);
+    }
+
+    /**
+     * Gets or sets the current on-screen X position of the pointer
+     * @returns Translated X with respect to screen
+     */
+    public get pointerX(): number {
+        return this._pointerX;
+    }
+
+    public set pointerX(value: number) {
+        this._pointerX = value;
+    }
+
+    /**
+     * Gets or sets the current on-screen Y position of the pointer
+     * @returns Translated Y with respect to screen
+     */
+    public get pointerY(): number {
+        return this._pointerY;
+    }
+
+    public set pointerY(value: number) {
+        this._pointerY = value;
+    }
+
+    private _updatePointerPosition(evt: IPointerEvent): void {
+        const canvasRect = this._scene.getEngine().getInputElementClientRect();
+
+        if (!canvasRect) {
+            return;
+        }
+
+        this._pointerX = evt.clientX - canvasRect.left;
+        this._pointerY = evt.clientY - canvasRect.top;
+
+        this._unTranslatedPointerX = this._pointerX;
+        this._unTranslatedPointerY = this._pointerY;
+    }
+
+    private _processPointerMove(pickResult: Nullable<PickingInfo>, evt: IPointerEvent) {
+        const scene = this._scene;
+        const engine = scene.getEngine();
+        const canvas = engine.getInputElement();
+
+        if (canvas) {
+            canvas.tabIndex = engine.canvasTabIndex;
+
+            // Restore pointer
+            if (!scene.doNotHandleCursors) {
+                canvas.style.cursor = scene.defaultCursor;
+            }
+        }
+
+        const isMeshPicked = pickResult && pickResult.hit && pickResult.pickedMesh ? true : false;
+        if (isMeshPicked) {
+            scene.setPointerOverMesh(pickResult!.pickedMesh, evt.pointerId, pickResult);
+
+            if (this._pointerOverMesh && this._pointerOverMesh.actionManager && this._pointerOverMesh.actionManager.hasPointerTriggers) {
+                if (!scene.doNotHandleCursors && canvas) {
+                    if (this._pointerOverMesh.actionManager.hoverCursor) {
+                        canvas.style.cursor = this._pointerOverMesh.actionManager.hoverCursor;
+                    } else {
+                        canvas.style.cursor = scene.hoverCursor;
+                    }
+                }
+            }
+        } else {
+            scene.setPointerOverMesh(null, evt.pointerId, pickResult);
+        }
+
+        for (const step of scene._pointerMoveStage) {
+            pickResult = step.action(this._unTranslatedPointerX, this._unTranslatedPointerY, pickResult, isMeshPicked, canvas);
+        }
+
+        if (pickResult) {
+            const type = evt.type === "wheel" || evt.type === "mousewheel" || evt.type === "DOMMouseScroll" ? PointerEventTypes.POINTERWHEEL : PointerEventTypes.POINTERMOVE;
+
+            if (scene.onPointerMove) {
+                scene.onPointerMove(evt, pickResult, type);
+            }
+
+            if (scene.onPointerObservable.hasObservers()) {
+                const pi = new PointerInfo(type, evt, pickResult);
+                this._setRayOnPointerInfo(pi);
+                scene.onPointerObservable.notifyObservers(pi, type);
+            }
+        }
+    }
+
+    // Pointers handling
+    private _setRayOnPointerInfo(pointerInfo: PointerInfo) {
+        const scene = this._scene;
+        if (pointerInfo.pickInfo && !pointerInfo.pickInfo._pickingUnavailable) {
+            if (!pointerInfo.pickInfo.ray) {
+                pointerInfo.pickInfo.ray = scene.createPickingRay(pointerInfo.event.offsetX, pointerInfo.event.offsetY, Matrix.Identity(), scene.activeCamera);
+            }
+        }
+    }
+
+    private _checkPrePointerObservable(pickResult: Nullable<PickingInfo>, evt: IPointerEvent, type: number) {
+        const scene = this._scene;
+        const pi = new PointerInfoPre(type, evt, this._unTranslatedPointerX, this._unTranslatedPointerY);
+        if (pickResult) {
+            pi.ray = pickResult.ray;
+            if (pickResult.originMesh) {
+                pi.nearInteractionPickingInfo = pickResult;
+            }
+        }
+
+        scene.onPrePointerObservable.notifyObservers(pi, type);
+        if (pi.skipOnPointerObservable) {
+            return true;
+        } else {
+            return false;
+        }
+    }
+
+    /**
+     * Use this method to simulate a pointer move on a mesh
+     * The pickResult parameter can be obtained from a scene.pick or scene.pickWithRay
+     * @param pickResult - pickingInfo of the object wished to simulate pointer event on
+     * @param pointerEventInit - pointer event state to be used when simulating the pointer event (eg. pointer id for multitouch)
+     */
+    public simulatePointerMove(pickResult: PickingInfo, pointerEventInit?: PointerEventInit): void {
+        const evt = new PointerEvent("pointermove", pointerEventInit);
+        evt.inputIndex = PointerInput.Move;
+
+        if (this._checkPrePointerObservable(pickResult, evt, PointerEventTypes.POINTERMOVE)) {
+            return;
+        }
+        this._processPointerMove(pickResult, evt);
+    }
+
+    /**
+     * Use this method to simulate a pointer down on a mesh
+     * The pickResult parameter can be obtained from a scene.pick or scene.pickWithRay
+     * @param pickResult - pickingInfo of the object wished to simulate pointer event on
+     * @param pointerEventInit - pointer event state to be used when simulating the pointer event (eg. pointer id for multitouch)
+     */
+    public simulatePointerDown(pickResult: PickingInfo, pointerEventInit?: PointerEventInit): void {
+        const evt = new PointerEvent("pointerdown", pointerEventInit);
+        evt.inputIndex = evt.button + 2;
+
+        if (this._checkPrePointerObservable(pickResult, evt, PointerEventTypes.POINTERDOWN)) {
+            return;
+        }
+
+        this._processPointerDown(pickResult, evt);
+    }
+
+    private _processPointerDown(pickResult: Nullable<PickingInfo>, evt: IPointerEvent): void {
+        const scene = this._scene;
+        if (pickResult && pickResult.hit && pickResult.pickedMesh) {
+            this._pickedDownMesh = pickResult.pickedMesh;
+            const actionManager = pickResult.pickedMesh._getActionManagerForTrigger();
+            if (actionManager) {
+                if (actionManager.hasPickTriggers) {
+                    actionManager.processTrigger(Constants.ACTION_OnPickDownTrigger, ActionEvent.CreateNew(pickResult.pickedMesh, evt));
+                    switch (evt.button) {
+                        case 0:
+                            actionManager.processTrigger(Constants.ACTION_OnLeftPickTrigger, ActionEvent.CreateNew(pickResult.pickedMesh, evt));
+                            break;
+                        case 1:
+                            actionManager.processTrigger(Constants.ACTION_OnCenterPickTrigger, ActionEvent.CreateNew(pickResult.pickedMesh, evt));
+                            break;
+                        case 2:
+                            actionManager.processTrigger(Constants.ACTION_OnRightPickTrigger, ActionEvent.CreateNew(pickResult.pickedMesh, evt));
+                            break;
+                    }
+                }
+
+                if (actionManager.hasSpecificTrigger(Constants.ACTION_OnLongPressTrigger)) {
+                    window.setTimeout(() => {
+                        const pickResult = scene.pick(
+                            this._unTranslatedPointerX,
+                            this._unTranslatedPointerY,
+                            (mesh: AbstractMesh): boolean =>
+                                <boolean>(
+                                    (mesh.isPickable &&
+                                        mesh.isVisible &&
+                                        mesh.isReady() &&
+                                        mesh.actionManager &&
+                                        mesh.actionManager.hasSpecificTrigger(Constants.ACTION_OnLongPressTrigger) &&
+                                        mesh === this._pickedDownMesh)
+                                ),
+                            false,
+                            scene.cameraToUseForPointers
+                        );
+
+                        if (pickResult && pickResult.hit && pickResult.pickedMesh && actionManager) {
+                            if (this._totalPointersPressed !== 0 && Date.now() - this._startingPointerTime > InputManager.LongPressDelay && !this._isPointerSwiping()) {
+                                this._startingPointerTime = 0;
+                                actionManager.processTrigger(Constants.ACTION_OnLongPressTrigger, ActionEvent.CreateNew(pickResult.pickedMesh, evt));
+                            }
+                        }
+                    }, InputManager.LongPressDelay);
+                }
+            }
+        } else {
+            for (const step of scene._pointerDownStage) {
+                pickResult = step.action(this._unTranslatedPointerX, this._unTranslatedPointerY, pickResult, evt);
+            }
+        }
+
+        if (pickResult) {
+            const type = PointerEventTypes.POINTERDOWN;
+
+            if (scene.onPointerDown) {
+                scene.onPointerDown(evt, pickResult, type);
+            }
+
+            if (scene.onPointerObservable.hasObservers()) {
+                const pi = new PointerInfo(type, evt, pickResult);
+                this._setRayOnPointerInfo(pi);
+                scene.onPointerObservable.notifyObservers(pi, type);
+            }
+        }
+    }
+
+    /**
+     * @hidden
+     * @returns Boolean if delta for pointer exceeds drag movement threshold
+     */
+    public _isPointerSwiping(): boolean {
+        return (
+            Math.abs(this._startingPointerPosition.x - this._pointerX) > InputManager.DragMovementThreshold ||
+            Math.abs(this._startingPointerPosition.y - this._pointerY) > InputManager.DragMovementThreshold
+        );
+    }
+
+    /**
+     * Use this method to simulate a pointer up on a mesh
+     * The pickResult parameter can be obtained from a scene.pick or scene.pickWithRay
+     * @param pickResult - pickingInfo of the object wished to simulate pointer event on
+     * @param pointerEventInit - pointer event state to be used when simulating the pointer event (eg. pointer id for multitouch)
+     * @param doubleTap - indicates that the pointer up event should be considered as part of a double click (false by default)
+     */
+    public simulatePointerUp(pickResult: PickingInfo, pointerEventInit?: PointerEventInit, doubleTap?: boolean): void {
+        const evt = new PointerEvent("pointerup", pointerEventInit);
+        evt.inputIndex = PointerInput.Move;
+        const clickInfo = new _ClickInfo();
+
+        if (doubleTap) {
+            clickInfo.doubleClick = true;
+        } else {
+            clickInfo.singleClick = true;
+        }
+
+        if (this._checkPrePointerObservable(pickResult, evt, PointerEventTypes.POINTERUP)) {
+            return;
+        }
+
+        this._processPointerUp(pickResult, evt, clickInfo);
+    }
+
+    private _processPointerUp(pickResult: Nullable<PickingInfo>, evt: IPointerEvent, clickInfo: _ClickInfo): void {
+        const scene = this._scene;
+        if (pickResult && pickResult && pickResult.pickedMesh) {
+            this._pickedUpMesh = pickResult.pickedMesh;
+            if (this._pickedDownMesh === this._pickedUpMesh) {
+                if (scene.onPointerPick) {
+                    scene.onPointerPick(evt, pickResult);
+                }
+                if (clickInfo.singleClick && !clickInfo.ignore && scene.onPointerObservable.hasObservers()) {
+                    const type = PointerEventTypes.POINTERPICK;
+                    const pi = new PointerInfo(type, evt, pickResult);
+                    this._setRayOnPointerInfo(pi);
+                    scene.onPointerObservable.notifyObservers(pi, type);
+                }
+            }
+            const actionManager = pickResult.pickedMesh._getActionManagerForTrigger();
+            if (actionManager && !clickInfo.ignore) {
+                actionManager.processTrigger(Constants.ACTION_OnPickUpTrigger, ActionEvent.CreateNew(pickResult.pickedMesh, evt, pickResult));
+
+                if (!clickInfo.hasSwiped && clickInfo.singleClick) {
+                    actionManager.processTrigger(Constants.ACTION_OnPickTrigger, ActionEvent.CreateNew(pickResult.pickedMesh, evt, pickResult));
+                }
+
+                const doubleClickActionManager = pickResult.pickedMesh._getActionManagerForTrigger(Constants.ACTION_OnDoublePickTrigger);
+                if (clickInfo.doubleClick && doubleClickActionManager) {
+                    doubleClickActionManager.processTrigger(Constants.ACTION_OnDoublePickTrigger, ActionEvent.CreateNew(pickResult.pickedMesh, evt, pickResult));
+                }
+            }
+        } else {
+            if (!clickInfo.ignore) {
+                for (const step of scene._pointerUpStage) {
+                    pickResult = step.action(this._unTranslatedPointerX, this._unTranslatedPointerY, pickResult, evt);
+                }
+            }
+        }
+
+        if (this._pickedDownMesh && this._pickedDownMesh !== this._pickedUpMesh) {
+            const pickedDownActionManager = this._pickedDownMesh._getActionManagerForTrigger(Constants.ACTION_OnPickOutTrigger);
+            if (pickedDownActionManager) {
+                pickedDownActionManager.processTrigger(Constants.ACTION_OnPickOutTrigger, ActionEvent.CreateNew(this._pickedDownMesh, evt));
+            }
+        }
+
+        let type = 0;
+        if (scene.onPointerObservable.hasObservers()) {
+            if (!clickInfo.ignore && !clickInfo.hasSwiped) {
+                if (clickInfo.singleClick && scene.onPointerObservable.hasSpecificMask(PointerEventTypes.POINTERTAP)) {
+                    type = PointerEventTypes.POINTERTAP;
+                } else if (clickInfo.doubleClick && scene.onPointerObservable.hasSpecificMask(PointerEventTypes.POINTERDOUBLETAP)) {
+                    type = PointerEventTypes.POINTERDOUBLETAP;
+                }
+                if (type) {
+                    const pi = new PointerInfo(type, evt, pickResult);
+                    this._setRayOnPointerInfo(pi);
+                    scene.onPointerObservable.notifyObservers(pi, type);
+                }
+            }
+
+            if (!clickInfo.ignore) {
+                type = PointerEventTypes.POINTERUP;
+
+                const pi = new PointerInfo(type, evt, pickResult);
+                this._setRayOnPointerInfo(pi);
+                scene.onPointerObservable.notifyObservers(pi, type);
+            }
+        }
+
+        if (scene.onPointerUp && !clickInfo.ignore) {
+            scene.onPointerUp(evt, pickResult, type);
+        }
+    }
+
+    /**
+     * Gets a boolean indicating if the current pointer event is captured (meaning that the scene has already handled the pointer down)
+     * @param pointerId - defines the pointer id to use in a multi-touch scenario (0 by default)
+     * @returns true if the pointer was captured
+     */
+    public isPointerCaptured(pointerId = 0): boolean {
+        return this._pointerCaptures[pointerId];
+    }
+
+    /**
+     * Attach events to the canvas (To handle actionManagers triggers and raise onPointerMove, onPointerDown and onPointerUp
+     * @param attachUp - defines if you want to attach events to pointerup
+     * @param attachDown - defines if you want to attach events to pointerdown
+     * @param attachMove - defines if you want to attach events to pointermove
+     * @param elementToAttachTo - defines the target DOM element to attach to (will use the canvas by default)
+     */
+    public attachControl(attachUp = true, attachDown = true, attachMove = true, elementToAttachTo: Nullable<HTMLElement> = null): void {
+        const scene = this._scene;
+        const engine = scene.getEngine();
+
+        if (!elementToAttachTo) {
+            elementToAttachTo = engine.getInputElement();
+        }
+
+        if (this._alreadyAttached) {
+            this.detachControl();
+        }
+
+        if (elementToAttachTo) {
+            this._alreadyAttachedTo = elementToAttachTo;
+        }
+        this._deviceSourceManager = new DeviceSourceManager(engine);
+
+        this._initActionManager = (act: Nullable<AbstractActionManager>): Nullable<AbstractActionManager> => {
+            if (!this._meshPickProceed) {
+                const pickResult = scene.pick(this._unTranslatedPointerX, this._unTranslatedPointerY, scene.pointerDownPredicate, false, scene.cameraToUseForPointers);
+                this._currentPickResult = pickResult;
+                if (pickResult) {
+                    act = pickResult.hit && pickResult.pickedMesh ? pickResult.pickedMesh._getActionManagerForTrigger() : null;
+                }
+                this._meshPickProceed = true;
+            }
+            return act;
+        };
+
+        this._delayedSimpleClick = (btn: number, clickInfo: _ClickInfo, cb: (clickInfo: _ClickInfo, pickResult: Nullable<PickingInfo>) => void) => {
+            // double click delay is over and that no double click has been raised since, or the 2 consecutive keys pressed are different
+            if ((Date.now() - this._previousStartingPointerTime > InputManager.DoubleClickDelay && !this._doubleClickOccured) || btn !== this._previousButtonPressed) {
+                this._doubleClickOccured = false;
+                clickInfo.singleClick = true;
+                clickInfo.ignore = false;
+                cb(clickInfo, this._currentPickResult);
+            }
+        };
+
+        this._initClickEvent = (
+            obs1: Observable<PointerInfoPre>,
+            obs2: Observable<PointerInfo>,
+            evt: IPointerEvent,
+            cb: (clickInfo: _ClickInfo, pickResult: Nullable<PickingInfo>) => void
+        ): void => {
+            const clickInfo = new _ClickInfo();
+            this._currentPickResult = null;
+            let act: Nullable<AbstractActionManager> = null;
+
+            let checkPicking =
+                obs1.hasSpecificMask(PointerEventTypes.POINTERPICK) ||
+                obs2.hasSpecificMask(PointerEventTypes.POINTERPICK) ||
+                obs1.hasSpecificMask(PointerEventTypes.POINTERTAP) ||
+                obs2.hasSpecificMask(PointerEventTypes.POINTERTAP) ||
+                obs1.hasSpecificMask(PointerEventTypes.POINTERDOUBLETAP) ||
+                obs2.hasSpecificMask(PointerEventTypes.POINTERDOUBLETAP);
+            if (!checkPicking && AbstractActionManager) {
+                act = this._initActionManager(act, clickInfo);
+                if (act) {
+                    checkPicking = act.hasPickTriggers;
+                }
+            }
+
+            let needToIgnoreNext = false;
+
+            if (checkPicking) {
+                const btn = evt.button;
+                clickInfo.hasSwiped = this._isPointerSwiping();
+
+                if (!clickInfo.hasSwiped) {
+                    let checkSingleClickImmediately = !InputManager.ExclusiveDoubleClickMode;
+
+                    if (!checkSingleClickImmediately) {
+                        checkSingleClickImmediately = !obs1.hasSpecificMask(PointerEventTypes.POINTERDOUBLETAP) && !obs2.hasSpecificMask(PointerEventTypes.POINTERDOUBLETAP);
+
+                        if (checkSingleClickImmediately && !AbstractActionManager.HasSpecificTrigger(Constants.ACTION_OnDoublePickTrigger)) {
+                            act = this._initActionManager(act, clickInfo);
+                            if (act) {
+                                checkSingleClickImmediately = !act.hasSpecificTrigger(Constants.ACTION_OnDoublePickTrigger);
+                            }
+                        }
+                    }
+
+                    if (checkSingleClickImmediately) {
+                        // single click detected if double click delay is over or two different successive keys pressed without exclusive double click or no double click required
+                        if (Date.now() - this._previousStartingPointerTime > InputManager.DoubleClickDelay || btn !== this._previousButtonPressed) {
+                            clickInfo.singleClick = true;
+                            cb(clickInfo, this._currentPickResult);
+                            needToIgnoreNext = true;
+                        }
+                    }
+                    // at least one double click is required to be check and exclusive double click is enabled
+                    else {
+                        // wait that no double click has been raised during the double click delay
+                        this._previousDelayedSimpleClickTimeout = this._delayedSimpleClickTimeout;
+                        this._delayedSimpleClickTimeout = window.setTimeout(this._delayedSimpleClick.bind(this, btn, clickInfo, cb), InputManager.DoubleClickDelay);
+                    }
+
+                    let checkDoubleClick = obs1.hasSpecificMask(PointerEventTypes.POINTERDOUBLETAP) || obs2.hasSpecificMask(PointerEventTypes.POINTERDOUBLETAP);
+                    if (!checkDoubleClick && AbstractActionManager.HasSpecificTrigger(Constants.ACTION_OnDoublePickTrigger)) {
+                        act = this._initActionManager(act, clickInfo);
+                        if (act) {
+                            checkDoubleClick = act.hasSpecificTrigger(Constants.ACTION_OnDoublePickTrigger);
+                        }
+                    }
+                    if (checkDoubleClick) {
+                        // two successive keys pressed are equal, double click delay is not over and double click has not just occurred
+                        if (btn === this._previousButtonPressed && Date.now() - this._previousStartingPointerTime < InputManager.DoubleClickDelay && !this._doubleClickOccured) {
+                            // pointer has not moved for 2 clicks, it's a double click
+                            if (!clickInfo.hasSwiped && !this._isPointerSwiping()) {
+                                this._previousStartingPointerTime = 0;
+                                this._doubleClickOccured = true;
+                                clickInfo.doubleClick = true;
+                                clickInfo.ignore = false;
+                                if (InputManager.ExclusiveDoubleClickMode && this._previousDelayedSimpleClickTimeout) {
+                                    clearTimeout(this._previousDelayedSimpleClickTimeout);
+                                }
+                                this._previousDelayedSimpleClickTimeout = this._delayedSimpleClickTimeout;
+                                cb(clickInfo, this._currentPickResult);
+                            }
+                            // if the two successive clicks are too far, it's just two simple clicks
+                            else {
+                                this._doubleClickOccured = false;
+                                this._previousStartingPointerTime = this._startingPointerTime;
+                                this._previousStartingPointerPosition.x = this._startingPointerPosition.x;
+                                this._previousStartingPointerPosition.y = this._startingPointerPosition.y;
+                                this._previousButtonPressed = btn;
+                                if (InputManager.ExclusiveDoubleClickMode) {
+                                    if (this._previousDelayedSimpleClickTimeout) {
+                                        clearTimeout(this._previousDelayedSimpleClickTimeout);
+                                    }
+                                    this._previousDelayedSimpleClickTimeout = this._delayedSimpleClickTimeout;
+
+                                    cb(clickInfo, this._previousPickResult);
+                                } else {
+                                    cb(clickInfo, this._currentPickResult);
+                                }
+                            }
+                            needToIgnoreNext = true;
+                        }
+                        // just the first click of the double has been raised
+                        else {
+                            this._doubleClickOccured = false;
+                            this._previousStartingPointerTime = this._startingPointerTime;
+                            this._previousStartingPointerPosition.x = this._startingPointerPosition.x;
+                            this._previousStartingPointerPosition.y = this._startingPointerPosition.y;
+                            this._previousButtonPressed = btn!;
+                        }
+                    }
+                }
+            }
+
+            if (!needToIgnoreNext) {
+                cb(clickInfo, this._currentPickResult);
+            }
+        };
+
+        this._onPointerMove = (evt: IMouseEvent) => {
+            // preserve compatibility with Safari when pointerId is not present
+            if ((evt as IPointerEvent).pointerId === undefined) {
+                (evt as IPointerEvent as any).pointerId = 0;
+            }
+
+            this._updatePointerPosition(evt as IPointerEvent);
+
+            // PreObservable support
+            if (
+                this._checkPrePointerObservable(
+                    null,
+                    evt as IPointerEvent,
+                    evt.type === "wheel" || evt.type === "mousewheel" || evt.type === "DOMMouseScroll" ? PointerEventTypes.POINTERWHEEL : PointerEventTypes.POINTERMOVE
+                )
+            ) {
+                return;
+            }
+
+            if (!scene.cameraToUseForPointers && !scene.activeCamera) {
+                return;
+            }
+
+            if (scene.skipPointerMovePicking) {
+                this._processPointerMove(new PickingInfo(), evt as IPointerEvent);
+                return;
+            }
+
+            if (!scene.pointerMovePredicate) {
+                scene.pointerMovePredicate = (mesh: AbstractMesh): boolean =>
+                    mesh.isPickable &&
+                    mesh.isVisible &&
+                    mesh.isReady() &&
+                    mesh.isEnabled() &&
+                    (mesh.enablePointerMoveEvents || scene.constantlyUpdateMeshUnderPointer || mesh._getActionManagerForTrigger() !== null) &&
+                    (!scene.cameraToUseForPointers || (scene.cameraToUseForPointers.layerMask & mesh.layerMask) !== 0);
+            }
+
+            // Meshes
+            const pickResult = scene.pick(
+                this._unTranslatedPointerX,
+                this._unTranslatedPointerY,
+                scene.pointerMovePredicate,
+                false,
+                scene.cameraToUseForPointers,
+                scene.pointerMoveTrianglePredicate
+            );
+
+            this._processPointerMove(pickResult, evt as IPointerEvent);
+        };
+
+        this._onPointerDown = (evt: IPointerEvent) => {
+            this._totalPointersPressed++;
+            this._pickedDownMesh = null;
+            this._meshPickProceed = false;
+
+            // preserve compatibility with Safari when pointerId is not present
+            if (evt.pointerId === undefined) {
+                (evt as any).pointerId = 0;
+            }
+
+            this._updatePointerPosition(evt);
+
+            if (scene.preventDefaultOnPointerDown && elementToAttachTo) {
+                evt.preventDefault();
+                elementToAttachTo.focus();
+            }
+
+            this._startingPointerPosition.x = this._pointerX;
+            this._startingPointerPosition.y = this._pointerY;
+            this._startingPointerTime = Date.now();
+
+            // PreObservable support
+            if (this._checkPrePointerObservable(null, evt, PointerEventTypes.POINTERDOWN)) {
+                return;
+            }
+
+            if (!scene.cameraToUseForPointers && !scene.activeCamera) {
+                return;
+            }
+
+            this._pointerCaptures[evt.pointerId] = true;
+
+            if (!scene.pointerDownPredicate) {
+                scene.pointerDownPredicate = (mesh: AbstractMesh): boolean => {
+                    return (
+                        mesh.isPickable &&
+                        mesh.isVisible &&
+                        mesh.isReady() &&
+                        mesh.isEnabled() &&
+                        (!scene.cameraToUseForPointers || (scene.cameraToUseForPointers.layerMask & mesh.layerMask) !== 0)
+                    );
+                };
+            }
+
+            // Meshes
+            this._pickedDownMesh = null;
+            const pickResult = scene.pick(this._unTranslatedPointerX, this._unTranslatedPointerY, scene.pointerDownPredicate, false, scene.cameraToUseForPointers);
+
+            this._processPointerDown(pickResult, evt);
+        };
+
+        this._onPointerUp = (evt: IPointerEvent) => {
+            if (this._totalPointersPressed === 0) {
+                // We are attaching the pointer up to windows because of a bug in FF
+                return; // So we need to test it the pointer down was pressed before.
+            }
+
+            this._totalPointersPressed--;
+            this._pickedUpMesh = null;
+            this._meshPickProceed = false;
+
+            // preserve compatibility with Safari when pointerId is not present
+            if (evt.pointerId === undefined) {
+                (evt as any).pointerId = 0;
+            }
+
+            this._updatePointerPosition(evt);
+
+            if (scene.preventDefaultOnPointerUp && elementToAttachTo) {
+                evt.preventDefault();
+                elementToAttachTo.focus();
+            }
+
+            this._initClickEvent(scene.onPrePointerObservable, scene.onPointerObservable, evt, (clickInfo: _ClickInfo, pickResult: Nullable<PickingInfo>) => {
+                // PreObservable support
+                if (scene.onPrePointerObservable.hasObservers()) {
+                    if (!clickInfo.ignore) {
+                        if (!clickInfo.hasSwiped) {
+                            if (clickInfo.singleClick && scene.onPrePointerObservable.hasSpecificMask(PointerEventTypes.POINTERTAP)) {
+                                if (this._checkPrePointerObservable(null, evt, PointerEventTypes.POINTERTAP)) {
+                                    return;
+                                }
+                            }
+                            if (clickInfo.doubleClick && scene.onPrePointerObservable.hasSpecificMask(PointerEventTypes.POINTERDOUBLETAP)) {
+                                if (this._checkPrePointerObservable(null, evt, PointerEventTypes.POINTERDOUBLETAP)) {
+                                    return;
+                                }
+                            }
+                        }
+                        if (this._checkPrePointerObservable(null, evt, PointerEventTypes.POINTERUP)) {
+                            return;
+                        }
+                    }
+                }
+
+                if (!this._pointerCaptures[evt.pointerId] && evt.buttons > 0) {
+                    return;
+                }
+
+                this._pointerCaptures[evt.pointerId] = false;
+                if (!scene.cameraToUseForPointers && !scene.activeCamera) {
+                    return;
+                }
+
+                if (!scene.pointerUpPredicate) {
+                    scene.pointerUpPredicate = (mesh: AbstractMesh): boolean => {
+                        return (
+                            mesh.isPickable &&
+                            mesh.isVisible &&
+                            mesh.isReady() &&
+                            mesh.isEnabled() &&
+                            (!scene.cameraToUseForPointers || (scene.cameraToUseForPointers.layerMask & mesh.layerMask) !== 0)
+                        );
+                    };
+                }
+
+                // Meshes
+                if (!this._meshPickProceed && ((AbstractActionManager && AbstractActionManager.HasTriggers) || scene.onPointerObservable.hasObservers())) {
+                    this._initActionManager(null, clickInfo);
+                }
+                if (!pickResult) {
+                    pickResult = this._currentPickResult;
+                }
+
+                this._processPointerUp(pickResult, evt, clickInfo);
+
+                this._previousPickResult = this._currentPickResult;
+            });
+        };
+
+        this._onKeyDown = (evt: IKeyboardEvent) => {
+            const type = KeyboardEventTypes.KEYDOWN;
+            if (scene.onPreKeyboardObservable.hasObservers()) {
+                const pi = new KeyboardInfoPre(type, evt);
+                scene.onPreKeyboardObservable.notifyObservers(pi, type);
+                if (pi.skipOnKeyboardObservable) {
+                    return;
+                }
+            }
+
+            if (scene.onKeyboardObservable.hasObservers()) {
+                const pi = new KeyboardInfo(type, evt);
+                scene.onKeyboardObservable.notifyObservers(pi, type);
+            }
+
+            if (scene.actionManager) {
+                scene.actionManager.processTrigger(Constants.ACTION_OnKeyDownTrigger, ActionEvent.CreateNewFromScene(scene, evt));
+            }
+        };
+
+        this._onKeyUp = (evt: IKeyboardEvent) => {
+            const type = KeyboardEventTypes.KEYUP;
+            if (scene.onPreKeyboardObservable.hasObservers()) {
+                const pi = new KeyboardInfoPre(type, evt);
+                scene.onPreKeyboardObservable.notifyObservers(pi, type);
+                if (pi.skipOnKeyboardObservable) {
+                    return;
+                }
+            }
+
+            if (scene.onKeyboardObservable.hasObservers()) {
+                const pi = new KeyboardInfo(type, evt);
+                scene.onKeyboardObservable.notifyObservers(pi, type);
+            }
+
+            if (scene.actionManager) {
+                scene.actionManager.processTrigger(Constants.ACTION_OnKeyUpTrigger, ActionEvent.CreateNewFromScene(scene, evt));
+            }
+        };
+
+        // If a device connects that we can handle, wire up the observable
+        this._deviceSourceManager.onDeviceConnectedObservable.add((deviceSource) => {
+            if (deviceSource.deviceType === DeviceType.Mouse) {
+                deviceSource.onInputChangedObservable.add((eventData) => {
+                    if (eventData.inputIndex === PointerInput.LeftClick || eventData.inputIndex === PointerInput.MiddleClick || eventData.inputIndex === PointerInput.RightClick) {
+                        if (attachDown && deviceSource.getInput(eventData.inputIndex) === 1) {
+                            this._onPointerDown(eventData);
+                        } else if (attachUp && deviceSource.getInput(eventData.inputIndex) === 0) {
+                            this._onPointerUp(eventData);
+                        }
+                    } else if (attachMove) {
+                        if (eventData.inputIndex === PointerInput.Move) {
+                            this._onPointerMove(eventData);
+                        } else if (
+                            eventData.inputIndex === PointerInput.MouseWheelX ||
+                            eventData.inputIndex === PointerInput.MouseWheelY ||
+                            eventData.inputIndex === PointerInput.MouseWheelZ
+                        ) {
+                            this._onPointerMove(eventData);
+                        }
+                    }
+                });
+            } else if (deviceSource.deviceType === DeviceType.Touch) {
+                deviceSource.onInputChangedObservable.add((eventData) => {
+                    if (eventData.inputIndex === PointerInput.LeftClick) {
+                        if (attachDown && deviceSource.getInput(eventData.inputIndex) === 1) {
+                            this._onPointerDown(eventData);
+                        } else if (attachUp && deviceSource.getInput(eventData.inputIndex) === 0) {
+                            this._onPointerUp(eventData);
+                        }
+                    }
+
+                    if (attachMove && eventData.inputIndex === PointerInput.Move) {
+                        this._onPointerMove(eventData);
+                    }
+                });
+            } else if (deviceSource.deviceType === DeviceType.Keyboard) {
+                deviceSource.onInputChangedObservable.add((eventData) => {
+                    if (eventData.type === "keydown") {
+                        this._onKeyDown(eventData);
+                    } else if (eventData.type === "keyup") {
+                        this._onKeyUp(eventData);
+                    }
+                });
+            }
+        });
+
+        this._alreadyAttached = true;
+    }
+
+    /**
+     * Detaches all event handlers
+     */
+    public detachControl() {
+        if (this._alreadyAttached) {
+            this._deviceSourceManager!.dispose();
+            this._deviceSourceManager = null;
+
+            // Cursor
+            if (this._alreadyAttachedTo && !this._scene.doNotHandleCursors) {
+                this._alreadyAttachedTo.style.cursor = this._scene.defaultCursor;
+            }
+
+            this._alreadyAttached = false;
+            this._alreadyAttachedTo = null;
+        }
+    }
+
+    /**
+     * Force the value of meshUnderPointer
+     * @param mesh - defines the mesh to use
+     * @param pointerId - optional pointer id when using more than one pointer. Defaults to 0
+     * @param pickResult - optional pickingInfo data used to find mesh
+     */
+    public setPointerOverMesh(mesh: Nullable<AbstractMesh>, pointerId: number = 0, pickResult?: Nullable<PickingInfo>): void {
+        if (this._meshUnderPointerId[pointerId] === mesh) {
+            return;
+        }
+
+        const underPointerMesh = this._meshUnderPointerId[pointerId];
+
+        let actionManager: Nullable<AbstractActionManager>;
+        if (underPointerMesh) {
+            actionManager = underPointerMesh._getActionManagerForTrigger(Constants.ACTION_OnPointerOutTrigger);
+            if (actionManager) {
+                actionManager.processTrigger(Constants.ACTION_OnPointerOutTrigger, ActionEvent.CreateNew(underPointerMesh, undefined, { pointerId }));
+            }
+        }
+
+        if (mesh) {
+            this._meshUnderPointerId[pointerId] = mesh;
+            this._pointerOverMesh = mesh;
+
+            actionManager = mesh._getActionManagerForTrigger(Constants.ACTION_OnPointerOverTrigger);
+            if (actionManager) {
+                actionManager.processTrigger(Constants.ACTION_OnPointerOverTrigger, ActionEvent.CreateNew(mesh, undefined, { pointerId, pickResult }));
+            }
+        } else {
+            delete this._meshUnderPointerId[pointerId];
+            this._pointerOverMesh = null;
+        }
+    }
+
+    /**
+     * Gets the mesh under the pointer
+     * @returns a Mesh or null if no mesh is under the pointer
+     */
+    public getPointerOverMesh(): Nullable<AbstractMesh> {
+        return this._pointerOverMesh;
+    }
+
+    /**
+     * @param mesh - Mesh to invalidate
+     * @hidden
+     */
+    public _invalidateMesh(mesh: AbstractMesh) {
+        if (this._pointerOverMesh === mesh) {
+            this._pointerOverMesh = null;
+        }
+        if (this._pickedDownMesh === mesh) {
+            this._pickedDownMesh = null;
+        }
+        if (this._pickedUpMesh === mesh) {
+            this._pickedUpMesh = null;
+        }
+        for (const pointerId in this._meshUnderPointerId) {
+            if (this._meshUnderPointerId[pointerId] === mesh) {
+                delete this._meshUnderPointerId[pointerId];
+            }
+        }
+    }
+}