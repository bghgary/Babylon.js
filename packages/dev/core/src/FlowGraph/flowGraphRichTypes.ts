import { Vector2, Vector3, Vector4, Matrix, Quaternion } from "../Maths/math.vector";
import { Color3, Color4 } from "../Maths/math.color";

/**
 * A rich type represents extra information about a type,
 * such as its name and a default value constructor.
 * @experimental
 */
export interface RichType<T> {
    /**
     * Name of the type
     */
    typeName: string;
    /**
     * Constructor for the default value
     * @returns the default value
     */
    defaultValueBuilder: () => T;
}

export const RichTypeAny: RichType<any> = {
    typeName: "any",
    defaultValueBuilder: () => undefined,
};

export const RichTypeString: RichType<string> = {
    typeName: "string",
    defaultValueBuilder: () => "",
};

export const RichTypeNumber: RichType<number> = {
    typeName: "number",
    defaultValueBuilder: () => 0,
};

export const RichTypeBoolean: RichType<boolean> = {
    typeName: "boolean",
    defaultValueBuilder: () => false,
};

export const RichTypeVector2: RichType<Vector2> = {
    typeName: "Vector2",
    defaultValueBuilder: () => Vector2.Zero(),
};

export const RichTypeVector3: RichType<Vector3> = {
    typeName: "Vector3",
    defaultValueBuilder: () => Vector3.Zero(),
};

export const RichTypeVector4: RichType<Vector4> = {
    typeName: "Vector4",
    defaultValueBuilder: () => Vector4.Zero(),
};

export const RichTypeMatrix: RichType<Matrix> = {
    typeName: "Matrix",
    defaultValueBuilder: () => Matrix.Identity(),
};

export const RichTypeColor3: RichType<Color3> = {
    typeName: "Color3",
    defaultValueBuilder: () => Color3.Black(),
};

export const RichTypeColor4: RichType<Color4> = {
    typeName: "Color4",
    defaultValueBuilder: () => new Color4(0, 0, 0, 0),
};

<<<<<<< HEAD
export const RichTypeQuaternion: RichType<Quaternion> = {
    typeName: "Quaternion",
    defaultValueBuilder: () => Quaternion.Identity(),
};

=======
/**
 * Given a value, try to deduce its rich type.
 * @param value the value to deduce the rich type from
 * @returns the value's rich type, or RichTypeAny if the type could not be deduced.
 */
export function getRichTypeFromValue<T>(value: T): RichType<T> {
    switch (typeof value) {
        case "string":
            return RichTypeString as RichType<T>;
        case "number":
            return RichTypeNumber as RichType<T>;
        case "boolean":
            return RichTypeBoolean as RichType<T>;
        case "object":
            if (value instanceof Vector2) {
                return RichTypeVector2 as RichType<T>;
            } else if (value instanceof Vector3) {
                return RichTypeVector3 as RichType<T>;
            } else if (value instanceof Vector4) {
                return RichTypeVector4 as RichType<T>;
            } else if (value instanceof Color3) {
                return RichTypeColor3 as RichType<T>;
            } else if (value instanceof Color4) {
                return RichTypeColor4 as RichType<T>;
            } else {
                return RichTypeAny as RichType<T>;
            }
        default:
            return RichTypeAny as RichType<T>;
    }
}

>>>>>>> 683275a8
<|MERGE_RESOLUTION|>--- conflicted
+++ resolved
@@ -1,110 +1,108 @@
-import { Vector2, Vector3, Vector4, Matrix, Quaternion } from "../Maths/math.vector";
-import { Color3, Color4 } from "../Maths/math.color";
-
-/**
- * A rich type represents extra information about a type,
- * such as its name and a default value constructor.
- * @experimental
- */
-export interface RichType<T> {
-    /**
-     * Name of the type
-     */
-    typeName: string;
-    /**
-     * Constructor for the default value
-     * @returns the default value
-     */
-    defaultValueBuilder: () => T;
-}
-
-export const RichTypeAny: RichType<any> = {
-    typeName: "any",
-    defaultValueBuilder: () => undefined,
-};
-
-export const RichTypeString: RichType<string> = {
-    typeName: "string",
-    defaultValueBuilder: () => "",
-};
-
-export const RichTypeNumber: RichType<number> = {
-    typeName: "number",
-    defaultValueBuilder: () => 0,
-};
-
-export const RichTypeBoolean: RichType<boolean> = {
-    typeName: "boolean",
-    defaultValueBuilder: () => false,
-};
-
-export const RichTypeVector2: RichType<Vector2> = {
-    typeName: "Vector2",
-    defaultValueBuilder: () => Vector2.Zero(),
-};
-
-export const RichTypeVector3: RichType<Vector3> = {
-    typeName: "Vector3",
-    defaultValueBuilder: () => Vector3.Zero(),
-};
-
-export const RichTypeVector4: RichType<Vector4> = {
-    typeName: "Vector4",
-    defaultValueBuilder: () => Vector4.Zero(),
-};
-
-export const RichTypeMatrix: RichType<Matrix> = {
-    typeName: "Matrix",
-    defaultValueBuilder: () => Matrix.Identity(),
-};
-
-export const RichTypeColor3: RichType<Color3> = {
-    typeName: "Color3",
-    defaultValueBuilder: () => Color3.Black(),
-};
-
-export const RichTypeColor4: RichType<Color4> = {
-    typeName: "Color4",
-    defaultValueBuilder: () => new Color4(0, 0, 0, 0),
-};
-
-<<<<<<< HEAD
-export const RichTypeQuaternion: RichType<Quaternion> = {
-    typeName: "Quaternion",
-    defaultValueBuilder: () => Quaternion.Identity(),
-};
-
-=======
-/**
- * Given a value, try to deduce its rich type.
- * @param value the value to deduce the rich type from
- * @returns the value's rich type, or RichTypeAny if the type could not be deduced.
- */
-export function getRichTypeFromValue<T>(value: T): RichType<T> {
-    switch (typeof value) {
-        case "string":
-            return RichTypeString as RichType<T>;
-        case "number":
-            return RichTypeNumber as RichType<T>;
-        case "boolean":
-            return RichTypeBoolean as RichType<T>;
-        case "object":
-            if (value instanceof Vector2) {
-                return RichTypeVector2 as RichType<T>;
-            } else if (value instanceof Vector3) {
-                return RichTypeVector3 as RichType<T>;
-            } else if (value instanceof Vector4) {
-                return RichTypeVector4 as RichType<T>;
-            } else if (value instanceof Color3) {
-                return RichTypeColor3 as RichType<T>;
-            } else if (value instanceof Color4) {
-                return RichTypeColor4 as RichType<T>;
-            } else {
-                return RichTypeAny as RichType<T>;
-            }
-        default:
-            return RichTypeAny as RichType<T>;
-    }
-}
-
->>>>>>> 683275a8
+import { Vector2, Vector3, Vector4, Matrix, Quaternion } from "../Maths/math.vector";
+import { Color3, Color4 } from "../Maths/math.color";
+
+/**
+ * A rich type represents extra information about a type,
+ * such as its name and a default value constructor.
+ * @experimental
+ */
+export interface RichType<T> {
+    /**
+     * Name of the type
+     */
+    typeName: string;
+    /**
+     * Constructor for the default value
+     * @returns the default value
+     */
+    defaultValueBuilder: () => T;
+}
+
+export const RichTypeAny: RichType<any> = {
+    typeName: "any",
+    defaultValueBuilder: () => undefined,
+};
+
+export const RichTypeString: RichType<string> = {
+    typeName: "string",
+    defaultValueBuilder: () => "",
+};
+
+export const RichTypeNumber: RichType<number> = {
+    typeName: "number",
+    defaultValueBuilder: () => 0,
+};
+
+export const RichTypeBoolean: RichType<boolean> = {
+    typeName: "boolean",
+    defaultValueBuilder: () => false,
+};
+
+export const RichTypeVector2: RichType<Vector2> = {
+    typeName: "Vector2",
+    defaultValueBuilder: () => Vector2.Zero(),
+};
+
+export const RichTypeVector3: RichType<Vector3> = {
+    typeName: "Vector3",
+    defaultValueBuilder: () => Vector3.Zero(),
+};
+
+export const RichTypeVector4: RichType<Vector4> = {
+    typeName: "Vector4",
+    defaultValueBuilder: () => Vector4.Zero(),
+};
+
+export const RichTypeMatrix: RichType<Matrix> = {
+    typeName: "Matrix",
+    defaultValueBuilder: () => Matrix.Identity(),
+};
+
+export const RichTypeColor3: RichType<Color3> = {
+    typeName: "Color3",
+    defaultValueBuilder: () => Color3.Black(),
+};
+
+export const RichTypeColor4: RichType<Color4> = {
+    typeName: "Color4",
+    defaultValueBuilder: () => new Color4(0, 0, 0, 0),
+};
+
+export const RichTypeQuaternion: RichType<Quaternion> = {
+    typeName: "Quaternion",
+    defaultValueBuilder: () => Quaternion.Identity(),
+};
+
+/**
+ * Given a value, try to deduce its rich type.
+ * @param value the value to deduce the rich type from
+ * @returns the value's rich type, or RichTypeAny if the type could not be deduced.
+ */
+export function getRichTypeFromValue<T>(value: T): RichType<T> {
+    switch (typeof value) {
+        case "string":
+            return RichTypeString as RichType<T>;
+        case "number":
+            return RichTypeNumber as RichType<T>;
+        case "boolean":
+            return RichTypeBoolean as RichType<T>;
+        case "object":
+            if (value instanceof Vector2) {
+                return RichTypeVector2 as RichType<T>;
+            } else if (value instanceof Vector3) {
+                return RichTypeVector3 as RichType<T>;
+            } else if (value instanceof Vector4) {
+                return RichTypeVector4 as RichType<T>;
+            } else if (value instanceof Color3) {
+                return RichTypeColor3 as RichType<T>;
+            } else if (value instanceof Color4) {
+                return RichTypeColor4 as RichType<T>;
+            } else if (value instanceof Quaternion) {
+                return RichTypeQuaternion as RichType<T>;
+            } else {
+                return RichTypeAny as RichType<T>;
+            }
+        default:
+            return RichTypeAny as RichType<T>;
+    }
+}