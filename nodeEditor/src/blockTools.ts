--- conflicted
+++ resolved
@@ -54,22 +54,16 @@
 import { GradientBlock } from 'babylonjs/Materials/Node/Blocks/gradientBlock';
 import { WaveBlock, WaveBlockKind } from 'babylonjs/Materials/Node/Blocks/waveBlock';
 import { NodeMaterial } from 'babylonjs/Materials/Node/nodeMaterial';
-<<<<<<< HEAD
 import { WorleyNoise3DBlock } from 'babylonjs/Materials/Node/Blocks/worleyNoise3DBlock';
-=======
 import { SimplexPerlin3DBlock } from 'babylonjs/Materials/Node/Blocks/simplexPerlin3DBlock';
->>>>>>> eee5a6ab
 
 export class BlockTools {
     public static GetBlockFromString(data: string, scene: Scene, nodeMaterial: NodeMaterial) {
         switch (data) {
-<<<<<<< HEAD
             case "WorleyNoise3DBlock":
-                return new WorleyNoise3DBlock("WorleyNoise3DBlock");
-=======
+                return new WorleyNoise3DBlock("WorleyNoise3D");
             case "SimplexPerlin3DBlock":
-                return new SimplexPerlin3DBlock("SimplexPerlin3DBlock");
->>>>>>> eee5a6ab
+                return new SimplexPerlin3DBlock("SimplexPerlin3D");
             case "BonesBlock":
                 return new BonesBlock("Bones");
             case "InstancesBlock":
