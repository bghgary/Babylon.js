--- conflicted
+++ resolved
@@ -1,693 +1,686 @@
-import * as React from "react";
-import { DragOverLocation, GlobalState } from "../globalState";
-import { Nullable } from "babylonjs/types";
-import { Control } from "babylonjs-gui/2D/controls/control";
-import { AdvancedDynamicTexture } from "babylonjs-gui/2D/advancedDynamicTexture";
-import { Matrix, Vector2, Vector3 } from "babylonjs/Maths/math.vector";
-import { Engine } from "babylonjs/Engines/engine";
-import { Scene } from "babylonjs/scene";
-import { Color4 } from "babylonjs/Maths/math.color";
-import { ArcRotateCamera } from "babylonjs/Cameras/arcRotateCamera";
-import { HemisphericLight } from "babylonjs/Lights/hemisphericLight";
-import { Axis } from "babylonjs/Maths/math.axis";
-import { Mesh } from "babylonjs/Meshes/mesh";
-import { Plane } from "babylonjs/Maths/math.plane";
-import { PointerEventTypes, PointerInfo } from "babylonjs/Events/pointerEvents";
-import { EventState } from "babylonjs/Misc/observable";
-import { IWheelEvent } from "babylonjs/Events/deviceInputEvents";
-import { Epsilon } from "babylonjs/Maths/math.constants";
-import { Button } from "babylonjs-gui/2D/controls/button";
-import { Container } from "babylonjs-gui/2D/controls/container";
-import { Rectangle } from "babylonjs-gui/2D/controls/rectangle";
-import { KeyboardEventTypes, KeyboardInfo } from "babylonjs/Events/keyboardEvents";
-import { Line } from "babylonjs-gui/2D/controls/line";
-import { DataStorage } from "babylonjs/Misc/dataStorage";
-require("./workbenchCanvas.scss");
-
-export interface IWorkbenchComponentProps {
-    globalState: GlobalState;
-}
-
-export type FramePortData = {};
-
-export const isFramePortData = (variableToCheck: any): variableToCheck is FramePortData => {
-    if (variableToCheck) {
-        return (variableToCheck as FramePortData) !== undefined;
-    } else return false;
-};
-
-export enum ConstraintDirection {
-    NONE = 0,
-    X = 2, // Horizontal constraint
-    Y = 3, // Vertical constraint
-}
-
-export class WorkbenchComponent extends React.Component<IWorkbenchComponentProps> {
-    public artBoardBackground: Nullable<Rectangle>;
-    private _rootContainer: React.RefObject<HTMLCanvasElement>;
-    private _setConstraintDirection: boolean;
-    private _mouseStartPointX: Nullable<number> = null;
-    private _mouseStartPointY: Nullable<number> = null;
-    private _textureMesh: Mesh;
-    private _scene: Scene;
-    private _selectedGuiNodes: Control[] = [];
-    private _ctrlKeyIsPressed = false;
-    private _constraintDirection = ConstraintDirection.NONE;
-    private _forcePanning = false;
-    private _forceZooming = false;
-    private _forceSelecting = false;
-    private _outlines = false;
-<<<<<<< HEAD
-    public _frameIsMoving = false;
-    public _isLoading = false;
-    public isOverGUINode = false;
-    public artBoardBackground: Rectangle;
-=======
->>>>>>> a681fd73
-    private _panning: boolean;
-    private _canvas: HTMLCanvasElement;
-    private _responsive: boolean;
-    private _isOverGUINode = false;
-
-    public get globalState() {
-        return this.props.globalState;
-    }
-
-    public get nodes() {
-        return this.globalState.guiTexture.getChildren()[0].children;
-    }
-
-    public get selectedGuiNodes() {
-        return this._selectedGuiNodes;
-    }
-
-    constructor(props: IWorkbenchComponentProps) {
-        super(props);
-        this._responsive = DataStorage.ReadBoolean("Responsive", true);
-
-        props.globalState.onSelectionChangedObservable.add((selection) => {
-            if (!selection) {
-                this.changeSelectionHighlight(false);
-                this._selectedGuiNodes = [];
-            } else {
-                if (selection instanceof Control) {
-                    if (this._ctrlKeyIsPressed) {
-                        if (this._selectedGuiNodes.indexOf(selection) === -1) {
-                            this._selectedGuiNodes.push(selection);
-                        }
-                    } else {
-                        this.changeSelectionHighlight(false);
-                        this._selectedGuiNodes = [selection];
-                    }
-                    this.changeSelectionHighlight(true);
-                }
-            }
-        });
-
-        props.globalState.onPanObservable.add(() => {
-            this._forcePanning = !this._forcePanning;
-            this._forceSelecting = false;
-            this._forceZooming = false;
-            if (!this._forcePanning) {
-                this.globalState.onSelectionButtonObservable.notifyObservers();
-            }
-            else {
-                this._canvas.style.cursor = "move";
-            }
-        });
-
-        props.globalState.onSelectionButtonObservable.add(() => {
-            this._forceSelecting = true;
-            this._forcePanning = false;
-            this._forceZooming = false;
-            this._canvas.style.cursor = "default"
-        });
-
-        props.globalState.onZoomObservable.add(() => {
-            this._forceZooming = !this._forceZooming;
-            this._forcePanning = false;
-            this._forceSelecting = false;
-            if (!this._forceZooming) {
-                this.globalState.onSelectionButtonObservable.notifyObservers();
-            }
-            else {
-                this._canvas.style.cursor = "zoom-in";
-            }
-        });
-
-        props.globalState.onOutlinesObservable.add(() => {
-            this._outlines = !this._outlines;
-        });
-
-        props.globalState.onParentingChangeObservable.add((control) => {
-            this.parent(control);
-        });
-
-        props.globalState.onResponsiveChangeObservable.add((value) => {
-            this._responsive = value;
-        });
-
-        this.props.globalState.hostDocument!.addEventListener(
-            "keyup",
-            this.ctrlEvent,
-            false
-        );
-
-        // Hotkey shortcuts
-        this.props.globalState.hostDocument!.addEventListener(
-            "keydown",
-            this.ctrlEvent,
-            false
-        );
-        this.props.globalState.hostDocument!.defaultView!.addEventListener(
-            "blur",
-            this.ctrlFalseEvent,
-            false
-        );
-
-        this.props.globalState.workbench = this;
-    }
-
-    ctrlEvent = (evt: KeyboardEvent) => {
-        this._ctrlKeyIsPressed = evt.ctrlKey;
-        if (evt.shiftKey) {
-            this._setConstraintDirection = this._constraintDirection === ConstraintDirection.NONE;
-        } else {
-            this._constraintDirection = ConstraintDirection.NONE;
-        }
-    };
-
-    ctrlFalseEvent = () => {
-        this._ctrlKeyIsPressed = false;
-    };
-
-    componentWillUnmount() {
-        this.props.globalState.hostDocument!.removeEventListener("keyup", this.ctrlEvent);
-        this.props.globalState.hostDocument!.removeEventListener("keydown", this.ctrlEvent);
-        this.props.globalState.hostDocument!.defaultView!.removeEventListener("blur", this.ctrlFalseEvent);
-    }
-
-    loadFromJson(serializationObject: any) {
-        this.globalState.onSelectionChangedObservable.notifyObservers(null);
-        this.globalState.guiTexture.parseContent(serializationObject);
-        this.loadToEditor();
-    }
-
-    async loadFromSnippet(snippedId: string) {
-        this.globalState.onSelectionChangedObservable.notifyObservers(null);
-        await this.globalState.guiTexture.parseFromSnippetAsync(snippedId);
-        this.loadToEditor();
-    }
-
-    loadToEditor() {
-        var children = this.globalState.guiTexture.getChildren();
-        children[0].children.forEach(guiElement => {
-            if (guiElement.name === "Art-Board-Background" && guiElement.typeName === "Rectangle") {
-                this.artBoardBackground = guiElement as Rectangle;
-                return;
-            }
-            this.createNewGuiNode(guiElement);
-        });
-    }
-
-    changeSelectionHighlight(value: boolean) {
-        this.selectedGuiNodes.forEach(node => {
-            if (this._outlines) {
-                node.isHighlighted = true;
-                node.highlightLineWidth = value ? 10 : 5;
-            }
-            else {
-                node.isHighlighted = value;
-                node.highlightLineWidth = 10;
-            }
-        });
-    }
-
-    resizeGuiTexture(newvalue: Vector2) {
-        this._textureMesh.scaling.x = newvalue.x;
-        this._textureMesh.scaling.z = newvalue.y;
-        this.globalState.guiTexture.scaleTo(newvalue.x, newvalue.y);
-        this.globalState.guiTexture.markAsDirty();
-        this.globalState.onResizeObservable.notifyObservers(newvalue);
-    }
-
-    findNodeFromGuiElement(guiControl: Control) {
-        return this.nodes.filter((n) => n === guiControl)[0];
-    }
-
-    appendBlock(guiElement: Control) {
-        var newGuiNode = this.createNewGuiNode(guiElement);
-        this.globalState.guiTexture.addControl(guiElement);
-        return newGuiNode;
-    }
-
-    public isContainer(guiControl: Control) {
-        switch (guiControl.typeName) {
-            case "Button":
-            case "StackPanel":
-            case "Rectangle":
-            case "Ellipse":
-                return true;
-            default:
-                return false;
-        }
-    }
-
-    createNewGuiNode(guiControl: Control) {
-        this.enableEditorProperties(guiControl);
-        guiControl.onPointerUpObservable.add((evt) => {
-            this.clicked = false;
-        });
-
-        guiControl.onPointerDownObservable.add((evt) => {
-            if (!this.isUp) return;
-            this.isSelected(true, guiControl);
-            this.isUp = false;
-        });
-
-        guiControl.onPointerEnterObservable.add((evt) => {
-            this._isOverGUINode = true;
-        });
-
-        guiControl.onPointerOutObservable.add((evt) => {
-            this._isOverGUINode = false;
-        });
-
-        if (this.isContainer(guiControl)) {
-            (guiControl as Container).children.forEach(child => {
-                this.createNewGuiNode(child);
-            });
-        }
-
-        return guiControl;
-    }
-
-    enableEditorProperties(guiControl: Control) {
-        switch (guiControl.typeName) {
-            case "Button":
-                (guiControl as Button).pointerDownAnimation = () => null;
-                (guiControl as Button).pointerUpAnimation = () => null;
-                break;
-            case "StackPanel":
-            case "Grid":
-                guiControl.isHighlighted = true;
-                break;
-            default:
-                break;
-        }
-        guiControl.highlightLineWidth = 5;
-    }
-
-    private parent(control: Nullable<Control>) {
-        const draggedControl = this.props.globalState.draggedControl;
-
-        if (draggedControl != null) {
-
-            if (draggedControl.parent) {
-                (draggedControl.parent as Container).removeControl(draggedControl);
-            }
-            else {
-                this.props.globalState.guiTexture.removeControl(draggedControl);
-            }
-
-            if (control != null) {
-                if (this.props.globalState.workbench.isContainer(control)) {
-                    this.props.globalState.guiTexture.removeControl(draggedControl);
-                    (control as Container).addControl(draggedControl);
-                }
-                else if (control.parent) {
-                    let index = control.parent.children.indexOf(control);
-                    index = this._adjustParentingIndex(index);
-                    control.parent.children.splice(index, 0, draggedControl);
-                    draggedControl.parent = control.parent;
-                }
-                else {
-                    let index = this.props.globalState.guiTexture.getChildren()[0].children.indexOf(control);
-                    index = this._adjustParentingIndex(index);
-                    this.props.globalState.guiTexture.getChildren()[0].children.splice(index, 0, draggedControl);
-                }
-            }
-            else {
-                this.props.globalState.guiTexture.getChildren()[0].children.unshift(draggedControl);
-            }
-        }
-        this.globalState.draggedControl = null;
-    }
-
-    private _adjustParentingIndex(index: number) {
-        switch (this.props.globalState.draggedControlDirection) {
-            case DragOverLocation.ABOVE:
-                return index + 1;
-            case DragOverLocation.BELOW:
-            case DragOverLocation.CENTER:
-                return index;
-        }
-        return index;
-    }
-
-    public isSelected(value: boolean, guiNode: Control) {
-        this.globalState.onSelectionChangedObservable.notifyObservers(guiNode);
-    }
-
-    public clicked: boolean;
-
-    public _onMove(guiControl: Control, evt: Vector2, startPos: Vector2, ignorClick: boolean = false) {
-        let newX = evt.x - startPos.x;
-        let newY = evt.y - startPos.y;
-
-        if (this._setConstraintDirection) {
-            this._setConstraintDirection = false;
-            this._constraintDirection = Math.abs(newX) >= Math.abs(newY) ? ConstraintDirection.X : ConstraintDirection.Y;
-        }
-
-        if (this._constraintDirection === ConstraintDirection.X) {
-            newY = 0;
-        }
-        else if (this._constraintDirection === ConstraintDirection.Y) {
-            newX = 0;
-        }
-
-        if (guiControl.typeName === "Line") {
-            let line = (guiControl as Line);
-            const x1 = (line.x1 as string).substr(0, (line.x1 as string).length - 2); //removing the 'px'
-            const x2 = (line.x2 as string).substr(0, (line.x2 as string).length - 2);
-            const y1 = (line.y1 as string).substr(0, (line.y1 as string).length - 2);
-            const y2 = (line.y2 as string).substr(0, (line.y2 as string).length - 2);
-            line.x1 = Number(x1) + newX;
-            line.x2 = Number(x2) + newX;
-            line.y1 = Number(y1) + newY;
-            line.y2 = Number(y2) + newY;
-            return true;
-        }
-
-        guiControl.leftInPixels += newX;
-        guiControl.topInPixels += newY;
-
-        //convert to percentage
-        if (this._responsive) {
-            const left = (guiControl.leftInPixels * 100) / (this._textureMesh.scaling.x);
-            const top = (guiControl.topInPixels * 100) / (this._textureMesh.scaling.z);
-            guiControl.left = `${left}%`;
-            guiControl.top = `${top}%`;
-        }
-        return true;
-    }
-
-    componentDidMount() {
-        this._rootContainer = React.createRef();
-    }
-
-    onMove(evt: React.PointerEvent) {
-        var pos = this.getGroundPosition();
-        // Move or guiNodes
-        if (this._mouseStartPointX != null && this._mouseStartPointY != null && !this._panning) {
-            var x = this._mouseStartPointX;
-            var y = this._mouseStartPointY;
-            let selected = false;
-            this.selectedGuiNodes.forEach((element) => {
-                if (pos) {
-                    selected =
-                        this._onMove(
-                            element,
-                            new Vector2(pos.x, -pos.z),
-                            new Vector2(x, y),
-                            false
-                        ) || selected;
-                }
-            });
-
-            this._mouseStartPointX = pos ? pos.x : this._mouseStartPointX;
-            this._mouseStartPointY = pos ? pos.z * -1 : this._mouseStartPointY;
-        }
-    }
-
-    public getGroundPosition() {
-        var tex = this._textureMesh;
-        // Use a predicate to get position on the ground
-        var pickinfo = this._scene.pick(this._scene.pointerX, this._scene.pointerY, function (mesh) {
-            return mesh == tex;
-        });
-        if (pickinfo?.hit) {
-            return pickinfo.pickedPoint;
-        }
-
-        return null;
-    }
-
-    onDown(evt: React.PointerEvent<HTMLElement>) {
-        this._rootContainer.current?.setPointerCapture(evt.pointerId);
-
-        if (!this._isOverGUINode) {
-            this.props.globalState.onSelectionChangedObservable.notifyObservers(null);
-        }
-
-        var pos = this.getGroundPosition();
-        this._mouseStartPointX = pos ? pos.x : this._mouseStartPointX;
-        this._mouseStartPointY = pos ? -pos.z : this._mouseStartPointY;
-    }
-
-    public isUp: boolean = true;
-    onUp(evt: React.PointerEvent) {
-        this._mouseStartPointX = null;
-        this._mouseStartPointY = null;
-        this._constraintDirection = ConstraintDirection.NONE;
-        this._rootContainer.current?.releasePointerCapture(evt.pointerId);
-        this.isUp = true;
-    }
-
-    public createGUICanvas() {
-        // Get the canvas element from the DOM.
-        const canvas = document.getElementById("workbench-canvas") as HTMLCanvasElement;
-        this._canvas = canvas;
-        // Associate a Babylon Engine to it.
-        const engine = new Engine(canvas);
-
-        // Create our first scene.
-        this._scene = new Scene(engine);
-        const clearColor = 204 / 255.0;
-        this._scene.clearColor = new Color4(clearColor, clearColor, clearColor, 1.0);
-        let camera = new ArcRotateCamera("Camera", -Math.PI / 2, 0, 1024, Vector3.Zero(), this._scene);
-        const light = new HemisphericLight("light1", Axis.Y, this._scene);
-        light.intensity = 0.9;
-
-        let textureSize = 1024;
-        this._textureMesh = Mesh.CreateGround("GuiCanvas", 1, 1, 1, this._scene);
-        this._textureMesh.scaling.x = textureSize;
-        this._textureMesh.scaling.z = textureSize;
-        this.globalState.guiTexture = AdvancedDynamicTexture.CreateForMesh(this._textureMesh, textureSize, textureSize, true);
-        this._textureMesh.showBoundingBox = true;
-
-        this.artBoardBackground = new Rectangle("Art-Board-Background");
-        this.artBoardBackground.width = "100%"
-        this.artBoardBackground.height = "100%";
-        this.artBoardBackground.background = "white";
-
-        this.globalState.guiTexture.addControl(this.artBoardBackground);
-        this.addControls(this._scene, camera);
-
-        this._scene.getEngine().onCanvasPointerOutObservable.clear();
-
-        // Watch for browser/canvas resize events
-        window.addEventListener("resize", function () {
-            engine.resize();
-        });
-
-        this.props.globalState.onErrorMessageDialogRequiredObservable.notifyObservers(`Please note: This editor is still a work in progress. You may submit feedback to msDestiny14 on GitHub.`);
-        engine.runRenderLoop(() => { this._scene.render() });
-        this.globalState.onNewSceneObservable.notifyObservers(this.globalState.guiTexture.getScene());
-    };
-
-    //Add map-like controls to an ArcRotate camera
-    addControls(scene: Scene, camera: ArcRotateCamera) {
-        camera.inertia = 0.7;
-        camera.lowerRadiusLimit = 10;
-        camera.upperRadiusLimit = 2500;
-        camera.upperBetaLimit = Math.PI / 2 - 0.1;
-        camera.angularSensibilityX = camera.angularSensibilityY = 500;
-
-        const plane = Plane.FromPositionAndNormal(Vector3.Zero(), Axis.Y);
-
-        const inertialPanning = Vector3.Zero();
-
-        let initialPos = new Vector3(0, 0, 0);
-        const panningFn = () => {
-            const pos = this.getPosition(scene, camera, plane);
-            this.panning(pos, initialPos, camera.inertia, inertialPanning);
-        };
-
-        const inertialPanningFn = () => {
-            if (inertialPanning.x !== 0 || inertialPanning.y !== 0 || inertialPanning.z !== 0) {
-                camera.target.addInPlace(inertialPanning);
-                inertialPanning.scaleInPlace(camera.inertia);
-                this.zeroIfClose(inertialPanning);
-            }
-        };
-
-        const wheelPrecisionFn = () => {
-            camera.wheelPrecision = (1 / camera.radius) * 1000;
-        };
-
-        const zoomFnScrollWheel = (p: PointerInfo, e: EventState) => {
-            const delta = this.zoomWheel(p, e, camera);
-            this.zooming(delta, scene, camera, plane, inertialPanning);
-        };
-
-        const zoomFnMouse = (p: PointerInfo, e: EventState) => {
-            const newPos = this.getPosition(scene, camera, plane);
-            const deltaVector = initialPos.subtract(newPos);
-            this.zooming(deltaVector.x > 0 ? -10 : 10, scene, camera, plane, inertialPanning);
-        };
-
-        const removeObservers = () => {
-            scene.onPointerObservable.removeCallback(panningFn);
-            scene.onPointerObservable.removeCallback(zoomFnMouse);
-        };
-
-        scene.onPointerObservable.add((p: PointerInfo, e: EventState) => {
-            removeObservers();
-            if (p.event.button !== 0 || this._forcePanning) {
-                initialPos = this.getPosition(scene, camera, plane);
-                scene.onPointerObservable.add(panningFn, PointerEventTypes.POINTERMOVE);
-                this._panning = true;
-            }
-            else if (this._forceZooming) {
-                initialPos = this.getPosition(scene, camera, plane);
-                scene.onPointerObservable.add(zoomFnMouse, PointerEventTypes.POINTERMOVE);
-                this._panning = false;
-            }
-            else {
-                this._panning = false;
-            }
-        }, PointerEventTypes.POINTERDOWN);
-
-        scene.onPointerObservable.add((p: PointerInfo, e: EventState) => {
-            this._panning = false;
-            removeObservers();
-        }, PointerEventTypes.POINTERUP);
-
-
-        scene.onKeyboardObservable.add((k: KeyboardInfo, e: KeyboardEventTypes) => {
-            switch (k.event.key) {
-                case "q": //select
-                case "Q":
-                    if (!this._forceSelecting)
-                        this.globalState.onSelectionButtonObservable.notifyObservers();
-                    break;
-                case "w": //pan
-                case "W":
-                    if (!this._forcePanning)
-                        this.globalState.onPanObservable.notifyObservers();
-                    break;
-                case "e": //zoom
-                case "E":
-                    if (!this._forceZooming)
-                        this.globalState.onZoomObservable.notifyObservers();
-                    break;
-                case "r": //outlines
-                case "R":
-                    this.globalState.onOutlinesObservable.notifyObservers();
-                    break;
-                default:
-                    break;
-            }
-        }, KeyboardEventTypes.KEYDOWN);
-
-
-        scene.onPointerObservable.add(zoomFnScrollWheel, PointerEventTypes.POINTERWHEEL);
-        scene.onBeforeRenderObservable.add(inertialPanningFn);
-        scene.onBeforeRenderObservable.add(wheelPrecisionFn);
-
-        // stop context menu showing on canvas right click
-        scene
-            .getEngine()
-            .getRenderingCanvas()
-            ?.addEventListener("contextmenu", (e) => {
-                e.preventDefault();
-            });
-    }
-
-    //Get pos on plane
-    getPosition(scene: Scene, camera: ArcRotateCamera, plane: Plane) {
-        const ray = scene.createPickingRay(scene.pointerX, scene.pointerY, Matrix.Identity(), camera, false);
-        const distance = ray.intersectsPlane(plane);
-
-        //not using this ray again, so modifying its vectors here is fine
-        return distance !== null ? ray.origin.addInPlace(ray.direction.scaleInPlace(distance)) : Vector3.Zero();
-    }
-
-    //Return offsets for inertial panning given initial and current pointer positions
-    panning(newPos: Vector3, initialPos: Vector3, inertia: number, ref: Vector3) {
-        const directionToZoomLocation = initialPos.subtract(newPos);
-        const panningX = directionToZoomLocation.x * (1 - inertia);
-        const panningZ = directionToZoomLocation.z * (1 - inertia);
-        ref.copyFromFloats(panningX, 0, panningZ);
-        return ref;
-    }
-
-    //Get the wheel delta divided by the camera wheel precision
-    zoomWheel(p: PointerInfo, e: EventState, camera: ArcRotateCamera) {
-        const event = p.event as IWheelEvent;
-
-        event.preventDefault();
-        let delta = 0;
-        if (event.deltaY) {
-            delta = -event.deltaY;
-        } else if (event.detail) {
-            delta = -event.detail;
-        }
-        delta /= camera.wheelPrecision;
-        return delta;
-    }
-
-    //Zoom to pointer position. Zoom amount determined by delta
-    zooming(delta: number, scene: Scene, camera: ArcRotateCamera, plane: Plane, ref: Vector3) {
-        let lr = camera.lowerRadiusLimit;
-        let ur = camera.upperRadiusLimit;
-        if (!lr || !ur) {
-            return;
-        }
-        if (camera.radius - lr < 1 && delta > 0) {
-            return;
-        } else if (ur - camera.radius < 1 && delta < 0) {
-            return;
-        }
-        const inertiaComp = 1 - camera.inertia;
-        if (camera.radius - (camera.inertialRadiusOffset + delta) / inertiaComp < lr) {
-            delta = (camera.radius - lr) * inertiaComp - camera.inertialRadiusOffset;
-        } else if (camera.radius - (camera.inertialRadiusOffset + delta) / inertiaComp > ur) {
-            delta = (camera.radius - ur) * inertiaComp - camera.inertialRadiusOffset;
-        }
-
-        const zoomDistance = delta / inertiaComp;
-        const ratio = zoomDistance / camera.radius;
-        const vec = this.getPosition(scene, camera, plane);
-
-        const directionToZoomLocation = vec.subtract(camera.target);
-        const offset = directionToZoomLocation.scale(ratio);
-        offset.scaleInPlace(inertiaComp);
-        ref.addInPlace(offset);
-
-        camera.inertialRadiusOffset += delta;
-    }
-
-    //Sets x y or z of passed in vector to zero if less than Epsilon
-    zeroIfClose(vec: Vector3) {
-        if (Math.abs(vec.x) < Epsilon) {
-            vec.x = 0;
-        }
-        if (Math.abs(vec.y) < Epsilon) {
-            vec.y = 0;
-        }
-        if (Math.abs(vec.z) < Epsilon) {
-            vec.z = 0;
-        }
-    }
-
-    render() {
-        return (
-            <canvas id="workbench-canvas" onPointerMove={(evt) => this.onMove(evt)} onPointerDown={(evt) => this.onDown(evt)} onPointerUp={(evt) => this.onUp(evt)}
-                ref={this._rootContainer}>
-            </canvas>
-        );
-    }
-}
+import * as React from "react";
+import { DragOverLocation, GlobalState } from "../globalState";
+import { Nullable } from "babylonjs/types";
+import { Control } from "babylonjs-gui/2D/controls/control";
+import { AdvancedDynamicTexture } from "babylonjs-gui/2D/advancedDynamicTexture";
+import { Matrix, Vector2, Vector3 } from "babylonjs/Maths/math.vector";
+import { Engine } from "babylonjs/Engines/engine";
+import { Scene } from "babylonjs/scene";
+import { Color4 } from "babylonjs/Maths/math.color";
+import { ArcRotateCamera } from "babylonjs/Cameras/arcRotateCamera";
+import { HemisphericLight } from "babylonjs/Lights/hemisphericLight";
+import { Axis } from "babylonjs/Maths/math.axis";
+import { Mesh } from "babylonjs/Meshes/mesh";
+import { Plane } from "babylonjs/Maths/math.plane";
+import { PointerEventTypes, PointerInfo } from "babylonjs/Events/pointerEvents";
+import { EventState } from "babylonjs/Misc/observable";
+import { IWheelEvent } from "babylonjs/Events/deviceInputEvents";
+import { Epsilon } from "babylonjs/Maths/math.constants";
+import { Button } from "babylonjs-gui/2D/controls/button";
+import { Container } from "babylonjs-gui/2D/controls/container";
+import { Rectangle } from "babylonjs-gui/2D/controls/rectangle";
+import { KeyboardEventTypes, KeyboardInfo } from "babylonjs/Events/keyboardEvents";
+import { Line } from "babylonjs-gui/2D/controls/line";
+import { DataStorage } from "babylonjs/Misc/dataStorage";
+require("./workbenchCanvas.scss");
+
+export interface IWorkbenchComponentProps {
+    globalState: GlobalState;
+}
+
+export type FramePortData = {};
+
+export const isFramePortData = (variableToCheck: any): variableToCheck is FramePortData => {
+    if (variableToCheck) {
+        return (variableToCheck as FramePortData) !== undefined;
+    } else return false;
+};
+
+export enum ConstraintDirection {
+    NONE = 0,
+    X = 2, // Horizontal constraint
+    Y = 3, // Vertical constraint
+}
+
+export class WorkbenchComponent extends React.Component<IWorkbenchComponentProps> {
+    public artBoardBackground: Nullable<Rectangle>;
+    private _rootContainer: React.RefObject<HTMLCanvasElement>;
+    private _setConstraintDirection: boolean;
+    private _mouseStartPointX: Nullable<number> = null;
+    private _mouseStartPointY: Nullable<number> = null;
+    private _textureMesh: Mesh;
+    private _scene: Scene;
+    private _selectedGuiNodes: Control[] = [];
+    private _ctrlKeyIsPressed = false;
+    private _constraintDirection = ConstraintDirection.NONE;
+    private _forcePanning = false;
+    private _forceZooming = false;
+    private _forceSelecting = false;
+    private _outlines = false;
+    private _panning: boolean;
+    private _canvas: HTMLCanvasElement;
+    private _responsive: boolean;
+    private _isOverGUINode = false;
+
+    public get globalState() {
+        return this.props.globalState;
+    }
+
+    public get nodes() {
+        return this.globalState.guiTexture.getChildren()[0].children;
+    }
+
+    public get selectedGuiNodes() {
+        return this._selectedGuiNodes;
+    }
+
+    constructor(props: IWorkbenchComponentProps) {
+        super(props);
+        this._responsive = DataStorage.ReadBoolean("Responsive", true);
+
+        props.globalState.onSelectionChangedObservable.add((selection) => {
+            if (!selection) {
+                this.changeSelectionHighlight(false);
+                this._selectedGuiNodes = [];
+            } else {
+                if (selection instanceof Control) {
+                    if (this._ctrlKeyIsPressed) {
+                        if (this._selectedGuiNodes.indexOf(selection) === -1) {
+                            this._selectedGuiNodes.push(selection);
+                        }
+                    } else {
+                        this.changeSelectionHighlight(false);
+                        this._selectedGuiNodes = [selection];
+                    }
+                    this.changeSelectionHighlight(true);
+                }
+            }
+        });
+
+        props.globalState.onPanObservable.add(() => {
+            this._forcePanning = !this._forcePanning;
+            this._forceSelecting = false;
+            this._forceZooming = false;
+            if (!this._forcePanning) {
+                this.globalState.onSelectionButtonObservable.notifyObservers();
+            }
+            else {
+                this._canvas.style.cursor = "move";
+            }
+        });
+
+        props.globalState.onSelectionButtonObservable.add(() => {
+            this._forceSelecting = true;
+            this._forcePanning = false;
+            this._forceZooming = false;
+            this._canvas.style.cursor = "default"
+        });
+
+        props.globalState.onZoomObservable.add(() => {
+            this._forceZooming = !this._forceZooming;
+            this._forcePanning = false;
+            this._forceSelecting = false;
+            if (!this._forceZooming) {
+                this.globalState.onSelectionButtonObservable.notifyObservers();
+            }
+            else {
+                this._canvas.style.cursor = "zoom-in";
+            }
+        });
+
+        props.globalState.onOutlinesObservable.add(() => {
+            this._outlines = !this._outlines;
+        });
+
+        props.globalState.onParentingChangeObservable.add((control) => {
+            this.parent(control);
+        });
+
+        props.globalState.onResponsiveChangeObservable.add((value) => {
+            this._responsive = value;
+        });
+
+        this.props.globalState.hostDocument!.addEventListener(
+            "keyup",
+            this.ctrlEvent,
+            false
+        );
+
+        // Hotkey shortcuts
+        this.props.globalState.hostDocument!.addEventListener(
+            "keydown",
+            this.ctrlEvent,
+            false
+        );
+        this.props.globalState.hostDocument!.defaultView!.addEventListener(
+            "blur",
+            this.ctrlFalseEvent,
+            false
+        );
+
+        this.props.globalState.workbench = this;
+    }
+
+    ctrlEvent = (evt: KeyboardEvent) => {
+        this._ctrlKeyIsPressed = evt.ctrlKey;
+        if (evt.shiftKey) {
+            this._setConstraintDirection = this._constraintDirection === ConstraintDirection.NONE;
+        } else {
+            this._constraintDirection = ConstraintDirection.NONE;
+        }
+    };
+
+    ctrlFalseEvent = () => {
+        this._ctrlKeyIsPressed = false;
+    };
+
+    componentWillUnmount() {
+        this.props.globalState.hostDocument!.removeEventListener("keyup", this.ctrlEvent);
+        this.props.globalState.hostDocument!.removeEventListener("keydown", this.ctrlEvent);
+        this.props.globalState.hostDocument!.defaultView!.removeEventListener("blur", this.ctrlFalseEvent);
+    }
+
+    loadFromJson(serializationObject: any) {
+        this.globalState.onSelectionChangedObservable.notifyObservers(null);
+        this.globalState.guiTexture.parseContent(serializationObject);
+        this.loadToEditor();
+    }
+
+    async loadFromSnippet(snippedId: string) {
+        this.globalState.onSelectionChangedObservable.notifyObservers(null);
+        await this.globalState.guiTexture.parseFromSnippetAsync(snippedId);
+        this.loadToEditor();
+    }
+
+    loadToEditor() {
+        var children = this.globalState.guiTexture.getChildren();
+        children[0].children.forEach(guiElement => {
+            if (guiElement.name === "Art-Board-Background" && guiElement.typeName === "Rectangle") {
+                this.artBoardBackground = guiElement as Rectangle;
+                return;
+            }
+            this.createNewGuiNode(guiElement);
+        });
+    }
+
+    changeSelectionHighlight(value: boolean) {
+        this.selectedGuiNodes.forEach(node => {
+            if (this._outlines) {
+                node.isHighlighted = true;
+                node.highlightLineWidth = value ? 10 : 5;
+            }
+            else {
+                node.isHighlighted = value;
+                node.highlightLineWidth = 10;
+            }
+        });
+    }
+
+    resizeGuiTexture(newvalue: Vector2) {
+        this._textureMesh.scaling.x = newvalue.x;
+        this._textureMesh.scaling.z = newvalue.y;
+        this.globalState.guiTexture.scaleTo(newvalue.x, newvalue.y);
+        this.globalState.guiTexture.markAsDirty();
+        this.globalState.onResizeObservable.notifyObservers(newvalue);
+    }
+
+    findNodeFromGuiElement(guiControl: Control) {
+        return this.nodes.filter((n) => n === guiControl)[0];
+    }
+
+    appendBlock(guiElement: Control) {
+        var newGuiNode = this.createNewGuiNode(guiElement);
+        this.globalState.guiTexture.addControl(guiElement);
+        return newGuiNode;
+    }
+
+    public isContainer(guiControl: Control) {
+        switch (guiControl.typeName) {
+            case "Button":
+            case "StackPanel":
+            case "Rectangle":
+            case "Ellipse":
+                return true;
+            default:
+                return false;
+        }
+    }
+
+    createNewGuiNode(guiControl: Control) {
+        this.enableEditorProperties(guiControl);
+        guiControl.onPointerUpObservable.add((evt) => {
+            this.clicked = false;
+        });
+
+        guiControl.onPointerDownObservable.add((evt) => {
+            if (!this.isUp) return;
+            this.isSelected(true, guiControl);
+            this.isUp = false;
+        });
+
+        guiControl.onPointerEnterObservable.add((evt) => {
+            this._isOverGUINode = true;
+        });
+
+        guiControl.onPointerOutObservable.add((evt) => {
+            this._isOverGUINode = false;
+        });
+
+        if (this.isContainer(guiControl)) {
+            (guiControl as Container).children.forEach(child => {
+                this.createNewGuiNode(child);
+            });
+        }
+
+        return guiControl;
+    }
+
+    enableEditorProperties(guiControl: Control) {
+        switch (guiControl.typeName) {
+            case "Button":
+                (guiControl as Button).pointerDownAnimation = () => null;
+                (guiControl as Button).pointerUpAnimation = () => null;
+                break;
+            case "StackPanel":
+            case "Grid":
+                guiControl.isHighlighted = true;
+                break;
+            default:
+                break;
+        }
+        guiControl.highlightLineWidth = 5;
+    }
+
+    private parent(control: Nullable<Control>) {
+        const draggedControl = this.props.globalState.draggedControl;
+
+        if (draggedControl != null) {
+
+            if (draggedControl.parent) {
+                (draggedControl.parent as Container).removeControl(draggedControl);
+            }
+            else {
+                this.props.globalState.guiTexture.removeControl(draggedControl);
+            }
+
+            if (control != null) {
+                if (this.props.globalState.workbench.isContainer(control)) {
+                    this.props.globalState.guiTexture.removeControl(draggedControl);
+                    (control as Container).addControl(draggedControl);
+                }
+                else if (control.parent) {
+                    let index = control.parent.children.indexOf(control);
+                    index = this._adjustParentingIndex(index);
+                    control.parent.children.splice(index, 0, draggedControl);
+                    draggedControl.parent = control.parent;
+                }
+                else {
+                    let index = this.props.globalState.guiTexture.getChildren()[0].children.indexOf(control);
+                    index = this._adjustParentingIndex(index);
+                    this.props.globalState.guiTexture.getChildren()[0].children.splice(index, 0, draggedControl);
+                }
+            }
+            else {
+                this.props.globalState.guiTexture.getChildren()[0].children.unshift(draggedControl);
+            }
+        }
+        this.globalState.draggedControl = null;
+    }
+
+    private _adjustParentingIndex(index: number) {
+        switch (this.props.globalState.draggedControlDirection) {
+            case DragOverLocation.ABOVE:
+                return index + 1;
+            case DragOverLocation.BELOW:
+            case DragOverLocation.CENTER:
+                return index;
+        }
+        return index;
+    }
+
+    public isSelected(value: boolean, guiNode: Control) {
+        this.globalState.onSelectionChangedObservable.notifyObservers(guiNode);
+    }
+
+    public clicked: boolean;
+
+    public _onMove(guiControl: Control, evt: Vector2, startPos: Vector2, ignorClick: boolean = false) {
+        let newX = evt.x - startPos.x;
+        let newY = evt.y - startPos.y;
+
+        if (this._setConstraintDirection) {
+            this._setConstraintDirection = false;
+            this._constraintDirection = Math.abs(newX) >= Math.abs(newY) ? ConstraintDirection.X : ConstraintDirection.Y;
+        }
+
+        if (this._constraintDirection === ConstraintDirection.X) {
+            newY = 0;
+        }
+        else if (this._constraintDirection === ConstraintDirection.Y) {
+            newX = 0;
+        }
+
+        if (guiControl.typeName === "Line") {
+            let line = (guiControl as Line);
+            const x1 = (line.x1 as string).substr(0, (line.x1 as string).length - 2); //removing the 'px'
+            const x2 = (line.x2 as string).substr(0, (line.x2 as string).length - 2);
+            const y1 = (line.y1 as string).substr(0, (line.y1 as string).length - 2);
+            const y2 = (line.y2 as string).substr(0, (line.y2 as string).length - 2);
+            line.x1 = Number(x1) + newX;
+            line.x2 = Number(x2) + newX;
+            line.y1 = Number(y1) + newY;
+            line.y2 = Number(y2) + newY;
+            return true;
+        }
+
+        guiControl.leftInPixels += newX;
+        guiControl.topInPixels += newY;
+
+        //convert to percentage
+        if (this._responsive) {
+            const left = (guiControl.leftInPixels * 100) / (this._textureMesh.scaling.x);
+            const top = (guiControl.topInPixels * 100) / (this._textureMesh.scaling.z);
+            guiControl.left = `${left}%`;
+            guiControl.top = `${top}%`;
+        }
+        return true;
+    }
+
+    componentDidMount() {
+        this._rootContainer = React.createRef();
+    }
+
+    onMove(evt: React.PointerEvent) {
+        var pos = this.getGroundPosition();
+        // Move or guiNodes
+        if (this._mouseStartPointX != null && this._mouseStartPointY != null && !this._panning) {
+            var x = this._mouseStartPointX;
+            var y = this._mouseStartPointY;
+            let selected = false;
+            this.selectedGuiNodes.forEach((element) => {
+                if (pos) {
+                    selected =
+                        this._onMove(
+                            element,
+                            new Vector2(pos.x, -pos.z),
+                            new Vector2(x, y),
+                            false
+                        ) || selected;
+                }
+            });
+
+            this._mouseStartPointX = pos ? pos.x : this._mouseStartPointX;
+            this._mouseStartPointY = pos ? pos.z * -1 : this._mouseStartPointY;
+        }
+    }
+
+    public getGroundPosition() {
+        var tex = this._textureMesh;
+        // Use a predicate to get position on the ground
+        var pickinfo = this._scene.pick(this._scene.pointerX, this._scene.pointerY, function (mesh) {
+            return mesh == tex;
+        });
+        if (pickinfo?.hit) {
+            return pickinfo.pickedPoint;
+        }
+
+        return null;
+    }
+
+    onDown(evt: React.PointerEvent<HTMLElement>) {
+        this._rootContainer.current?.setPointerCapture(evt.pointerId);
+
+        if (!this._isOverGUINode) {
+            this.props.globalState.onSelectionChangedObservable.notifyObservers(null);
+        }
+
+        var pos = this.getGroundPosition();
+        this._mouseStartPointX = pos ? pos.x : this._mouseStartPointX;
+        this._mouseStartPointY = pos ? -pos.z : this._mouseStartPointY;
+    }
+
+    public isUp: boolean = true;
+    onUp(evt: React.PointerEvent) {
+        this._mouseStartPointX = null;
+        this._mouseStartPointY = null;
+        this._constraintDirection = ConstraintDirection.NONE;
+        this._rootContainer.current?.releasePointerCapture(evt.pointerId);
+        this.isUp = true;
+    }
+
+    public createGUICanvas() {
+        // Get the canvas element from the DOM.
+        const canvas = document.getElementById("workbench-canvas") as HTMLCanvasElement;
+        this._canvas = canvas;
+        // Associate a Babylon Engine to it.
+        const engine = new Engine(canvas);
+
+        // Create our first scene.
+        this._scene = new Scene(engine);
+        const clearColor = 204 / 255.0;
+        this._scene.clearColor = new Color4(clearColor, clearColor, clearColor, 1.0);
+        let camera = new ArcRotateCamera("Camera", -Math.PI / 2, 0, 1024, Vector3.Zero(), this._scene);
+        const light = new HemisphericLight("light1", Axis.Y, this._scene);
+        light.intensity = 0.9;
+
+        let textureSize = 1024;
+        this._textureMesh = Mesh.CreateGround("GuiCanvas", 1, 1, 1, this._scene);
+        this._textureMesh.scaling.x = textureSize;
+        this._textureMesh.scaling.z = textureSize;
+        this.globalState.guiTexture = AdvancedDynamicTexture.CreateForMesh(this._textureMesh, textureSize, textureSize, true);
+        this._textureMesh.showBoundingBox = true;
+
+        this.artBoardBackground = new Rectangle("Art-Board-Background");
+        this.artBoardBackground.width = "100%"
+        this.artBoardBackground.height = "100%";
+        this.artBoardBackground.background = "white";
+
+        this.globalState.guiTexture.addControl(this.artBoardBackground);
+        this.addControls(this._scene, camera);
+
+        this._scene.getEngine().onCanvasPointerOutObservable.clear();
+
+        // Watch for browser/canvas resize events
+        window.addEventListener("resize", function () {
+            engine.resize();
+        });
+
+        this.props.globalState.onErrorMessageDialogRequiredObservable.notifyObservers(`Please note: This editor is still a work in progress. You may submit feedback to msDestiny14 on GitHub.`);
+        engine.runRenderLoop(() => { this._scene.render() });
+        this.globalState.onNewSceneObservable.notifyObservers(this.globalState.guiTexture.getScene());
+    };
+
+    //Add map-like controls to an ArcRotate camera
+    addControls(scene: Scene, camera: ArcRotateCamera) {
+        camera.inertia = 0.7;
+        camera.lowerRadiusLimit = 10;
+        camera.upperRadiusLimit = 2500;
+        camera.upperBetaLimit = Math.PI / 2 - 0.1;
+        camera.angularSensibilityX = camera.angularSensibilityY = 500;
+
+        const plane = Plane.FromPositionAndNormal(Vector3.Zero(), Axis.Y);
+
+        const inertialPanning = Vector3.Zero();
+
+        let initialPos = new Vector3(0, 0, 0);
+        const panningFn = () => {
+            const pos = this.getPosition(scene, camera, plane);
+            this.panning(pos, initialPos, camera.inertia, inertialPanning);
+        };
+
+        const inertialPanningFn = () => {
+            if (inertialPanning.x !== 0 || inertialPanning.y !== 0 || inertialPanning.z !== 0) {
+                camera.target.addInPlace(inertialPanning);
+                inertialPanning.scaleInPlace(camera.inertia);
+                this.zeroIfClose(inertialPanning);
+            }
+        };
+
+        const wheelPrecisionFn = () => {
+            camera.wheelPrecision = (1 / camera.radius) * 1000;
+        };
+
+        const zoomFnScrollWheel = (p: PointerInfo, e: EventState) => {
+            const delta = this.zoomWheel(p, e, camera);
+            this.zooming(delta, scene, camera, plane, inertialPanning);
+        };
+
+        const zoomFnMouse = (p: PointerInfo, e: EventState) => {
+            const newPos = this.getPosition(scene, camera, plane);
+            const deltaVector = initialPos.subtract(newPos);
+            this.zooming(deltaVector.x > 0 ? -10 : 10, scene, camera, plane, inertialPanning);
+        };
+
+        const removeObservers = () => {
+            scene.onPointerObservable.removeCallback(panningFn);
+            scene.onPointerObservable.removeCallback(zoomFnMouse);
+        };
+
+        scene.onPointerObservable.add((p: PointerInfo, e: EventState) => {
+            removeObservers();
+            if (p.event.button !== 0 || this._forcePanning) {
+                initialPos = this.getPosition(scene, camera, plane);
+                scene.onPointerObservable.add(panningFn, PointerEventTypes.POINTERMOVE);
+                this._panning = true;
+            }
+            else if (this._forceZooming) {
+                initialPos = this.getPosition(scene, camera, plane);
+                scene.onPointerObservable.add(zoomFnMouse, PointerEventTypes.POINTERMOVE);
+                this._panning = false;
+            }
+            else {
+                this._panning = false;
+            }
+        }, PointerEventTypes.POINTERDOWN);
+
+        scene.onPointerObservable.add((p: PointerInfo, e: EventState) => {
+            this._panning = false;
+            removeObservers();
+        }, PointerEventTypes.POINTERUP);
+
+
+        scene.onKeyboardObservable.add((k: KeyboardInfo, e: KeyboardEventTypes) => {
+            switch (k.event.key) {
+                case "q": //select
+                case "Q":
+                    if (!this._forceSelecting)
+                        this.globalState.onSelectionButtonObservable.notifyObservers();
+                    break;
+                case "w": //pan
+                case "W":
+                    if (!this._forcePanning)
+                        this.globalState.onPanObservable.notifyObservers();
+                    break;
+                case "e": //zoom
+                case "E":
+                    if (!this._forceZooming)
+                        this.globalState.onZoomObservable.notifyObservers();
+                    break;
+                case "r": //outlines
+                case "R":
+                    this.globalState.onOutlinesObservable.notifyObservers();
+                    break;
+                default:
+                    break;
+            }
+        }, KeyboardEventTypes.KEYDOWN);
+
+
+        scene.onPointerObservable.add(zoomFnScrollWheel, PointerEventTypes.POINTERWHEEL);
+        scene.onBeforeRenderObservable.add(inertialPanningFn);
+        scene.onBeforeRenderObservable.add(wheelPrecisionFn);
+
+        // stop context menu showing on canvas right click
+        scene
+            .getEngine()
+            .getRenderingCanvas()
+            ?.addEventListener("contextmenu", (e) => {
+                e.preventDefault();
+            });
+    }
+
+    //Get pos on plane
+    getPosition(scene: Scene, camera: ArcRotateCamera, plane: Plane) {
+        const ray = scene.createPickingRay(scene.pointerX, scene.pointerY, Matrix.Identity(), camera, false);
+        const distance = ray.intersectsPlane(plane);
+
+        //not using this ray again, so modifying its vectors here is fine
+        return distance !== null ? ray.origin.addInPlace(ray.direction.scaleInPlace(distance)) : Vector3.Zero();
+    }
+
+    //Return offsets for inertial panning given initial and current pointer positions
+    panning(newPos: Vector3, initialPos: Vector3, inertia: number, ref: Vector3) {
+        const directionToZoomLocation = initialPos.subtract(newPos);
+        const panningX = directionToZoomLocation.x * (1 - inertia);
+        const panningZ = directionToZoomLocation.z * (1 - inertia);
+        ref.copyFromFloats(panningX, 0, panningZ);
+        return ref;
+    }
+
+    //Get the wheel delta divided by the camera wheel precision
+    zoomWheel(p: PointerInfo, e: EventState, camera: ArcRotateCamera) {
+        const event = p.event as IWheelEvent;
+
+        event.preventDefault();
+        let delta = 0;
+        if (event.deltaY) {
+            delta = -event.deltaY;
+        } else if (event.detail) {
+            delta = -event.detail;
+        }
+        delta /= camera.wheelPrecision;
+        return delta;
+    }
+
+    //Zoom to pointer position. Zoom amount determined by delta
+    zooming(delta: number, scene: Scene, camera: ArcRotateCamera, plane: Plane, ref: Vector3) {
+        let lr = camera.lowerRadiusLimit;
+        let ur = camera.upperRadiusLimit;
+        if (!lr || !ur) {
+            return;
+        }
+        if (camera.radius - lr < 1 && delta > 0) {
+            return;
+        } else if (ur - camera.radius < 1 && delta < 0) {
+            return;
+        }
+        const inertiaComp = 1 - camera.inertia;
+        if (camera.radius - (camera.inertialRadiusOffset + delta) / inertiaComp < lr) {
+            delta = (camera.radius - lr) * inertiaComp - camera.inertialRadiusOffset;
+        } else if (camera.radius - (camera.inertialRadiusOffset + delta) / inertiaComp > ur) {
+            delta = (camera.radius - ur) * inertiaComp - camera.inertialRadiusOffset;
+        }
+
+        const zoomDistance = delta / inertiaComp;
+        const ratio = zoomDistance / camera.radius;
+        const vec = this.getPosition(scene, camera, plane);
+
+        const directionToZoomLocation = vec.subtract(camera.target);
+        const offset = directionToZoomLocation.scale(ratio);
+        offset.scaleInPlace(inertiaComp);
+        ref.addInPlace(offset);
+
+        camera.inertialRadiusOffset += delta;
+    }
+
+    //Sets x y or z of passed in vector to zero if less than Epsilon
+    zeroIfClose(vec: Vector3) {
+        if (Math.abs(vec.x) < Epsilon) {
+            vec.x = 0;
+        }
+        if (Math.abs(vec.y) < Epsilon) {
+            vec.y = 0;
+        }
+        if (Math.abs(vec.z) < Epsilon) {
+            vec.z = 0;
+        }
+    }
+
+    render() {
+        return (
+            <canvas id="workbench-canvas" onPointerMove={(evt) => this.onMove(evt)} onPointerDown={(evt) => this.onDown(evt)} onPointerUp={(evt) => this.onUp(evt)}
+                ref={this._rootContainer}>
+            </canvas>
+        );
+    }
+}