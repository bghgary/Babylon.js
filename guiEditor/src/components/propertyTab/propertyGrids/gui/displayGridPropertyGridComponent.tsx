--- conflicted
+++ resolved
@@ -1,56 +1,47 @@
-import * as React from "react";
-import { Observable } from "babylonjs/Misc/observable";
-import { PropertyChangedEvent } from "../../../../sharedUiComponents/propertyChangedEvent";
-import { CommonControlPropertyGridComponent } from "../gui/commonControlPropertyGridComponent";
-import { LockObject } from "../../../../sharedUiComponents/tabs/propertyGrids/lockObject";
-import { TextLineComponent } from "../../../../sharedUiComponents/lines/textLineComponent";
-import { DisplayGrid } from "babylonjs-gui/2D/controls/displayGrid";
-import { FloatLineComponent } from "../../../../sharedUiComponents/lines/floatLineComponent";
-import { Color3LineComponent } from "../../../../sharedUiComponents/lines/color3LineComponent";
-
-const sizeIcon: string = require("../../../../sharedUiComponents/imgs/sizeIcon.svg");
-const colorIcon: string = require("../../../../sharedUiComponents/imgs/colorIcon.svg");
-const conerRadiusIcon: string = require("../../../../sharedUiComponents/imgs/conerRadiusIcon.svg");
-const strokeWeightIcon: string = require("../../../../sharedUiComponents/imgs/strokeWeightIcon.svg");
-
-interface IDisplayGridPropertyGridComponentProps {
-    displayGrid: DisplayGrid,
-    lockObject: LockObject,
-    onPropertyChangedObservable?: Observable<PropertyChangedEvent>
-}
-
-export class DisplayGridPropertyGridComponent extends React.Component<IDisplayGridPropertyGridComponentProps> {
-    constructor(props: IDisplayGridPropertyGridComponentProps) {
-        super(props);
-    }
-
-    render() {
-        const displayGrid = this.props.displayGrid;
-
-        return (
-            <div className="pane">
-                <CommonControlPropertyGridComponent lockObject={this.props.lockObject} control={displayGrid} onPropertyChangedObservable={this.props.onPropertyChangedObservable} />
-                <hr />
-                <TextLineComponent label="DISPLAY GRID" value=" " color="grey"></TextLineComponent>
-                <div className="ge-divider">
-                <FloatLineComponent iconLabel={"Cell Size"} icon={sizeIcon} min={1} isInteger={true} lockObject={this.props.lockObject} label="W" target={displayGrid} propertyName="cellWidth" onPropertyChangedObservable={this.props.onPropertyChangedObservable} />
-                <FloatLineComponent min={1} isInteger={true} lockObject={this.props.lockObject} label="H" target={displayGrid} propertyName="cellHeight" onPropertyChangedObservable={this.props.onPropertyChangedObservable} />
-                </div>
-<<<<<<< HEAD
-                <FloatLineComponent min={1} isInteger={true} lockObject={this.props.lockObject} label="Minor Line Tickness" target={displayGrid} propertyName="minorLineTickness" onPropertyChangedObservable={this.props.onPropertyChangedObservable} />
-                <Color3LineComponent lockObject={this.props.lockObject} label="minorLineColor" target={displayGrid} propertyName="minorLineColor" onPropertyChangedObservable={this.props.onPropertyChangedObservable} />
-                <FloatLineComponent min={1} isInteger={true} lockObject={this.props.lockObject} label="Major Line Tickness" target={displayGrid} propertyName="majorLineTickness" onPropertyChangedObservable={this.props.onPropertyChangedObservable} />
-                <Color3LineComponent lockObject={this.props.lockObject} label="Major Line Color" target={displayGrid} propertyName="majorLineColor" onPropertyChangedObservable={this.props.onPropertyChangedObservable} />
-                <FloatLineComponent min={1} isInteger={true}  lockObject={this.props.lockObject} label="Major Line Frequency" target={displayGrid} propertyName="majorLineFrequency" onPropertyChangedObservable={this.props.onPropertyChangedObservable} />
-=======
-                <FloatLineComponent iconLabel={"Minor Line Tickness"} icon={strokeWeightIcon} min={1} isInteger={true} lockObject={this.props.lockObject} label="" target={displayGrid} propertyName="minorLineTickness" onPropertyChangedObservable={this.props.onPropertyChangedObservable} />
-                <TextInputLineComponent iconLabel={"Minor Line Color"} icon={colorIcon} lockObject={this.props.lockObject} label="" target={displayGrid} propertyName="minorLineColor" onPropertyChangedObservable={this.props.onPropertyChangedObservable} />
-                <FloatLineComponent iconLabel={"Major Line Tickness"} icon={strokeWeightIcon} min={1} isInteger={true} lockObject={this.props.lockObject} label="" target={displayGrid} propertyName="majorLineTickness" onPropertyChangedObservable={this.props.onPropertyChangedObservable} />
-                <TextInputLineComponent  iconLabel={"Major Line Color"} icon={colorIcon}lockObject={this.props.lockObject} label="" target={displayGrid} propertyName="majorLineColor" onPropertyChangedObservable={this.props.onPropertyChangedObservable} />
-                <FloatLineComponent  iconLabel={"Major Line Frequency"} icon={conerRadiusIcon} min={1} isInteger={true}  lockObject={this.props.lockObject} label="" target={displayGrid} propertyName="majorLineFrequency" onPropertyChangedObservable={this.props.onPropertyChangedObservable} />
-                
->>>>>>> c6d28e32
-            </div>
-        );
-    }
+import * as React from "react";
+import { Observable } from "babylonjs/Misc/observable";
+import { PropertyChangedEvent } from "../../../../sharedUiComponents/propertyChangedEvent";
+import { CommonControlPropertyGridComponent } from "../gui/commonControlPropertyGridComponent";
+import { LockObject } from "../../../../sharedUiComponents/tabs/propertyGrids/lockObject";
+import { TextLineComponent } from "../../../../sharedUiComponents/lines/textLineComponent";
+import { DisplayGrid } from "babylonjs-gui/2D/controls/displayGrid";
+import { FloatLineComponent } from "../../../../sharedUiComponents/lines/floatLineComponent";
+import { Color3LineComponent } from "../../../../sharedUiComponents/lines/color3LineComponent";
+
+const sizeIcon: string = require("../../../../sharedUiComponents/imgs/sizeIcon.svg");
+const colorIcon: string = require("../../../../sharedUiComponents/imgs/colorIcon.svg");
+const conerRadiusIcon: string = require("../../../../sharedUiComponents/imgs/conerRadiusIcon.svg");
+const strokeWeightIcon: string = require("../../../../sharedUiComponents/imgs/strokeWeightIcon.svg");
+
+interface IDisplayGridPropertyGridComponentProps {
+    displayGrid: DisplayGrid,
+    lockObject: LockObject,
+    onPropertyChangedObservable?: Observable<PropertyChangedEvent>
+}
+
+export class DisplayGridPropertyGridComponent extends React.Component<IDisplayGridPropertyGridComponentProps> {
+    constructor(props: IDisplayGridPropertyGridComponentProps) {
+        super(props);
+    }
+
+    render() {
+        const displayGrid = this.props.displayGrid;
+
+        return (
+            <div className="pane">
+                <CommonControlPropertyGridComponent lockObject={this.props.lockObject} control={displayGrid} onPropertyChangedObservable={this.props.onPropertyChangedObservable} />
+                <hr />
+                <TextLineComponent label="DISPLAY GRID" value=" " color="grey"></TextLineComponent>
+                <div className="ge-divider">
+                <FloatLineComponent iconLabel={"Cell Size"} icon={sizeIcon} min={1} isInteger={true} lockObject={this.props.lockObject} label="W" target={displayGrid} propertyName="cellWidth" onPropertyChangedObservable={this.props.onPropertyChangedObservable} />
+                <FloatLineComponent min={1} isInteger={true} lockObject={this.props.lockObject} label="H" target={displayGrid} propertyName="cellHeight" onPropertyChangedObservable={this.props.onPropertyChangedObservable} />
+                </div>
+                <FloatLineComponent iconLabel={"Minor Line Tickness"} icon={strokeWeightIcon} min={1} isInteger={true} lockObject={this.props.lockObject} label="" target={displayGrid} propertyName="minorLineTickness" onPropertyChangedObservable={this.props.onPropertyChangedObservable} />
+                <Color3LineComponent iconLabel={"Minor Line Color"} icon={colorIcon} lockObject={this.props.lockObject} label="" target={displayGrid} propertyName="minorLineColor" onPropertyChangedObservable={this.props.onPropertyChangedObservable} />
+                <FloatLineComponent iconLabel={"Major Line Tickness"} icon={strokeWeightIcon} min={1} isInteger={true} lockObject={this.props.lockObject} label="" target={displayGrid} propertyName="majorLineTickness" onPropertyChangedObservable={this.props.onPropertyChangedObservable} />
+                <Color3LineComponent  iconLabel={"Major Line Color"} icon={colorIcon}lockObject={this.props.lockObject} label="" target={displayGrid} propertyName="majorLineColor" onPropertyChangedObservable={this.props.onPropertyChangedObservable} />
+                <FloatLineComponent  iconLabel={"Major Line Frequency"} icon={conerRadiusIcon} min={1} isInteger={true}  lockObject={this.props.lockObject} label="" target={displayGrid} propertyName="majorLineFrequency" onPropertyChangedObservable={this.props.onPropertyChangedObservable} />
+            </div>
+        );
+    }
 }