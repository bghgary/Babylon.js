import * as React from "react";
import { Observable } from "babylonjs/Misc/observable";
import { PropertyChangedEvent } from "../../../../sharedUiComponents/propertyChangedEvent";
import { CommonControlPropertyGridComponent } from "../gui/commonControlPropertyGridComponent";
import { LockObject } from "../../../../sharedUiComponents/tabs/propertyGrids/lockObject";
import { StackPanel } from "babylonjs-gui/2D/controls/stackPanel";
import { CheckBoxLineComponent } from "../../../../sharedUiComponents/lines/checkBoxLineComponent";
import { TextLineComponent } from "../../../../sharedUiComponents/lines/textLineComponent";
import { FloatLineComponent } from "../../../../sharedUiComponents/lines/floatLineComponent";

const verticalMarginIcon: string = require("../../../../sharedUiComponents/imgs/verticalMarginIcon.svg");
const clipContentsIcon: string = require("../../../../sharedUiComponents/imgs/clipContentsIcon.svg");

interface IStackPanelPropertyGridComponentProps {
    stackPanel: StackPanel;
    lockObject: LockObject;
    onPropertyChangedObservable?: Observable<PropertyChangedEvent>;
}

export class StackPanelPropertyGridComponent extends React.Component<IStackPanelPropertyGridComponentProps> {
    constructor(props: IStackPanelPropertyGridComponentProps) {
        super(props);
    }

    render() {
        const stackPanel = this.props.stackPanel;

        return (
            <div className="pane">
                <CommonControlPropertyGridComponent lockObject={this.props.lockObject} control={stackPanel} onPropertyChangedObservable={this.props.onPropertyChangedObservable} />
                <hr />
                <TextLineComponent label="STACKPANEL" value=" " color="grey"></TextLineComponent>
                <CheckBoxLineComponent
                    iconLabel={"Clip children"}
                    icon={clipContentsIcon}
                    label="CLIP CHILDREN"
                    target={stackPanel}
                    propertyName="clipChildren"
                    onPropertyChangedObservable={this.props.onPropertyChangedObservable}
                />
                <CheckBoxLineComponent
                    iconLabel={"Vertical"}
                    icon={verticalMarginIcon}
                    label="VERTICAL"
                    target={stackPanel}
                    propertyName="isVertical"
                    onPropertyChangedObservable={this.props.onPropertyChangedObservable}
                />
                <FloatLineComponent
                    lockObject={this.props.lockObject}
                    label=""
                    icon={verticalMarginIcon}
                    iconLabel="spacing"
                    target={stackPanel}
                    propertyName="spacing"
<<<<<<< HEAD
=======
                    defaultValue={0}
>>>>>>> 46bf8509
                    onPropertyChangedObservable={this.props.onPropertyChangedObservable}
                    onChange={() => stackPanel._markAsDirty()}
                />
            </div>
        );
    }
}
<|MERGE_RESOLUTION|>--- conflicted
+++ resolved
@@ -1,66 +1,63 @@
-import * as React from "react";
-import { Observable } from "babylonjs/Misc/observable";
-import { PropertyChangedEvent } from "../../../../sharedUiComponents/propertyChangedEvent";
-import { CommonControlPropertyGridComponent } from "../gui/commonControlPropertyGridComponent";
-import { LockObject } from "../../../../sharedUiComponents/tabs/propertyGrids/lockObject";
-import { StackPanel } from "babylonjs-gui/2D/controls/stackPanel";
-import { CheckBoxLineComponent } from "../../../../sharedUiComponents/lines/checkBoxLineComponent";
-import { TextLineComponent } from "../../../../sharedUiComponents/lines/textLineComponent";
-import { FloatLineComponent } from "../../../../sharedUiComponents/lines/floatLineComponent";
-
-const verticalMarginIcon: string = require("../../../../sharedUiComponents/imgs/verticalMarginIcon.svg");
-const clipContentsIcon: string = require("../../../../sharedUiComponents/imgs/clipContentsIcon.svg");
-
-interface IStackPanelPropertyGridComponentProps {
-    stackPanel: StackPanel;
-    lockObject: LockObject;
-    onPropertyChangedObservable?: Observable<PropertyChangedEvent>;
-}
-
-export class StackPanelPropertyGridComponent extends React.Component<IStackPanelPropertyGridComponentProps> {
-    constructor(props: IStackPanelPropertyGridComponentProps) {
-        super(props);
-    }
-
-    render() {
-        const stackPanel = this.props.stackPanel;
-
-        return (
-            <div className="pane">
-                <CommonControlPropertyGridComponent lockObject={this.props.lockObject} control={stackPanel} onPropertyChangedObservable={this.props.onPropertyChangedObservable} />
-                <hr />
-                <TextLineComponent label="STACKPANEL" value=" " color="grey"></TextLineComponent>
-                <CheckBoxLineComponent
-                    iconLabel={"Clip children"}
-                    icon={clipContentsIcon}
-                    label="CLIP CHILDREN"
-                    target={stackPanel}
-                    propertyName="clipChildren"
-                    onPropertyChangedObservable={this.props.onPropertyChangedObservable}
-                />
-                <CheckBoxLineComponent
-                    iconLabel={"Vertical"}
-                    icon={verticalMarginIcon}
-                    label="VERTICAL"
-                    target={stackPanel}
-                    propertyName="isVertical"
-                    onPropertyChangedObservable={this.props.onPropertyChangedObservable}
-                />
-                <FloatLineComponent
-                    lockObject={this.props.lockObject}
-                    label=""
-                    icon={verticalMarginIcon}
-                    iconLabel="spacing"
-                    target={stackPanel}
-                    propertyName="spacing"
-<<<<<<< HEAD
-=======
-                    defaultValue={0}
->>>>>>> 46bf8509
-                    onPropertyChangedObservable={this.props.onPropertyChangedObservable}
-                    onChange={() => stackPanel._markAsDirty()}
-                />
-            </div>
-        );
-    }
-}
+import * as React from "react";
+import { Observable } from "babylonjs/Misc/observable";
+import { PropertyChangedEvent } from "../../../../sharedUiComponents/propertyChangedEvent";
+import { CommonControlPropertyGridComponent } from "../gui/commonControlPropertyGridComponent";
+import { LockObject } from "../../../../sharedUiComponents/tabs/propertyGrids/lockObject";
+import { StackPanel } from "babylonjs-gui/2D/controls/stackPanel";
+import { CheckBoxLineComponent } from "../../../../sharedUiComponents/lines/checkBoxLineComponent";
+import { TextLineComponent } from "../../../../sharedUiComponents/lines/textLineComponent";
+import { FloatLineComponent } from "../../../../sharedUiComponents/lines/floatLineComponent";
+
+const verticalMarginIcon: string = require("../../../../sharedUiComponents/imgs/verticalMarginIcon.svg");
+const clipContentsIcon: string = require("../../../../sharedUiComponents/imgs/clipContentsIcon.svg");
+
+interface IStackPanelPropertyGridComponentProps {
+    stackPanel: StackPanel;
+    lockObject: LockObject;
+    onPropertyChangedObservable?: Observable<PropertyChangedEvent>;
+}
+
+export class StackPanelPropertyGridComponent extends React.Component<IStackPanelPropertyGridComponentProps> {
+    constructor(props: IStackPanelPropertyGridComponentProps) {
+        super(props);
+    }
+
+    render() {
+        const stackPanel = this.props.stackPanel;
+
+        return (
+            <div className="pane">
+                <CommonControlPropertyGridComponent lockObject={this.props.lockObject} control={stackPanel} onPropertyChangedObservable={this.props.onPropertyChangedObservable} />
+                <hr />
+                <TextLineComponent label="STACKPANEL" value=" " color="grey"></TextLineComponent>
+                <CheckBoxLineComponent
+                    iconLabel={"Clip children"}
+                    icon={clipContentsIcon}
+                    label="CLIP CHILDREN"
+                    target={stackPanel}
+                    propertyName="clipChildren"
+                    onPropertyChangedObservable={this.props.onPropertyChangedObservable}
+                />
+                <CheckBoxLineComponent
+                    iconLabel={"Vertical"}
+                    icon={verticalMarginIcon}
+                    label="VERTICAL"
+                    target={stackPanel}
+                    propertyName="isVertical"
+                    onPropertyChangedObservable={this.props.onPropertyChangedObservable}
+                />
+                <FloatLineComponent
+                    lockObject={this.props.lockObject}
+                    label=""
+                    icon={verticalMarginIcon}
+                    iconLabel="spacing"
+                    target={stackPanel}
+                    propertyName="spacing"
+                    defaultValue={0}
+                    onPropertyChangedObservable={this.props.onPropertyChangedObservable}
+                    onChange={() => stackPanel._markAsDirty()}
+                />
+            </div>
+        );
+    }
+}