﻿var __extends = this.__extends || function (d, b) {
    for (var p in b) if (b.hasOwnProperty(p)) d[p] = b[p];
    function __() { this.constructor = d; }
    __.prototype = b.prototype;
    d.prototype = new __();
};
var BABYLON;
(function (BABYLON) {
    var WoodProceduralTexture = (function (_super) {
        __extends(WoodProceduralTexture, _super);
        function WoodProceduralTexture(name, size, scene, fallbackTexture, generateMipMaps) {
            _super.call(this, name, size, "wood", scene, fallbackTexture, generateMipMaps);
            this._ampScale = 100.0;
            this._woodColor = new BABYLON.Color3(0.32, 0.17, 0.09);

            this.updateShaderUniforms();

            // Use 0 to render just once, 1 to render on every frame, 2 to render every two frames and so on...
            this.refreshRate = 0;
        }
        WoodProceduralTexture.prototype.updateShaderUniforms = function () {
            this.setFloat("ampScale", this._ampScale);
            this.setColor3("woodColor", this._woodColor);
        };

        Object.defineProperty(WoodProceduralTexture.prototype, "ampScale", {
            get: function () {
                return this._ampScale;
            },
            set: function (value) {
                this._ampScale = value;
                this.updateShaderUniforms();
            },
            enumerable: true,
            configurable: true
        });


        Object.defineProperty(WoodProceduralTexture.prototype, "woodColor", {
            get: function () {
                return this._woodColor;
            },
            set: function (value) {
                this._woodColor = value;
                this.updateShaderUniforms();
            },
            enumerable: true,
            configurable: true
        });

        return WoodProceduralTexture;
    })(BABYLON.ProceduralTexture);
    BABYLON.WoodProceduralTexture = WoodProceduralTexture;

    var FireProceduralTexture = (function (_super) {
        __extends(FireProceduralTexture, _super);
        function FireProceduralTexture(name, size, scene, fallbackTexture, generateMipMaps) {
            _super.call(this, name, size, "fire", scene, fallbackTexture, generateMipMaps);
            this._time = 0.0;
            this._speed = new BABYLON.Vector2(0.5, 0.3);
            this._shift = 1.6;
            this._alpha = 1.0;
            this._autoGenerateTime = true;

            this._fireColors = FireProceduralTexture.RedFireColors;
            this.updateShaderUniforms();

            // Use 0 to render just once, 1 to render on every frame, 2 to render every two frames and so on...
            this.refreshRate = 1;
        }
        FireProceduralTexture.prototype.updateShaderUniforms = function () {
            this.setFloat("iGlobalTime", this._time);
            this.setVector2("speed", this._speed);
            this.setFloat("shift", this._shift);
            this.setFloat("alpha", this._alpha);

            this.setColor3("c1", new BABYLON.Color3(this._fireColors[0][0], this._fireColors[0][1], this._fireColors[0][2]));
            this.setColor3("c2", new BABYLON.Color3(this._fireColors[1][0], this._fireColors[1][1], this._fireColors[1][2]));
            this.setColor3("c3", new BABYLON.Color3(this._fireColors[2][0], this._fireColors[2][1], this._fireColors[2][2]));
            this.setColor3("c4", new BABYLON.Color3(this._fireColors[3][0], this._fireColors[3][1], this._fireColors[3][2]));
            this.setColor3("c5", new BABYLON.Color3(this._fireColors[4][0], this._fireColors[4][1], this._fireColors[4][2]));
            this.setColor3("c6", new BABYLON.Color3(this._fireColors[5][0], this._fireColors[5][1], this._fireColors[5][2]));
        };

        FireProceduralTexture.prototype.render = function (useCameraPostProcess) {
            if (this._autoGenerateTime) {
                this._time += this.getScene().getAnimationRatio() * 0.03;
                this.updateShaderUniforms();
            }

            _super.prototype.render.call(this, useCameraPostProcess);
        };

        Object.defineProperty(FireProceduralTexture, "PurpleFireColors", {
            get: function () {
                return [
                    [0.5, 0.0, 1.0],
                    [0.9, 0.0, 1.0],
                    [0.2, 0.0, 1.0],
                    [1.0, 0.9, 1.0],
                    [0.1, 0.1, 1.0],
                    [0.9, 0.9, 1.0]
                ];
            },
            enumerable: true,
            configurable: true
        });

        Object.defineProperty(FireProceduralTexture, "GreenFireColors", {
            get: function () {
                return [
                    [0.5, 1.0, 0.0],
                    [0.5, 1.0, 0.0],
                    [0.3, 0.4, 0.0],
                    [0.5, 1.0, 0.0],
                    [0.2, 0.0, 0.0],
                    [0.5, 1.0, 0.0]
                ];
            },
            enumerable: true,
            configurable: true
        });

        Object.defineProperty(FireProceduralTexture, "RedFireColors", {
            get: function () {
                return [
                    [0.5, 0.0, 0.1],
                    [0.9, 0.0, 0.0],
                    [0.2, 0.0, 0.0],
                    [1.0, 0.9, 0.0],
                    [0.1, 0.1, 0.1],
                    [0.9, 0.9, 0.9]
                ];
            },
            enumerable: true,
            configurable: true
        });

        Object.defineProperty(FireProceduralTexture, "BlueFireColors", {
            get: function () {
                return [
                    [0.1, 0.0, 0.5],
                    [0.0, 0.0, 0.5],
                    [0.1, 0.0, 0.2],
                    [0.0, 0.0, 1.0],
                    [0.1, 0.2, 0.3],
                    [0.0, 0.2, 0.9]
                ];
            },
            enumerable: true,
            configurable: true
        });

        Object.defineProperty(FireProceduralTexture.prototype, "fireColors", {
            get: function () {
                return this._fireColors;
            },
            set: function (value) {
                this._fireColors = value;
                this.updateShaderUniforms();
            },
            enumerable: true,
            configurable: true
        });


        Object.defineProperty(FireProceduralTexture.prototype, "time", {
            get: function () {
                return this._time;
            },
            set: function (value) {
                this._time = value;
                this.updateShaderUniforms();
            },
            enumerable: true,
            configurable: true
        });


        Object.defineProperty(FireProceduralTexture.prototype, "speed", {
            get: function () {
                return this._speed;
            },
            set: function (value) {
                this._speed = value;
                this.updateShaderUniforms();
            },
            enumerable: true,
            configurable: true
        });


        Object.defineProperty(FireProceduralTexture.prototype, "shift", {
            get: function () {
                return this._shift;
            },
            set: function (value) {
                this._shift = value;
                this.updateShaderUniforms();
            },
            enumerable: true,
            configurable: true
        });


        Object.defineProperty(FireProceduralTexture.prototype, "alpha", {
            get: function () {
                return this._alpha;
            },
            set: function (value) {
                this._alpha = value;
                this.updateShaderUniforms();
            },
            enumerable: true,
            configurable: true
        });

        return FireProceduralTexture;
    })(BABYLON.ProceduralTexture);
    BABYLON.FireProceduralTexture = FireProceduralTexture;

    var CloudProceduralTexture = (function (_super) {
        __extends(CloudProceduralTexture, _super);
        function CloudProceduralTexture(name, size, scene, fallbackTexture, generateMipMaps) {
            _super.call(this, name, size, "cloud", scene, fallbackTexture, generateMipMaps);
            this._skyColor = new BABYLON.Color3(0.15, 0.68, 1.0);
            this._cloudColor = new BABYLON.Color3(1, 1, 1);

            this.updateShaderUniforms();

            // Use 0 to render just once, 1 to render on every frame, 2 to render every two frames and so on...
            this.refreshRate = 0;
            // https://www.shadertoy.com/view/XsjSRt
        }
        CloudProceduralTexture.prototype.updateShaderUniforms = function () {
            this.setColor3("skyColor", this._skyColor);
            this.setColor3("cloudColor", this._cloudColor);
        };

        Object.defineProperty(CloudProceduralTexture.prototype, "skyColor", {
            get: function () {
                return this._skyColor;
            },
            set: function (value) {
                this._skyColor = value;
                this.updateShaderUniforms();
            },
            enumerable: true,
            configurable: true
        });


        Object.defineProperty(CloudProceduralTexture.prototype, "cloudColor", {
            get: function () {
                return this._cloudColor;
            },
            set: function (value) {
                this._cloudColor = value;
                this.updateShaderUniforms();
            },
            enumerable: true,
            configurable: true
        });

        return CloudProceduralTexture;
    })(BABYLON.ProceduralTexture);
    BABYLON.CloudProceduralTexture = CloudProceduralTexture;

    var GrassProceduralTexture = (function (_super) {
        __extends(GrassProceduralTexture, _super);
        function GrassProceduralTexture(name, size, scene, fallbackTexture, generateMipMaps) {
            _super.call(this, name, size, "grass", scene, fallbackTexture, generateMipMaps);

            // Use 0 to render just once, 1 to render on every frame, 2 to render every two frames and so on...
            this.refreshRate = 0;
        }
        return GrassProceduralTexture;
    })(BABYLON.ProceduralTexture);
    BABYLON.GrassProceduralTexture = GrassProceduralTexture;

    var RockProceduralTexture = (function (_super) {
        __extends(RockProceduralTexture, _super);
        function RockProceduralTexture(name, size, scene, fallbackTexture, generateMipMaps) {
            _super.call(this, name, size, "rock", scene, fallbackTexture, generateMipMaps);

            // Use 0 to render just once, 1 to render on every frame, 2 to render every two frames and so on...
            this.refreshRate = 0;
        }
        return RockProceduralTexture;
    })(BABYLON.ProceduralTexture);
    BABYLON.RockProceduralTexture = RockProceduralTexture;

    var RoadProceduralTexture = (function (_super) {
        __extends(RoadProceduralTexture, _super);
        function RoadProceduralTexture(name, size, scene, fallbackTexture, generateMipMaps) {
            _super.call(this, name, size, "road", scene, fallbackTexture, generateMipMaps);

            // Use 0 to render just once, 1 to render on every frame, 2 to render every two frames and so on...
            this.refreshRate = 0;
        }
        return RoadProceduralTexture;
    })(BABYLON.ProceduralTexture);
    BABYLON.RoadProceduralTexture = RoadProceduralTexture;

    var BrickProceduralTexture = (function (_super) {
        __extends(BrickProceduralTexture, _super);
        function BrickProceduralTexture(name, size, scene, fallbackTexture, generateMipMaps) {
            _super.call(this, name, size, "brick", scene, fallbackTexture, generateMipMaps);
            this._numberOfBricksHeight = 15;
            this._numberOfBricksWidth = 5;

            this.updateShaderUniforms();

            // Use 0 to render just once, 1 to render on every frame, 2 to render every two frames and so on...
            this.refreshRate = 0;
        }
        BrickProceduralTexture.prototype.updateShaderUniforms = function () {
            this.setFloat("numberOfBricksHeight", this._numberOfBricksHeight);
            this.setFloat("numberOfBricksWidth", this._numberOfBricksWidth);
        };

        Object.defineProperty(BrickProceduralTexture.prototype, "numberOfBricksHeight", {
            get: function () {
                return this._numberOfBricksHeight;
            },
            enumerable: true,
            configurable: true
        });

        Object.defineProperty(BrickProceduralTexture.prototype, "cloudColor", {
            set: function (value) {
                this._numberOfBricksHeight = value;
                this.updateShaderUniforms();
            },
            enumerable: true,
            configurable: true
        });

        Object.defineProperty(BrickProceduralTexture.prototype, "numberOfBricksWidth", {
            get: function () {
                return this._numberOfBricksWidth;
            },
            set: function (value) {
                this._numberOfBricksHeight = value;
                this.updateShaderUniforms();
            },
            enumerable: true,
            configurable: true
        });

        return BrickProceduralTexture;
    })(BABYLON.ProceduralTexture);
    BABYLON.BrickProceduralTexture = BrickProceduralTexture;
<<<<<<< HEAD
=======

    var MarbleProceduralTexture = (function (_super) {
        __extends(MarbleProceduralTexture, _super);
        function MarbleProceduralTexture(name, size, scene, fallbackTexture, generateMipMaps) {
            _super.call(this, name, size, "marble", scene, fallbackTexture, generateMipMaps);
            this._numberOfBricksHeight = 3;
            this._numberOfBricksWidth = 3;

            this.updateShaderUniforms();

            // Use 0 to render just once, 1 to render on every frame, 2 to render every two frames and so on...
            this.refreshRate = 0;
        }
        MarbleProceduralTexture.prototype.updateShaderUniforms = function () {
            this.setFloat("numberOfBricksHeight", this._numberOfBricksHeight);
            this.setFloat("numberOfBricksWidth", this._numberOfBricksWidth);
        };

        Object.defineProperty(MarbleProceduralTexture.prototype, "numberOfBricksHeight", {
            get: function () {
                return this._numberOfBricksHeight;
            },
            enumerable: true,
            configurable: true
        });

        Object.defineProperty(MarbleProceduralTexture.prototype, "cloudColor", {
            set: function (value) {
                this._numberOfBricksHeight = value;
                this.updateShaderUniforms();
            },
            enumerable: true,
            configurable: true
        });

        Object.defineProperty(MarbleProceduralTexture.prototype, "numberOfBricksWidth", {
            get: function () {
                return this._numberOfBricksWidth;
            },
            set: function (value) {
                this._numberOfBricksHeight = value;
                this.updateShaderUniforms();
            },
            enumerable: true,
            configurable: true
        });

        return MarbleProceduralTexture;
    })(BABYLON.ProceduralTexture);
    BABYLON.MarbleProceduralTexture = MarbleProceduralTexture;
>>>>>>> d2f858c7
})(BABYLON || (BABYLON = {}));
//# sourceMappingURL=babylon.standardProceduralTexture.js.map<|MERGE_RESOLUTION|>--- conflicted
+++ resolved
@@ -351,8 +351,6 @@
         return BrickProceduralTexture;
     })(BABYLON.ProceduralTexture);
     BABYLON.BrickProceduralTexture = BrickProceduralTexture;
-<<<<<<< HEAD
-=======
 
     var MarbleProceduralTexture = (function (_super) {
         __extends(MarbleProceduralTexture, _super);
@@ -403,6 +401,5 @@
         return MarbleProceduralTexture;
     })(BABYLON.ProceduralTexture);
     BABYLON.MarbleProceduralTexture = MarbleProceduralTexture;
->>>>>>> d2f858c7
 })(BABYLON || (BABYLON = {}));
 //# sourceMappingURL=babylon.standardProceduralTexture.js.map